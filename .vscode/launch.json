--- conflicted
+++ resolved
@@ -120,14 +120,9 @@
       "justMyCode": false,
       "stopOnEntry": true,
       "env": {
-<<<<<<< HEAD
-        "CONFIG_LOCATION": "${workspaceFolder}/util/tests/test_configuration.yaml",
-        "PYTHONPATH": "${workspaceFolder}/"
-=======
         "CONFIG_LOCATION": "${workspaceFolder}/util/pytest/test_configuration.yaml",
         "PYTHONPATH": "${workspaceFolder}/",
         "PYTEST_PLUGINS": "util.tests.fixtures.fixtures"
->>>>>>> 0641a659
       }
     }
   ]
