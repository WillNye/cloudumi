--- conflicted
+++ resolved
@@ -256,17 +256,7 @@
       "type": "python",
       "request": "launch",
       "module": "pytest",
-<<<<<<< HEAD
-      "args": [
-        "--ignore",
-        "functional_tests",
-        "-k",
-        "test_filter_with_invalid_property_key",
-        "."
-      ],
-=======
       "args": ["--ignore", "functional_tests", "-c", "."],
->>>>>>> 090c49b0
       "console": "integratedTerminal",
       "justMyCode": false,
       "stopOnEntry": false,
