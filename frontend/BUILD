--- conflicted
+++ resolved
@@ -30,11 +30,7 @@
         "package.json",
         "yarn.lock",
         ".eslintrc",
-<<<<<<< HEAD
-        ".eslintignore"
-=======
         ".eslintignore",
->>>>>>> d74f6fa0
     ],
 )
 
