--- conflicted
+++ resolved
@@ -41,19 +41,11 @@
     "zustand": "^4.0.0-rc.0"
   },
   "scripts": {
-<<<<<<< HEAD
-    "start": "react-scripts --openssl-legacy-provider  start",
-    "start_tls": "HTTPS=true react-scripts --openssl-legacy-provider  start",
-    "build": "BUILD_PATH='./dist' react-scripts build",
-    "test": "react-scripts test --env=jsdom",
-    "eject": "react-scripts eject",
-=======
     "start": "react-scripts --openssl-legacy-provider start || react-scripts start",
     "start_tls": "HTTPS=true react-scripts --openssl-legacy-provider start || HTTPS=true react-scripts start",
     "build": "BUILD_PATH='./dist' react-scripts --openssl-legacy-provider build || BUILD_PATH='./dist' react-scripts build",
     "test": "react-scripts --openssl-legacy-provider test --env=jsdom || react-scripts test --env=jsdom",
     "eject": "react-scripts --openssl-legacy-provider eject || react-scripts eject",
->>>>>>> c2dc10e9
     "lint": "prettier --check './src/**/*.{jsx,js}'",
     "lint:fix": "prettier --write './src/**/*.{jsx,js}'",
     "copy": "cp -a dist/ ../api/templates",
