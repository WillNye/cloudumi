{
  "name": "frontend",
  "version": "0.1.0",
  "private": false,
  "dependencies": {
    "@monaco-editor/react": "^4.3.1",
    "axios": "^0.26.1",
    "bufferutil": "^4.0.6",
    "eslint-config-react-app": "6",
    "flowtype": "^2.0.0",
    "fuse.js": "^6.5.3",
    "http-server": "^14.1.0",
    "js-cookie": "^3.0.1",
    "js-yaml": "^4.1.0",
    "json-2-csv": "^3.17.0",
    "lodash": "^4.17.21",
    "luxon": "^2.3.1",
    "qs": "^6.10.3",
    "react": "^17.0.2",
    "react-code-blocks": "^0.0.9-0",
    "react-dom": "^17.0.2",
    "react-ga": "^3.3.0",
    "react-hook-form": "^7.27.1",
    "react-json-view": "^1.21.3",
    "react-markdown": "8.0.0",
    "react-router-dom": "^5.3.0",
    "react-scripts": "4.0.3",
    "react-semantic-ui-datepickers": "^2.17.0",
    "react-table": "^7.7.0",
    "react-toastify": "^8.2.0",
    "semantic-ui-css": "^2.4.1",
    "semantic-ui-react": "^2.1.2",
    "styled-components": "^5.3.3",
    "survey-react": "^1.9.19",
<<<<<<< HEAD
    "use-state-if-mounted": "^1.0.4",
    "yaml": "^1.10.2"
=======
    "yaml": "^1.10.2",
    "zustand": "^3.7.2"
>>>>>>> 099ce4ac
  },
  "scripts": {
    "start": "react-scripts start",
    "start_tls": "HTTPS=true react-scripts start",
    "build": "BUILD_PATH='./dist' react-scripts build",
    "test": "react-scripts test --env=jsdom",
    "eject": "react-scripts eject",
    "lint": "prettier --check './src/**/*.{jsx,js}'",
    "lint:fix": "prettier --write './src/**/*.{jsx,js}'",
    "copy": "cp -a dist/ ../api/templates",
    "clean": "rm -rf dist && rm -rf ../api/templates",
    "build_template": "yarn run clean && yarn build && yarn run copy"
  },
  "eslintConfig": {
    "extends": "react-app"
  },
  "browserslist": {
    "production": [
      ">0.2%",
      "not dead",
      "not op_mini all"
    ],
    "development": [
      "last 1 chrome version",
      "last 1 firefox version",
      "last 1 safari version"
    ]
  },
  "devDependencies": {
    "@babel/helper-create-class-features-plugin": "^7.17.6",
    "@testing-library/jest-dom": "^5.16.2",
    "@testing-library/react": "^12.1.4",
    "@testing-library/user-event": "^13.5.0",
    "babel-eslint": "^10.1.0",
    "eslint": "^7.11.0",
    "eslint-config-prettier": "^8.5.0",
    "eslint-config-react-app": "6",
    "eslint-plugin-flowtype": "^8.0.3",
    "eslint-plugin-import": "^2.25.4",
    "eslint-plugin-jsx-a11y": "^6.5.1",
    "eslint-plugin-react": "^7.29.3",
    "eslint-plugin-react-hooks": "^4.3.0",
    "npm-run-all": "^4.1.5",
    "prettier": "^2.5.1"
  },
  "author": "noq",
  "license": "Apache-2.0",
  "proxy": "http://localhost:8092"
}<|MERGE_RESOLUTION|>--- conflicted
+++ resolved
@@ -32,13 +32,9 @@
     "semantic-ui-react": "^2.1.2",
     "styled-components": "^5.3.3",
     "survey-react": "^1.9.19",
-<<<<<<< HEAD
     "use-state-if-mounted": "^1.0.4",
-    "yaml": "^1.10.2"
-=======
     "yaml": "^1.10.2",
-    "zustand": "^3.7.2"
->>>>>>> 099ce4ac
+    "zustand": "^4.0.0-rc.0"
   },
   "scripts": {
     "start": "react-scripts start",
