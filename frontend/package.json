{
  "name": "frontend",
  "version": "0.1.0",
  "type": "module",
  "private": false,
  "dependencies": {
    "@monaco-editor/react": "^4.3.1",
    "axios": "^0.26.1",
    "bufferutil": "^4.0.6",
    "eslint-config-react-app": "6",
    "flowtype": "^2.0.0",
    "fuse.js": "^6.5.3",
    "http-server": "^14.1.0",
    "js-cookie": "^3.0.1",
    "js-yaml": "^4.1.0",
    "json-2-csv": "^3.17.0",
    "lodash": "^4.17.21",
    "luxon": "^2.3.1",
    "qs": "^6.10.3",
    "react": "^17.0.2",
    "react-code-blocks": "^0.0.9-0",
    "react-dom": "^17.0.2",
    "react-ga": "^3.3.0",
    "react-hook-form": "^7.27.1",
    "react-json-view": "^1.21.3",
    "react-markdown": "8.0.0",
    "react-router-dom": "^5.3.0",
    "react-scripts": "4.0.3",
    "react-semantic-ui-datepickers": "^2.17.0",
    "react-table": "^7.7.0",
    "react-toastify": "^8.2.0",
    "semantic-ui-css": "^2.4.1",
    "semantic-ui-react": "^2.1.2",
    "styled-components": "^5.3.3",
    "survey-react": "^1.9.19",
    "yaml": "^1.10.2"
  },
  "scripts": {
    "start": "react-scripts start",
    "start_tls": "HTTPS=true react-scripts start",
    "build": "react-scripts build",
    "test": "react-scripts test --env=jsdom",
    "eject": "react-scripts eject",
    "lint": "prettier --check './src/**/*.{jsx,js}'",
    "lint:fix": "prettier --write './src/**/*.{jsx,js}'",
    "copy": "cp -a build/ ../api/templates",
    "clean": "rm -rf build && rm -rf ../api/templates",
    "build_template": "yarn run clean && yarn build && yarn run copy"
  },
  "eslintConfig": {
    "extends": "react-app"
  },
  "browserslist": {
    "production": [
      ">0.2%",
      "not dead",
      "not op_mini all"
    ],
    "development": [
      "last 1 chrome version",
      "last 1 firefox version",
      "last 1 safari version"
    ]
  },
  "devDependencies": {
    "@babel/helper-create-class-features-plugin": "^7.17.6",
    "@testing-library/jest-dom": "^5.16.2",
    "@testing-library/react": "^12.1.4",
    "@testing-library/user-event": "^13.5.0",
    "babel-eslint": "^10.1.0",
    "eslint": "^7.11.0",
    "eslint-config-prettier": "^8.5.0",
<<<<<<< HEAD
=======
    "eslint-config-react-app": "6",
>>>>>>> 566926d2
    "eslint-plugin-flowtype": "^8.0.3",
    "eslint-plugin-import": "^2.25.4",
    "eslint-plugin-jsx-a11y": "^6.5.1",
    "eslint-plugin-react": "^7.29.3",
    "eslint-plugin-react-hooks": "^4.3.0",
    "npm-run-all": "^4.1.5",
    "prettier": "^2.5.1"
  },
  "author": "noq",
  "license": "Apache-2.0",
  "proxy": "http://localhost:8092"
}<|MERGE_RESOLUTION|>--- conflicted
+++ resolved
@@ -70,10 +70,7 @@
     "babel-eslint": "^10.1.0",
     "eslint": "^7.11.0",
     "eslint-config-prettier": "^8.5.0",
-<<<<<<< HEAD
-=======
     "eslint-config-react-app": "6",
->>>>>>> 566926d2
     "eslint-plugin-flowtype": "^8.0.3",
     "eslint-plugin-import": "^2.25.4",
     "eslint-plugin-jsx-a11y": "^6.5.1",
