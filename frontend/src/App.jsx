import React from 'react'
import { BrowserRouter, Route, Switch } from 'react-router-dom'
import ProtectedDashboardRoute from './auth/ProtectedDashboardRoute'
import ProtectedRoute from './auth/ProtectedRoute'
import SelectRoles from './components/roles/SelectRoles'
import PolicyTable from './components/policy/PolicyTable'
// import ConsoleMeIdentityGroupsTable from './components/identity/IdentityGroupsTable'
// import IdentityGroupEdit from './components/identity/Group'
import ConsoleMeRequestTable from './components/request/RequestTable'
import Downloads from './components/Downloads'
import ConsoleMeSelfService from './components/selfservice/SelfService'
import ConsoleMeDynamicConfig from './components/DynamicConfig'
import PolicyRequestReview from './components/request/PolicyRequestsReview'
import PolicyEditor from './components/policy/PolicyEditor'
import ConsoleLogin from './components/ConsoleLogin'
import ChallengeValidator from './components/challenge/ChallengeValidator'
import CreateCloneFeature from './components/roles/CreateCloneFeature'
// import Login from './components/Login'
import Logout from './components/Logout'
import NoMatch from './components/NoMatch'
import AuthenticateModal from './components/AuthenticateModal'
// import GenerateConfig from './components/generate_config/GenerateConfig'
// import { IdentityGroupRequest } from './components/identity/GroupRequest'
// import { IdentityGroupRequestReview } from './components/identity/GroupRequestReview'
// import IdentityRequestsTable from './components/identity/IdentityRequestsTable'
// import IdentityUsersTable from './components/identity/IdentityUsersTable'
// import IdentityUserEdit from './components/identity/User'
import { Settings } from './components/settings/Settings'
import { MainProvider } from './MainProvider'
import AutomatedPermissions from 'components/AutomatedPermissions'
import EULA from './components/EULA'
import ErrorBoundary from 'components/ErrorBoundary'
import MultiFactorAuth from 'components/MultiFactorAuth'
<<<<<<< HEAD
import OnBoardingFlow from 'components/OnBoardingFlow'
=======
import './App.scss'
>>>>>>> 2f9b2e57

function App() {
  return (
    <BrowserRouter>
      <ErrorBoundary>
        <Switch>
          <ProtectedDashboardRoute
            key='roles'
            exact
            path='/'
            component={SelectRoles}
          />
          <ProtectedDashboardRoute
            key='selfservice'
            exact
            path='/selfservice'
            component={ConsoleMeSelfService}
          />
          <ProtectedDashboardRoute
            key='policies'
            exact
            path='/policies'
            component={PolicyTable}
          />
          {/* <ProtectedDashboardRoute
          key='groups'
          exact
          path='/groups'
          component={ConsoleMeIdentityGroupsTable}
        />
        <ProtectedDashboardRoute
          key='users'
          exact
          path='/users'
          component={IdentityUsersTable}
        />
        <ProtectedDashboardRoute
          key='group'
          path='/group/:idpName/:groupName'
          component={IdentityGroupEdit}
        />
        <ProtectedDashboardRoute
          key='user'
          path='/user/:idpName/:userName'
          component={IdentityUserEdit}
        />
        <ProtectedDashboardRoute
          key='group_request'
          path='/group_request/:idpName/:groupName'
          component={IdentityGroupRequest}
        />
        <ProtectedDashboardRoute
          key='group_request_review'
          exact
          path='/group_request/:requestId'
          component={IdentityGroupRequestReview}
        />
        <ProtectedDashboardRoute
          key='group_requests'
          exact
          path='/group_requests'
          component={IdentityRequestsTable}
        /> */}
          <ProtectedDashboardRoute
            key='review'
            exact
            path='/policies/request/:requestID'
            component={PolicyRequestReview}
          />
          <ProtectedDashboardRoute
            key='requests'
            exact
            path='/requests'
            component={ConsoleMeRequestTable}
          />
          <ProtectedDashboardRoute
            key='resource_policy'
            path='/policies/edit/:accountID/:serviceType/*/:resourceName'
            component={PolicyEditor}
          />
          <ProtectedDashboardRoute
            key='iamrole_policy'
            path='/policies/edit/:accountID/:serviceType/:resourceName'
            component={PolicyEditor}
          />
          <ProtectedDashboardRoute
            key='config'
            exact
            path='/config'
            component={ConsoleMeDynamicConfig}
          />
          {/* <ProtectedDashboardRoute
          key='generate_config'
          exact
          path='/generate_config'
          component={GenerateConfig}
        /> */}
          <ProtectedDashboardRoute
            key='role_query'
            exact
            path='/role/:roleQuery+'
            component={ConsoleLogin}
          />
          <ProtectedDashboardRoute
            key='challenge_validator'
            exact
            path='/challenge_validator/:challengeToken'
            component={ChallengeValidator}
          />
          <ProtectedDashboardRoute
            key='create_role'
            exact
            path='/create_role'
            component={CreateCloneFeature}
          />
          <ProtectedDashboardRoute
            key='settings'
            exact
            path='/settings'
            origin='/settings'
            component={Settings}
          />
          <ProtectedDashboardRoute
            key='settings'
            exact
            path='/settings/:tabName'
            origin='/settings'
            component={Settings}
          />
          <ProtectedDashboardRoute
            key='downloads'
            exact
            path='/downloads'
            component={Downloads}
          />
          <ProtectedDashboardRoute
            key='automated_permissions'
            exact
            path='/automated_permissions'
            component={AutomatedPermissions}
          />
          <ProtectedRoute key='eula' exact path='/eula' component={EULA} />
          <ProtectedRoute
            key='mfa'
            exact
            path='/mfa'
            component={MultiFactorAuth}
          />
          <ProtectedRoute
            key='onboarding'
            exact
            path='/onboarding'
            component={OnBoardingFlow}
          />
          <ProtectedDashboardRoute
            key='logout'
            exact
            path='/logout'
            component={Logout}
          />
          {/* <Route key='login' exact path='/login' component={Login} /> */}
          <Route component={NoMatch} />
        </Switch>
        <AuthenticateModal />
      </ErrorBoundary>
    </BrowserRouter>
  )
}

const AuthWrapper = () => {
  return (
    <MainProvider>
      <App />
    </MainProvider>
  )
}

export default AuthWrapper<|MERGE_RESOLUTION|>--- conflicted
+++ resolved
@@ -31,11 +31,8 @@
 import EULA from './components/EULA'
 import ErrorBoundary from 'components/ErrorBoundary'
 import MultiFactorAuth from 'components/MultiFactorAuth'
-<<<<<<< HEAD
 import OnBoardingFlow from 'components/OnBoardingFlow'
-=======
 import './App.scss'
->>>>>>> 2f9b2e57
 
 function App() {
   return (
