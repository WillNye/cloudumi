--- conflicted
+++ resolved
@@ -229,11 +229,7 @@
                         </Header.Subheader>
                       </Header>
                       <DateTimePicker
-<<<<<<< HEAD
-                        onChange={this.props.handleSetPolicyExpiration.bind(
-=======
                         onDateSelectorChange={this.props.handleSetPolicyExpiration.bind(
->>>>>>> 31f40f31
                           this
                         )}
                       />
