import React, { useCallback, useState } from 'react'
import {
  Button,
  Checkbox,
  Dimmer,
  Divider,
  Form,
  Header,
  Loader,
  Message,
  Modal,
  TextArea,
} from 'semantic-ui-react'
import ReactMarkdown from 'react-markdown'
import { usePolicyContext } from './hooks/PolicyProvider'
import { useHistory } from 'react-router-dom'
import DateTimePicker from 'components/blocks/DateTimePicker'

const StatusMessage = ({ message, isSuccess }) => {
  if (message && isSuccess) {
    return (
      <Message positive>
        <Message.Header>Success</Message.Header>
        <Message.Content>
          <ReactMarkdown linkTarget='_blank' children={message} />
        </Message.Content>
      </Message>
    )
  }
  if (message && !isSuccess) {
    return (
      <Message negative>
        <Message.Header>Oops! There was a problem.</Message.Header>
        <Message.Content>
          <ReactMarkdown linkTarget='_blank' children={message} />
        </Message.Content>
      </Message>
    )
  }
  return null
}

export const JustificationModal = ({
  handleSubmit,
  showExpirationDate,
  showDetachManagedPolicy = false,
}) => {
  const {
    adminAutoApprove = false,
    context = 'inline_policy',
    isSuccess = false,
    resource = {},
    togglePolicyModal = false,
    setTogglePolicyModal,
    isPolicyEditorLoading,
    setIsPolicyEditorLoading,
    setIsSuccess,
  } = usePolicyContext()

  const [message, setMessage] = useState('')
  const [justification, setJustification] = useState('')
  const [expirationDate, setExpirationDate] = useState(null)
  const [detachManagedPolicy, setDetachManagedPolicy] = useState(true)

  const handleJustificationUpdate = (e) => {
    setJustification(e.target.value)
  }

  // TODO, there are too many state updates happening here. try do more in the reducer.
  const handleJustificationSubmit = useCallback(async () => {
    if (!justification) {
      setMessage('No empty justification is allowed.')
      setIsSuccess(false)
      return
    }
    setIsPolicyEditorLoading(true)

    const response = await handleSubmit({
      arn: resource.arn,
      adminAutoApprove,
      context,
      justification,
      expirationDate,
      detachManagedPolicies: detachManagedPolicy,
    })

    setMessage(response.message)
    setIsPolicyEditorLoading(false)
    setIsSuccess(response.request_created)
    setJustification('')
    // eslint-disable-next-line react-hooks/exhaustive-deps
  }, [
    handleSubmit,
    justification,
    adminAutoApprove,
    detachManagedPolicy,
    expirationDate,
    context,
    resource,
  ])

  const handleSetPolicyExpiration = (value) => {
    const dateString = value ? new Date(value).toISOString() : value
    setExpirationDate(dateString)
  }

  const handleOk = () => {
    setMessage('')
    setJustification('')
    setIsSuccess(false)
    setTogglePolicyModal(false)
  }

  const handleCancel = () => {
    setMessage('')
    setJustification('')
    setIsSuccess(false)
    setTogglePolicyModal(false)
  }

  return (
    <Modal
      onClose={() => setTogglePolicyModal(false)}
      onOpen={() => setTogglePolicyModal(true)}
      open={togglePolicyModal}
      closeOnDimmerClick={false}
    >
      <Modal.Header>Please enter in your justification</Modal.Header>
      <Modal.Content>
        <Dimmer.Dimmable dimmed={isPolicyEditorLoading}>
          <StatusMessage isSuccess={isSuccess} message={message} />
          {!isSuccess && (
            <>
              {showDetachManagedPolicy && (
                <>
                  You are about to request a generated policy that contains all
                  of the actions taken by your AWS Identity in the past 90 days.
                  It will replace all of your existing inline policies, and if
                  desired, your managed policies as well. You will have the
                  opportunity to modify this policy before it is approved.
                  <br />
                  <br />
                </>
              )}
              <Form>
                <TextArea
                  placeholder='Tell us why you need this change'
                  onChange={handleJustificationUpdate}
                  style={{ width: 'fluid' }}
                  defaultValue={justification}
                />
              </Form>

              {showExpirationDate && (
                <>
                  <Header as='h6'>
                    <Header.Subheader>
                      (Optional) Set expiration date for requested policy. If no
                      date is set, the policy will not expire.
                    </Header.Subheader>
                  </Header>

<<<<<<< HEAD
                  <DateTimePicker onChange={handleSetPolicyExpiration} />
=======
                  <DateTimePicker
                    onDateSelectorChange={handleSetPolicyExpiration}
                  />
>>>>>>> 31f40f31
                </>
              )}

              {showDetachManagedPolicy && (
                <>
                  <Divider horizontal />
                  <Checkbox
                    label='Also Detach Existing Managed Policies'
                    onChange={(e, data) => setDetachManagedPolicy(data.checked)}
                    checked={detachManagedPolicy}
                  />
                </>
              )}
            </>
          )}

          <Dimmer active={isPolicyEditorLoading} inverted>
            <Loader />
          </Dimmer>
        </Dimmer.Dimmable>
      </Modal.Content>
      <Modal.Actions>
        {isSuccess ? (
          <Button
            content='Done'
            labelPosition='left'
            icon='arrow right'
            onClick={handleOk}
            positive
            disabled={isPolicyEditorLoading}
          />
        ) : (
          <>
            <Button
              content='Submit'
              labelPosition='left'
              icon='arrow right'
              onClick={handleJustificationSubmit}
              positive
              disabled={isPolicyEditorLoading}
            />
            <Button
              content='Cancel'
              onClick={handleCancel}
              icon='cancel'
              negative
              disabled={isPolicyEditorLoading}
            />
          </>
        )}
      </Modal.Actions>
    </Modal>
  )
}

export const DeleteResourceModal = () => {
  const {
    isSuccess = false,
    toggleDeleteRole = false,
    resource = {},
    setIsSuccess,
    setToggleDeleteRole,
    handleDeleteRole,
    isPolicyEditorLoading,
    setIsPolicyEditorLoading,
  } = usePolicyContext()
  const history = useHistory()

  const [message, setMessage] = useState('')

  const handleDeleteSubmit = async () => {
    setIsPolicyEditorLoading(true)
    const response = await handleDeleteRole()
    setMessage(response.message)
    setIsSuccess(response.status === 'success')
    setIsPolicyEditorLoading(false)
  }

  const handleOk = () => {
    setMessage('')
    setIsSuccess(false)
    setToggleDeleteRole(false)
    history.push('/policies')
  }

  return (
    <Modal
      onClose={() => setToggleDeleteRole(false)}
      onOpen={() => setToggleDeleteRole(true)}
      open={toggleDeleteRole}
    >
      <Modal.Header>Deleting the role {resource.name}</Modal.Header>
      <Modal.Content>
        <Modal.Description>
          <Dimmer.Dimmable dimmed={isPolicyEditorLoading}>
            <StatusMessage isSuccess={isSuccess} message={message} />
            {!isSuccess && (
              <p>Are you sure you want to delete this principal?</p>
            )}
            <Dimmer active={isPolicyEditorLoading} inverted>
              <Loader />
            </Dimmer>
          </Dimmer.Dimmable>
        </Modal.Description>
      </Modal.Content>
      <Modal.Actions>
        {isSuccess ? (
          <Button
            content='Done'
            labelPosition='left'
            icon='arrow right'
            onClick={handleOk}
            positive
            disabled={isPolicyEditorLoading}
          />
        ) : (
          <>
            <Button
              content='Delete'
              labelPosition='left'
              icon='remove'
              onClick={handleDeleteSubmit}
              negative
            />
            <Button onClick={() => setToggleDeleteRole(false)}>Cancel</Button>
          </>
        )}
      </Modal.Actions>
    </Modal>
  )
}<|MERGE_RESOLUTION|>--- conflicted
+++ resolved
@@ -160,13 +160,9 @@
                     </Header.Subheader>
                   </Header>
 
-<<<<<<< HEAD
-                  <DateTimePicker onChange={handleSetPolicyExpiration} />
-=======
                   <DateTimePicker
                     onDateSelectorChange={handleSetPolicyExpiration}
                   />
->>>>>>> 31f40f31
                 </>
               )}
 
