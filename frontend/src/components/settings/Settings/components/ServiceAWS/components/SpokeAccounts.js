--- conflicted
+++ resolved
@@ -36,7 +36,6 @@
       setDefaultValues(rowValues)
       openModal()
     }
-<<<<<<< HEAD
   }
 
   const handleFinish = () => {
@@ -44,15 +43,6 @@
     get.do()
   }
 
-=======
-  }
-
-  const handleFinish = () => {
-    success('Spoke Account edited successfully!')
-    get.do()
-  }
-
->>>>>>> 6f0df477
   const handleClose = () => {
     setDefaultValues(null)
     post.reset()
@@ -97,15 +87,11 @@
         />
       </DatatableWrapper>
 
-<<<<<<< HEAD
-      <ModalComponent onClose={handleClose} hideConfirm>
-=======
       <ModalComponent
         onClose={handleClose}
         hideConfirm
         forceTitle={defaultValues ? 'Edit Spoke Account' : 'Add Spoke Account'}
       >
->>>>>>> 6f0df477
         <NewSpokeAccount
           closeModal={closeModal}
           onFinish={handleFinish}
