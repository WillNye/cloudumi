import { IntegrationSSO } from '../IntegrationSSO'
import { GeneralUsers } from '../GeneralUsers'
import { ServiceAWS } from '../ServiceAWS'
import { IntegrationSlack } from '../IntegrationSlack'

export const services = [
  {
    name: 'aws',
    label: 'AWS',
    Component: ServiceAWS,
  },
  // {
  //   name: 'jira',
  //   label: 'Jira',
  // },
  // {
  //   name: 'service-now',
  //   label: 'Service Now',
  // },
  // {
  //   name: 'pagerduty',
  //   label: 'Pagerduty',
  // },
  // {
  //   name: 'git',
  //   label: 'Git',
  // },
]

export const general = [
  {
    name: 'sso',
    label: 'Single Sign-On',
    Component: IntegrationSSO,
  },
  {
    name: 'slack',
    label: 'Slack',
    Component: IntegrationSlack,
  },
  {
    name: 'users',
    label: 'Users and Groups',
    Component: GeneralUsers,
  },
<<<<<<< HEAD
=======
  // {
  //   name: 'integrations',
  //   label: 'Integrations',
  // },
>>>>>>> d888e022
]<|MERGE_RESOLUTION|>--- conflicted
+++ resolved
@@ -43,11 +43,4 @@
     label: 'Users and Groups',
     Component: GeneralUsers,
   },
-<<<<<<< HEAD
-=======
-  // {
-  //   name: 'integrations',
-  //   label: 'Integrations',
-  // },
->>>>>>> d888e022
 ]