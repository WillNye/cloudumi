import { useState } from 'react'
import { useAuth } from '../auth/AuthProviderDefault'

const initialState = {
  data: null,
  status: 'waiting', // waiting/working/done
  error: null,
  empty: true,
}

<<<<<<< HEAD
export const url = 'api/v3';
=======
export const url = 'https://localhost:8092/'
>>>>>>> 6d01b74a

const useInnerUtils = () => {
  const [state, setState] = useState({
    ...initialState,
  })

  const buildPath = (pathName = '') => url + (pathName ? '/' : '') + pathName

  const handleWorking = () => {
    setState({ data: null, status: 'working', error: null })
  }

  const handleResponse = (res) => {
    if (!res) {
      setState({ data: null, status: 'done', error: 'Error!' })
      return 'Error!'
    }
    setState({ data: res?.data, status: 'done' })
  }

  const reset = () => {
    setState(initialState)
  }

  return {
    state,
    buildPath,
    handleWorking,
    handleResponse,
    reset,
  }
}

const useGet = (commonPathName) => {
  const { sendRequestCommon } = useAuth()

  const { state, buildPath, handleWorking, handleResponse, reset } =
    useInnerUtils()

  const get = async (pathName) => {
    handleWorking()
    const res = await sendRequestCommon(
      null,
      buildPath(commonPathName || pathName),
      'get'
    )
    return handleResponse(res)
  }

  return {
    ...state,
    empty: !state?.data,
    reset,
    do: get,
  }
}

const usePost = (commonPathName) => {
  const { sendRequestCommon } = useAuth()

  const { state, buildPath, handleWorking, handleResponse, reset } =
    useInnerUtils()

  const post = async (body, pathName) => {
    handleWorking()
    const res = await sendRequestCommon(
      body || {},
      buildPath(commonPathName || pathName),
      'post'
    )
    return handleResponse(res)
  }

  return {
    ...state,
    empty: !state?.data,
    reset,
    do: post,
  }
}

const useRemove = (commonPathName) => {
  const { sendRequestCommon } = useAuth()

  const { state, buildPath, handleWorking, handleResponse, reset } =
    useInnerUtils()

  const remove = async (body, pathName) => {
    handleWorking()
    const res = await sendRequestCommon(
      body || {},
      buildPath(commonPathName || pathName),
      'delete'
    )
    return handleResponse(res)
  }

  return {
    ...state,
    empty: !state?.data,
    reset,
    do: remove,
  }
}

export const useApi = (commonPathName) => {
  return {
    get: useGet(commonPathName),
    post: usePost(commonPathName),
    remove: useRemove(commonPathName),
  }
}<|MERGE_RESOLUTION|>--- conflicted
+++ resolved
@@ -1,4 +1,4 @@
-import { useState } from 'react'
+import { createContext, useEffect, useState } from 'react'
 import { useAuth } from '../auth/AuthProviderDefault'
 
 const initialState = {
@@ -8,13 +8,10 @@
   empty: true,
 }
 
-<<<<<<< HEAD
 export const url = 'api/v3';
-=======
-export const url = 'https://localhost:8092/'
->>>>>>> 6d01b74a
 
 const useInnerUtils = () => {
+
   const [state, setState] = useState({
     ...initialState,
   })
@@ -30,7 +27,10 @@
       setState({ data: null, status: 'done', error: 'Error!' })
       return 'Error!'
     }
-    setState({ data: res?.data, status: 'done' })
+
+    const response = res?.data || res?.hub_account || res?.spoke_accounts || res?.org_account;
+
+    setState({ data: response, status: 'done' })
   }
 
   const reset = () => {
@@ -124,4 +124,24 @@
     post: usePost(commonPathName),
     remove: useRemove(commonPathName),
   }
-}+}
+
+export const ApiContext = createContext();
+
+export const ApiGetProvider = ({
+  children,
+  pathName
+}) => {
+
+  const { get } = useApi(pathName);
+
+  useEffect(() => {
+    get.do();
+  }, []);  
+
+  return (
+    <ApiContext.Provider value={{ getResponse: get }}>
+      {children}
+    </ApiContext.Provider>
+  );
+};