--- conflicted
+++ resolved
@@ -113,12 +113,8 @@
                   - "sqs:UntagQueue"
                 Resource: "*"
   CloudUmiSnsCustomResource:
-<<<<<<< HEAD
     Type: 'Custom::CloudUmiSnsCustomResource'
-=======
-    Type: "Custom::CloudUmiSnsCustomResource"
     DeletionPolicy: Retain
->>>>>>> 7e93630c
     Properties:
       ServiceToken: arn:aws:sns:us-east-1:259868150464:noq_registration
       IntegrationName: !Ref "AWS::StackName"
