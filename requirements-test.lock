#
# This file is autogenerated by pip-compile with python 3.9
# To update, run:
#
#    pip-compile --allow-unsafe --output-file=requirements-test.lock ./api/util/requirements-test.in ./common/util/requirements-test.in requirements.lock
#
aenum==3.1.5
    # via
    #   -r requirements.lock
    #   okta
aiodns==3.0.0
    # via
    #   -r requirements.lock
    #   checkov
aiohttp==3.8.1
    # via
    #   -r requirements.lock
    #   aiozipkin
    #   checkov
    #   okta
aiomultiprocess==0.9.0
    # via
    #   -r requirements.lock
    #   checkov
aiosignal==1.2.0
    # via
    #   -r requirements.lock
    #   aiohttp
aiozipkin==1.1.1
    # via -r requirements.lock
amqp==5.0.9
    # via
    #   -r requirements.lock
    #   kombu
<<<<<<< HEAD
argcomplete==2.0.0
    # via
    #   -r requirements.lock
    #   checkov
=======
>>>>>>> d2f8f2eb
asgiref==3.3.4
    # via -r requirements.lock
async-timeout==4.0.2
    # via
    #   -r requirements.lock
    #   aiohttp
asynctest==0.13.0
    # via
    #   -r ./api/util/requirements-test.in
    #   -r ./common/util/requirements-test.in
atlassian-python-api==3.18.0
    # via -r requirements.lock
attrs==21.4.0
    # via
    #   -r requirements.lock
    #   aiohttp
    #   jsonschema
    #   pytest
backports.entry-points-selectable==1.1.1
    # via virtualenv
bandit==1.7.1
    # via
    #   -r ./api/util/requirements-test.in
    #   -r ./common/util/requirements-test.in
bc-python-hcl2==0.3.28
    # via
    #   -r requirements.lock
    #   checkov
bcrypt==3.2.0
    # via -r requirements.lock
beautifulsoup4==4.10.0
    # via
    #   -r requirements.lock
    #   policy-sentry
billiard==3.6.4.0
    # via
    #   -r requirements.lock
    #   celery
black==21.12b0
    # via
    #   -r ./api/util/requirements-test.in
    #   -r ./common/util/requirements-test.in
bleach==4.1.0
    # via
    #   -r requirements.lock
    #   readme-renderer
boto==2.49.0
    # via
    #   -r requirements.lock
    #   cloudaux
boto3==1.20.37
    # via
    #   -r requirements.lock
    #   checkov
    #   cloudaux
    #   cloudsplaining
    #   moto
    #   parliament
botocore==1.23.37
    # via
    #   -r requirements.lock
    #   boto3
    #   cloudaux
    #   cloudsplaining
    #   moto
    #   s3transfer
<<<<<<< HEAD
cached-property==1.5.2
    # via
    #   -r requirements.lock
    #   cloudsplaining
cachetools==4.2.4
    # via
    #   -r requirements.lock
    #   checkov
    #   google-auth
celery==5.2.3
=======
cachetools==4.2.4
    # via
    #   -r requirements.lock
    #   google-auth
celery==5.1.2
>>>>>>> d2f8f2eb
    # via -r requirements.lock
certifi==2021.10.8
    # via
    #   -r requirements.lock
    #   elastic-apm
    #   requests
    #   sentry-sdk
cffi==1.15.0
    # via
    #   -r requirements.lock
    #   bcrypt
    #   cryptography
    #   pycares
    #   pynacl
cfgv==3.3.1
    # via pre-commit
charset-normalizer==2.0.10
    # via
    #   -r requirements.lock
    #   aiohttp
    #   requests
checkov==2.0.718
    # via -r requirements.lock
click==8.0.3
    # via
    #   -r requirements.lock
    #   black
    #   celery
    #   checkov
    #   click-didyoumean
    #   click-option-group
    #   click-plugins
    #   click-repl
    #   cloudsplaining
    #   policy-sentry
click-didyoumean==0.3.0
    # via
    #   -r requirements.lock
    #   celery
click-option-group==0.5.3
    # via
    #   -r requirements.lock
    #   cloudsplaining
click-plugins==1.1.1
    # via
    #   -r requirements.lock
    #   celery
click-repl==0.2.0
    # via
    #   -r requirements.lock
    #   celery
cloudaux==1.9.6
    # via -r requirements.lock
cloudsplaining==0.4.10
    # via
    #   -r requirements.lock
    #   checkov
colorama==0.4.4
    # via
    #   -r requirements.lock
    #   checkov
configargparse==1.5.3
    # via
    #   -r requirements.lock
    #   checkov
contextlib2==21.6.0
    # via
    #   -r requirements.lock
    #   schema
coverage[toml]==6.2
    # via
    #   -r ./api/util/requirements-test.in
    #   -r ./common/util/requirements-test.in
    #   pytest-cov
cryptography==36.0.1
    # via
    #   -r requirements.lock
    #   moto
cyclonedx-python-lib==0.12.3
    # via
    #   -r requirements.lock
    #   checkov
debugpy==1.5.1
    # via -r requirements.lock
decorator==5.1.1
    # via
    #   -r requirements.lock
    #   jsonpath-ng
deep-merge==0.0.4
    # via
    #   -r requirements.lock
    #   checkov
deepdiff==5.7.0
    # via -r requirements.lock
defusedxml==0.7.1
    # via
    #   -r requirements.lock
    #   cloudaux
    #   onelogin
deprecated==1.2.13
    # via
    #   -r requirements.lock
    #   atlassian-python-api
    #   pygithub
detect-secrets==1.1.0
    # via
    #   -r requirements.lock
    #   checkov
distlib==0.3.4
    # via virtualenv
dnspython==2.1.0
    # via
    #   -r requirements.lock
    #   email-validator
docker==5.0.3
    # via
    #   -r ./api/util/requirements-test.in
    #   -r ./common/util/requirements-test.in
    #   -r requirements.lock
    #   checkov
dockerfile-parse==1.2.0
    # via
    #   -r requirements.lock
    #   checkov
docutils==0.18.1
    # via readme-renderer
dpath==1.5.0
    # via
    #   -r requirements.lock
    #   checkov
ecdsa==0.17.0
    # via
    #   -r requirements.lock
    #   python-jose
ed25519==1.5
    # via -r requirements.lock
elastic-apm==6.7.2
    # via -r requirements.lock
email-validator==1.1.3
    # via -r requirements.lock
execnet==1.9.0
    # via pytest-xdist
filelock==3.4.0
    # via
    #   tox
    #   virtualenv
flagpole==1.1.1
    # via
    #   -r requirements.lock
    #   cloudaux
flake8==4.0.1
    # via
    #   -r ./api/util/requirements-test.in
    #   -r ./common/util/requirements-test.in
    #   flake8-docstrings
flake8-docstrings==1.6.0
    # via
    #   -r ./api/util/requirements-test.in
    #   -r ./common/util/requirements-test.in
flake8-import-order==0.18.1
    # via
    #   -r ./api/util/requirements-test.in
    #   -r ./common/util/requirements-test.in
flatdict==4.0.1
    # via
    #   -r requirements.lock
    #   okta
frozenlist==1.2.0
    # via
    #   -r requirements.lock
    #   aiohttp
    #   aiosignal
furl==2.1.3
    # via -r requirements.lock
gitdb==4.0.9
    # via
    #   -r requirements.lock
    #   gitpython
gitpython==3.1.26
    # via
    #   -r requirements.lock
    #   bandit
<<<<<<< HEAD
    #   checkov
google-api-core==2.4.0
    # via
    #   -r requirements.lock
    #   google-api-python-client
google-api-python-client==2.35.0
=======
google-api-core==2.3.2
    # via
    #   -r requirements.lock
    #   google-api-python-client
google-api-python-client==2.33.0
>>>>>>> d2f8f2eb
    # via -r requirements.lock
google-auth==2.3.3
    # via
    #   -r requirements.lock
    #   google-api-core
    #   google-api-python-client
    #   google-auth-httplib2
google-auth-httplib2==0.1.0
    # via
    #   -r requirements.lock
    #   google-api-python-client
googleapis-common-protos==1.54.0
    # via
    #   -r requirements.lock
    #   google-api-core
<<<<<<< HEAD
grpcio==1.43.0
=======
grpcio==1.41.0
>>>>>>> d2f8f2eb
    # via
    #   -r requirements.lock
    #   grpcio-tools
grpcio-tools==1.43.0
    # via -r requirements.lock
httplib2==0.20.2
    # via
    #   -r requirements.lock
    #   google-api-python-client
    #   google-auth-httplib2
identify==2.4.0
    # via pre-commit
idna==3.3
    # via
    #   -r requirements.lock
    #   email-validator
    #   requests
    #   yarl
importlib-metadata==4.10.0
    # via
    #   -r requirements.lock
    #   markdown
inflection==0.5.1
    # via
    #   -r requirements.lock
    #   cloudaux
iniconfig==1.1.1
    # via pytest
isodate==0.6.1
    # via
    #   -r requirements.lock
    #   python3-saml
jinja2==3.0.3
    # via
    #   -r requirements.lock
    #   cloudsplaining
    #   moto
jmespath==0.10.0
    # via
    #   -r requirements.lock
    #   boto3
    #   botocore
    #   checkov
    #   parliament
joblib==1.1.0
    # via
    #   -r requirements.lock
    #   cloudaux
json-cfg==0.4.2
    # via
    #   -r requirements.lock
    #   parliament
jsonpath-ng==1.5.3
    # via
    #   -r requirements.lock
    #   checkov
jsonschema==3.0.2
    # via
    #   -r requirements.lock
    #   checkov
junit-xml==1.9
    # via
    #   -r requirements.lock
    #   checkov
kombu==5.2.3
    # via
    #   -r requirements.lock
    #   celery
kwonly-args==1.0.10
    # via
    #   -r requirements.lock
    #   json-cfg
lark-parser==0.10.1
    # via
    #   -r requirements.lock
    #   bc-python-hcl2
logmatic-python==0.1.7
    # via -r requirements.lock
lxml==4.7.1
    # via
    #   -r requirements.lock
    #   python3-saml
    #   xmlsec
markdown==3.3.6
    # via
    #   -r requirements.lock
    #   cloudsplaining
markupsafe==2.0.1
    # via
    #   -r requirements.lock
    #   jinja2
    #   moto
marshmallow==3.14.1
    # via -r requirements.lock
mccabe==0.6.1
    # via flake8
mock==3.0.5
    # via
    #   -r ./api/util/requirements-test.in
    #   -r ./common/util/requirements-test.in
mockredispy==2.9.3
    # via
    #   -r ./api/util/requirements-test.in
    #   -r ./common/util/requirements-test.in
moto==2.2.19
    # via
    #   -r ./api/util/requirements-test.in
    #   -r ./common/util/requirements-test.in
multidict==5.2.0
    # via
    #   -r requirements.lock
    #   aiohttp
    #   yarl
mypy==0.910
    # via
    #   -r ./api/util/requirements-test.in
    #   -r ./common/util/requirements-test.in
mypy-extensions==0.4.3
    # via
    #   black
    #   mypy
networkx==2.6.3
    # via
    #   -r requirements.lock
    #   checkov
newrelic==7.2.4.171
    # via -r requirements.lock
nodeenv==1.6.0
    # via pre-commit
numpy==1.22.1
    # via
    #   -r requirements.lock
    #   pandas
oauthlib==3.1.1
    # via
    #   -r requirements.lock
    #   atlassian-python-api
    #   requests-oauthlib
okta==2.3.1
    # via -r requirements.lock
okta-jwt==1.3.5
    # via -r requirements.lock
onelogin==2.0.2
    # via -r requirements.lock
ordered-set==4.0.2
    # via
    #   -r requirements.lock
    #   deepdiff
orderedmultidict==1.0.1
    # via
    #   -r requirements.lock
    #   furl
packageurl-python==0.9.6
    # via
    #   -r requirements.lock
    #   cyclonedx-python-lib
packaging==21.3
    # via
    #   -r requirements.lock
    #   bleach
    #   checkov
    #   pytest
    #   tox
pandas==1.3.5
    # via -r requirements.lock
parliament==1.5.2
    # via -r requirements.lock
password-strength==0.0.3.post2
    # via -r requirements.lock
pathspec==0.9.0
    # via black
pbr==5.8.0
    # via stevedore
pdpyras==4.3.0
    # via -r requirements.lock
platformdirs==2.4.0
    # via
    #   black
    #   virtualenv
pluggy==1.0.0
    # via
    #   pytest
    #   tox
ply==3.11
    # via
    #   -r requirements.lock
    #   jsonpath-ng
policy-sentry==0.11.19
    # via
    #   -r requirements.lock
    #   cloudsplaining
policyuniverse==1.4.0.20210819
    # via
    #   -r requirements.lock
    #   checkov
pre-commit==2.16.0
    # via
    #   -r ./api/util/requirements-test.in
    #   -r ./common/util/requirements-test.in
prompt-toolkit==3.0.24
    # via
    #   -r requirements.lock
    #   click-repl
protobuf==3.19.3
    # via
    #   -r requirements.lock
    #   google-api-core
    #   googleapis-common-protos
    #   grpcio-tools
<<<<<<< HEAD
psutil==5.9.0
    # via
    #   -r requirements.lock
    #   redislite
=======
>>>>>>> d2f8f2eb
ptvsd==4.3.2
    # via -r requirements.lock
py==1.11.0
    # via
    #   pytest
    #   pytest-forked
    #   tox
pyasn1==0.4.8
    # via
    #   -r requirements.lock
    #   pyasn1-modules
    #   python-jose
    #   rsa
pyasn1-modules==0.2.8
    # via
    #   -r requirements.lock
    #   google-auth
<<<<<<< HEAD
pycares==4.1.2
    # via
    #   -r requirements.lock
    #   aiodns
=======
>>>>>>> d2f8f2eb
pycodestyle==2.8.0
    # via
    #   flake8
    #   flake8-import-order
pycparser==2.21
    # via
    #   -r requirements.lock
    #   cffi
pycryptodome==3.12.0
    # via
    #   -r requirements.lock
    #   okta
<<<<<<< HEAD
pydantic==1.9.0
=======
pydantic==1.8.2
>>>>>>> d2f8f2eb
    # via -r requirements.lock
pydash==5.1.0
    # via
    #   -r requirements.lock
    #   okta
pydocstyle==6.1.1
    # via flake8-docstrings
pyflakes==2.4.0
    # via flake8
pygithub==1.55
    # via -r requirements.lock
pygments==2.10.0
    # via readme-renderer
pyjwt==2.3.0
    # via
    #   -r requirements.lock
<<<<<<< HEAD
    #   pygithub
pynacl==1.5.0
    # via
    #   -r requirements.lock
    #   pygithub
pyparsing==3.0.6
    # via
    #   -r requirements.lock
=======
>>>>>>> d2f8f2eb
    #   httplib2
    #   packaging
pyrsistent==0.18.1
    # via
    #   -r requirements.lock
    #   jsonschema
pytest==6.2.5
    # via
    #   -r ./api/util/requirements-test.in
    #   -r ./common/util/requirements-test.in
    #   pytest-asyncio
    #   pytest-cov
    #   pytest-forked
    #   pytest-html
    #   pytest-metadata
    #   pytest-mock
    #   pytest-timeout
    #   pytest-tornado
    #   pytest-xdist
pytest-asyncio==0.16.0
    # via
    #   -r ./api/util/requirements-test.in
    #   -r ./common/util/requirements-test.in
pytest-cov==3.0.0
    # via
    #   -r ./api/util/requirements-test.in
    #   -r ./common/util/requirements-test.in
pytest-forked==1.4.0
    # via pytest-xdist
pytest-html==3.1.1
    # via
    #   -r ./api/util/requirements-test.in
    #   -r ./common/util/requirements-test.in
pytest-metadata==1.11.0
    # via pytest-html
pytest-mock==3.6.1
    # via
    #   -r ./api/util/requirements-test.in
    #   -r ./common/util/requirements-test.in
pytest-timeout==2.0.2
    # via
    #   -r ./api/util/requirements-test.in
    #   -r ./common/util/requirements-test.in
pytest-tornado==0.8.1
    # via
    #   -r ./api/util/requirements-test.in
    #   -r ./common/util/requirements-test.in
pytest-xdist==2.5.0
    # via
    #   -r ./api/util/requirements-test.in
    #   -r ./common/util/requirements-test.in
python-dateutil==2.8.2
    # via
    #   -r requirements.lock
    #   botocore
    #   moto
    #   onelogin
    #   pandas
python-jose==3.3.0
    # via
    #   -r requirements.lock
    #   okta
    #   okta-jwt
python-json-logger==2.0.2
    # via
    #   -r requirements.lock
    #   logmatic-python
python-terraform==0.10.1
    # via -r requirements.lock
python3-saml==1.12.0
    # via -r requirements.lock
pytz==2021.3
    # via
    #   -r requirements.lock
    #   celery
    #   moto
    #   pandas
pyyaml==6.0
    # via
    #   -r requirements.lock
    #   bandit
    #   checkov
    #   cloudsplaining
    #   detect-secrets
    #   okta
    #   parliament
    #   policy-sentry
    #   pre-commit
readme-renderer==32.0
    # via
    #   -r ./api/util/requirements-test.in
    #   -r ./common/util/requirements-test.in
redis==3.5.3
    # via
    #   -r requirements.lock
    #   redis-py-cluster
redis-py-cluster==2.1.3
    # via -r requirements.lock
<<<<<<< HEAD
redislite==6.0.674960
    # via
    #   -r ./api/util/requirements-test.in
    #   -r ./common/util/requirements-test.in
    #   -r requirements.lock
requests==2.27.1
=======
requests==2.26.0
>>>>>>> d2f8f2eb
    # via
    #   -r requirements.lock
    #   atlassian-python-api
    #   detect-secrets
    #   docker
    #   google-api-core
    #   moto
    #   okta-jwt
    #   onelogin
    #   pdpyras
    #   policy-sentry
    #   pygithub
    #   requests-oauthlib
    #   responses
    #   update-checker
requests-oauthlib==1.3.0
    # via
    #   -r requirements.lock
    #   atlassian-python-api
responses==0.16.0
    # via moto
retrying==1.3.3
    # via -r requirements.lock
rsa==4.8
    # via
    #   -r requirements.lock
    #   google-auth
    #   python-jose
ruamel.yaml==0.17.20
    # via -r requirements.lock
ruamel.yaml.clib==0.2.6
    # via
    #   -r requirements.lock
    #   ruamel.yaml
s3transfer==0.5.0
    # via
    #   -r requirements.lock
    #   boto3
schema==0.7.5
    # via
    #   -r requirements.lock
    #   cloudsplaining
    #   policy-sentry
semantic-version==2.8.5
    # via
    #   -r requirements.lock
    #   checkov
sentry-sdk==1.5.2
    # via -r requirements.lock
setupmeta==3.3.0
    # via -r requirements.lock
simplejson==3.17.6
    # via -r requirements.lock
six==1.16.0
    # via
    #   -r requirements.lock
    #   atlassian-python-api
    #   bcrypt
    #   bleach
    #   click-repl
    #   cloudaux
    #   dockerfile-parse
    #   ecdsa
    #   furl
    #   google-auth
    #   google-auth-httplib2
    #   grpcio
    #   isodate
    #   jsonpath-ng
    #   jsonschema
    #   junit-xml
    #   mock
    #   okta-jwt
    #   orderedmultidict
    #   password-strength
    #   python-dateutil
    #   responses
    #   retrying
    #   tox
    #   virtualenv
smmap==5.0.0
    # via
    #   -r requirements.lock
    #   gitdb
snowballstemmer==2.2.0
    # via pydocstyle
soupsieve==2.3.1
    # via
    #   -r requirements.lock
    #   beautifulsoup4
stevedore==3.5.0
    # via bandit
tabulate==0.8.9
    # via
    #   -r requirements.lock
    #   checkov
tenacity==8.0.1
    # via -r requirements.lock
termcolor==1.1.0
    # via
    #   -r requirements.lock
    #   checkov
toml==0.10.2
    # via
    #   -r requirements.lock
    #   cyclonedx-python-lib
    #   mypy
    #   pre-commit
    #   pytest
    #   tox
tomli==1.2.3
    # via
    #   black
    #   coverage
tornado==6.1
    # via
    #   -r ./api/util/requirements-test.in
    #   -r ./common/util/requirements-test.in
    #   -r requirements.lock
    #   pytest-tornado
tox==3.24.4
    # via
    #   -r ./api/util/requirements-test.in
    #   -r ./common/util/requirements-test.in
tqdm==4.62.3
    # via
    #   -r requirements.lock
    #   checkov
types-setuptools==57.4.7
    # via
    #   -r requirements.lock
    #   cyclonedx-python-lib
types-toml==0.10.3
    # via
    #   -r requirements.lock
    #   cyclonedx-python-lib
typing-extensions==4.0.1
    # via
    #   -r requirements.lock
    #   black
    #   checkov
    #   mypy
    #   pydantic
ujson==5.1.0
    # via -r requirements.lock
<<<<<<< HEAD
update-checker==0.18.0
    # via
    #   -r requirements.lock
    #   checkov
=======
>>>>>>> d2f8f2eb
uritemplate==4.1.1
    # via
    #   -r requirements.lock
    #   google-api-python-client
<<<<<<< HEAD
urllib3==1.26.8
=======
urllib3==1.26.7
>>>>>>> d2f8f2eb
    # via
    #   -r requirements.lock
    #   botocore
    #   elastic-apm
    #   pdpyras
    #   requests
    #   responses
    #   sentry-sdk
uvloop==0.16.0
    # via -r requirements.lock
validate-email==1.3
    # via -r requirements.lock
vine==5.0.0
    # via
    #   -r requirements.lock
    #   amqp
    #   celery
    #   kombu
virtualenv==20.10.0
    # via
    #   pre-commit
    #   tox
wcwidth==0.2.5
    # via
    #   -r requirements.lock
    #   prompt-toolkit
webencodings==0.5.1
    # via
    #   -r requirements.lock
    #   bleach
websocket-client==1.2.3
    # via
    #   -r requirements.lock
    #   docker
werkzeug==2.0.2
    # via moto
wrapt==1.13.3
    # via
    #   -r requirements.lock
    #   deprecated
xmlsec==1.3.12
    # via
    #   -r requirements.lock
    #   python3-saml
xmltodict==0.12.0
    # via
    #   -r requirements.lock
    #   moto
    #   okta
yarl==1.7.2
    # via
    #   -r requirements.lock
    #   aiohttp
    #   okta
zipp==3.7.0
    # via
    #   -r requirements.lock
    #   importlib-metadata

# The following packages are considered to be unsafe in a requirements file:
setuptools==59.6.0
    # via
    #   -r requirements.lock
    #   celery
    #   cyclonedx-python-lib
    #   flake8-import-order
    #   google-api-core
    #   google-auth
    #   grpcio-tools
<<<<<<< HEAD
    #   jsonschema
    #   pytest-tornado
    #   redislite
=======
    #   pytest-tornado
>>>>>>> d2f8f2eb
<|MERGE_RESOLUTION|>--- conflicted
+++ resolved
@@ -8,40 +8,20 @@
     # via
     #   -r requirements.lock
     #   okta
-aiodns==3.0.0
-    # via
-    #   -r requirements.lock
-    #   checkov
-aiohttp==3.8.1
+aiohttp==3.7.4.post0
     # via
     #   -r requirements.lock
     #   aiozipkin
-    #   checkov
-    #   okta
-aiomultiprocess==0.9.0
-    # via
-    #   -r requirements.lock
-    #   checkov
-aiosignal==1.2.0
-    # via
-    #   -r requirements.lock
-    #   aiohttp
-aiozipkin==1.1.1
-    # via -r requirements.lock
-amqp==5.0.9
+    #   okta
+aiozipkin==1.1.0
+    # via -r requirements.lock
+amqp==5.0.6
     # via
     #   -r requirements.lock
     #   kombu
-<<<<<<< HEAD
-argcomplete==2.0.0
-    # via
-    #   -r requirements.lock
-    #   checkov
-=======
->>>>>>> d2f8f2eb
 asgiref==3.3.4
     # via -r requirements.lock
-async-timeout==4.0.2
+async-timeout==3.0.1
     # via
     #   -r requirements.lock
     #   aiohttp
@@ -49,9 +29,9 @@
     # via
     #   -r ./api/util/requirements-test.in
     #   -r ./common/util/requirements-test.in
-atlassian-python-api==3.18.0
-    # via -r requirements.lock
-attrs==21.4.0
+atlassian-python-api==3.14.1
+    # via -r requirements.lock
+attrs==21.2.0
     # via
     #   -r requirements.lock
     #   aiohttp
@@ -63,10 +43,6 @@
     # via
     #   -r ./api/util/requirements-test.in
     #   -r ./common/util/requirements-test.in
-bc-python-hcl2==0.3.28
-    # via
-    #   -r requirements.lock
-    #   checkov
 bcrypt==3.2.0
     # via -r requirements.lock
 beautifulsoup4==4.10.0
@@ -89,40 +65,24 @@
     # via
     #   -r requirements.lock
     #   cloudaux
-boto3==1.20.37
-    # via
-    #   -r requirements.lock
-    #   checkov
+boto3==1.18.63
+    # via
+    #   -r requirements.lock
     #   cloudaux
-    #   cloudsplaining
     #   moto
     #   parliament
-botocore==1.23.37
+botocore==1.21.63
     # via
     #   -r requirements.lock
     #   boto3
     #   cloudaux
-    #   cloudsplaining
     #   moto
     #   s3transfer
-<<<<<<< HEAD
-cached-property==1.5.2
-    # via
-    #   -r requirements.lock
-    #   cloudsplaining
-cachetools==4.2.4
-    # via
-    #   -r requirements.lock
-    #   checkov
-    #   google-auth
-celery==5.2.3
-=======
 cachetools==4.2.4
     # via
     #   -r requirements.lock
     #   google-auth
 celery==5.1.2
->>>>>>> d2f8f2eb
     # via -r requirements.lock
 certifi==2021.10.8
     # via
@@ -135,37 +95,29 @@
     #   -r requirements.lock
     #   bcrypt
     #   cryptography
-    #   pycares
-    #   pynacl
 cfgv==3.3.1
     # via pre-commit
-charset-normalizer==2.0.10
+chardet==4.0.0
     # via
     #   -r requirements.lock
     #   aiohttp
+charset-normalizer==2.0.7
+    # via
+    #   -r requirements.lock
     #   requests
-checkov==2.0.718
-    # via -r requirements.lock
-click==8.0.3
+click==7.1.2
     # via
     #   -r requirements.lock
     #   black
     #   celery
-    #   checkov
     #   click-didyoumean
-    #   click-option-group
     #   click-plugins
     #   click-repl
-    #   cloudsplaining
     #   policy-sentry
 click-didyoumean==0.3.0
     # via
     #   -r requirements.lock
     #   celery
-click-option-group==0.5.3
-    # via
-    #   -r requirements.lock
-    #   cloudsplaining
 click-plugins==1.1.1
     # via
     #   -r requirements.lock
@@ -176,18 +128,6 @@
     #   celery
 cloudaux==1.9.6
     # via -r requirements.lock
-cloudsplaining==0.4.10
-    # via
-    #   -r requirements.lock
-    #   checkov
-colorama==0.4.4
-    # via
-    #   -r requirements.lock
-    #   checkov
-configargparse==1.5.3
-    # via
-    #   -r requirements.lock
-    #   checkov
 contextlib2==21.6.0
     # via
     #   -r requirements.lock
@@ -197,25 +137,13 @@
     #   -r ./api/util/requirements-test.in
     #   -r ./common/util/requirements-test.in
     #   pytest-cov
-cryptography==36.0.1
+cryptography==35.0.0
     # via
     #   -r requirements.lock
     #   moto
-cyclonedx-python-lib==0.12.3
-    # via
-    #   -r requirements.lock
-    #   checkov
 debugpy==1.5.1
     # via -r requirements.lock
-decorator==5.1.1
-    # via
-    #   -r requirements.lock
-    #   jsonpath-ng
-deep-merge==0.0.4
-    # via
-    #   -r requirements.lock
-    #   checkov
-deepdiff==5.7.0
+deepdiff==5.6.0
     # via -r requirements.lock
 defusedxml==0.7.1
     # via
@@ -226,11 +154,6 @@
     # via
     #   -r requirements.lock
     #   atlassian-python-api
-    #   pygithub
-detect-secrets==1.1.0
-    # via
-    #   -r requirements.lock
-    #   checkov
 distlib==0.3.4
     # via virtualenv
 dnspython==2.1.0
@@ -241,25 +164,15 @@
     # via
     #   -r ./api/util/requirements-test.in
     #   -r ./common/util/requirements-test.in
-    #   -r requirements.lock
-    #   checkov
-dockerfile-parse==1.2.0
-    # via
-    #   -r requirements.lock
-    #   checkov
 docutils==0.18.1
     # via readme-renderer
-dpath==1.5.0
-    # via
-    #   -r requirements.lock
-    #   checkov
 ecdsa==0.17.0
     # via
     #   -r requirements.lock
     #   python-jose
 ed25519==1.5
     # via -r requirements.lock
-elastic-apm==6.7.2
+elastic-apm==6.5.0
     # via -r requirements.lock
 email-validator==1.1.3
     # via -r requirements.lock
@@ -290,35 +203,21 @@
     # via
     #   -r requirements.lock
     #   okta
-frozenlist==1.2.0
-    # via
-    #   -r requirements.lock
-    #   aiohttp
-    #   aiosignal
 furl==2.1.3
     # via -r requirements.lock
-gitdb==4.0.9
+gitdb==4.0.7
     # via
     #   -r requirements.lock
     #   gitpython
-gitpython==3.1.26
+gitpython==3.1.24
     # via
     #   -r requirements.lock
     #   bandit
-<<<<<<< HEAD
-    #   checkov
-google-api-core==2.4.0
-    # via
-    #   -r requirements.lock
-    #   google-api-python-client
-google-api-python-client==2.35.0
-=======
 google-api-core==2.3.2
     # via
     #   -r requirements.lock
     #   google-api-python-client
 google-api-python-client==2.33.0
->>>>>>> d2f8f2eb
     # via -r requirements.lock
 google-auth==2.3.3
     # via
@@ -334,15 +233,11 @@
     # via
     #   -r requirements.lock
     #   google-api-core
-<<<<<<< HEAD
-grpcio==1.43.0
-=======
 grpcio==1.41.0
->>>>>>> d2f8f2eb
     # via
     #   -r requirements.lock
     #   grpcio-tools
-grpcio-tools==1.43.0
+grpcio-tools==1.41.0
     # via -r requirements.lock
 httplib2==0.20.2
     # via
@@ -357,31 +252,23 @@
     #   email-validator
     #   requests
     #   yarl
-importlib-metadata==4.10.0
-    # via
-    #   -r requirements.lock
-    #   markdown
 inflection==0.5.1
     # via
     #   -r requirements.lock
     #   cloudaux
 iniconfig==1.1.1
     # via pytest
-isodate==0.6.1
+isodate==0.6.0
     # via
     #   -r requirements.lock
     #   python3-saml
 jinja2==3.0.3
-    # via
-    #   -r requirements.lock
-    #   cloudsplaining
-    #   moto
+    # via moto
 jmespath==0.10.0
     # via
     #   -r requirements.lock
     #   boto3
     #   botocore
-    #   checkov
     #   parliament
 joblib==1.1.0
     # via
@@ -391,19 +278,9 @@
     # via
     #   -r requirements.lock
     #   parliament
-jsonpath-ng==1.5.3
-    # via
-    #   -r requirements.lock
-    #   checkov
-jsonschema==3.0.2
-    # via
-    #   -r requirements.lock
-    #   checkov
-junit-xml==1.9
-    # via
-    #   -r requirements.lock
-    #   checkov
-kombu==5.2.3
+jsonschema==4.1.0
+    # via -r requirements.lock
+kombu==5.1.0
     # via
     #   -r requirements.lock
     #   celery
@@ -411,27 +288,18 @@
     # via
     #   -r requirements.lock
     #   json-cfg
-lark-parser==0.10.1
-    # via
-    #   -r requirements.lock
-    #   bc-python-hcl2
 logmatic-python==0.1.7
     # via -r requirements.lock
-lxml==4.7.1
+lxml==4.6.3
     # via
     #   -r requirements.lock
     #   python3-saml
     #   xmlsec
-markdown==3.3.6
-    # via
-    #   -r requirements.lock
-    #   cloudsplaining
 markupsafe==2.0.1
     # via
-    #   -r requirements.lock
     #   jinja2
     #   moto
-marshmallow==3.14.1
+marshmallow==3.14.0
     # via -r requirements.lock
 mccabe==0.6.1
     # via flake8
@@ -460,15 +328,11 @@
     # via
     #   black
     #   mypy
-networkx==2.6.3
-    # via
-    #   -r requirements.lock
-    #   checkov
 newrelic==7.2.4.171
     # via -r requirements.lock
 nodeenv==1.6.0
     # via pre-commit
-numpy==1.22.1
+numpy==1.21.2
     # via
     #   -r requirements.lock
     #   pandas
@@ -491,20 +355,15 @@
     # via
     #   -r requirements.lock
     #   furl
-packageurl-python==0.9.6
-    # via
-    #   -r requirements.lock
-    #   cyclonedx-python-lib
-packaging==21.3
+packaging==21.0
     # via
     #   -r requirements.lock
     #   bleach
-    #   checkov
     #   pytest
     #   tox
-pandas==1.3.5
-    # via -r requirements.lock
-parliament==1.5.2
+pandas==1.3.4
+    # via -r requirements.lock
+parliament==1.4.1
     # via -r requirements.lock
 password-strength==0.0.3.post2
     # via -r requirements.lock
@@ -522,39 +381,24 @@
     # via
     #   pytest
     #   tox
-ply==3.11
-    # via
-    #   -r requirements.lock
-    #   jsonpath-ng
-policy-sentry==0.11.19
-    # via
-    #   -r requirements.lock
-    #   cloudsplaining
+policy-sentry==0.11.18
+    # via -r requirements.lock
 policyuniverse==1.4.0.20210819
-    # via
-    #   -r requirements.lock
-    #   checkov
+    # via -r requirements.lock
 pre-commit==2.16.0
     # via
     #   -r ./api/util/requirements-test.in
     #   -r ./common/util/requirements-test.in
-prompt-toolkit==3.0.24
+prompt-toolkit==3.0.20
     # via
     #   -r requirements.lock
     #   click-repl
-protobuf==3.19.3
+protobuf==3.18.1
     # via
     #   -r requirements.lock
     #   google-api-core
     #   googleapis-common-protos
     #   grpcio-tools
-<<<<<<< HEAD
-psutil==5.9.0
-    # via
-    #   -r requirements.lock
-    #   redislite
-=======
->>>>>>> d2f8f2eb
 ptvsd==4.3.2
     # via -r requirements.lock
 py==1.11.0
@@ -572,30 +416,19 @@
     # via
     #   -r requirements.lock
     #   google-auth
-<<<<<<< HEAD
-pycares==4.1.2
-    # via
-    #   -r requirements.lock
-    #   aiodns
-=======
->>>>>>> d2f8f2eb
 pycodestyle==2.8.0
     # via
     #   flake8
     #   flake8-import-order
-pycparser==2.21
+pycparser==2.20
     # via
     #   -r requirements.lock
     #   cffi
-pycryptodome==3.12.0
-    # via
-    #   -r requirements.lock
-    #   okta
-<<<<<<< HEAD
-pydantic==1.9.0
-=======
+pycryptodome==3.11.0
+    # via
+    #   -r requirements.lock
+    #   okta
 pydantic==1.8.2
->>>>>>> d2f8f2eb
     # via -r requirements.lock
 pydash==5.1.0
     # via
@@ -605,27 +438,16 @@
     # via flake8-docstrings
 pyflakes==2.4.0
     # via flake8
-pygithub==1.55
-    # via -r requirements.lock
 pygments==2.10.0
     # via readme-renderer
 pyjwt==2.3.0
-    # via
-    #   -r requirements.lock
-<<<<<<< HEAD
-    #   pygithub
-pynacl==1.5.0
-    # via
-    #   -r requirements.lock
-    #   pygithub
-pyparsing==3.0.6
-    # via
-    #   -r requirements.lock
-=======
->>>>>>> d2f8f2eb
+    # via -r requirements.lock
+pyparsing==2.4.7
+    # via
+    #   -r requirements.lock
     #   httplib2
     #   packaging
-pyrsistent==0.18.1
+pyrsistent==0.18.0
     # via
     #   -r requirements.lock
     #   jsonschema
@@ -690,8 +512,6 @@
     # via
     #   -r requirements.lock
     #   logmatic-python
-python-terraform==0.10.1
-    # via -r requirements.lock
 python3-saml==1.12.0
     # via -r requirements.lock
 pytz==2021.3
@@ -704,9 +524,6 @@
     # via
     #   -r requirements.lock
     #   bandit
-    #   checkov
-    #   cloudsplaining
-    #   detect-secrets
     #   okta
     #   parliament
     #   policy-sentry
@@ -721,20 +538,10 @@
     #   redis-py-cluster
 redis-py-cluster==2.1.3
     # via -r requirements.lock
-<<<<<<< HEAD
-redislite==6.0.674960
-    # via
-    #   -r ./api/util/requirements-test.in
-    #   -r ./common/util/requirements-test.in
-    #   -r requirements.lock
-requests==2.27.1
-=======
 requests==2.26.0
->>>>>>> d2f8f2eb
     # via
     #   -r requirements.lock
     #   atlassian-python-api
-    #   detect-secrets
     #   docker
     #   google-api-core
     #   moto
@@ -742,10 +549,8 @@
     #   onelogin
     #   pdpyras
     #   policy-sentry
-    #   pygithub
     #   requests-oauthlib
     #   responses
-    #   update-checker
 requests-oauthlib==1.3.0
     # via
     #   -r requirements.lock
@@ -754,12 +559,12 @@
     # via moto
 retrying==1.3.3
     # via -r requirements.lock
-rsa==4.8
+rsa==4.7.2
     # via
     #   -r requirements.lock
     #   google-auth
     #   python-jose
-ruamel.yaml==0.17.20
+ruamel.yaml==0.17.16
     # via -r requirements.lock
 ruamel.yaml.clib==0.2.6
     # via
@@ -769,20 +574,15 @@
     # via
     #   -r requirements.lock
     #   boto3
-schema==0.7.5
-    # via
-    #   -r requirements.lock
-    #   cloudsplaining
+schema==0.7.4
+    # via
+    #   -r requirements.lock
     #   policy-sentry
-semantic-version==2.8.5
-    # via
-    #   -r requirements.lock
-    #   checkov
-sentry-sdk==1.5.2
+sentry-sdk==1.4.3
     # via -r requirements.lock
 setupmeta==3.3.0
     # via -r requirements.lock
-simplejson==3.17.6
+simplejson==3.17.5
     # via -r requirements.lock
 six==1.16.0
     # via
@@ -792,16 +592,12 @@
     #   bleach
     #   click-repl
     #   cloudaux
-    #   dockerfile-parse
     #   ecdsa
     #   furl
     #   google-auth
     #   google-auth-httplib2
     #   grpcio
     #   isodate
-    #   jsonpath-ng
-    #   jsonschema
-    #   junit-xml
     #   mock
     #   okta-jwt
     #   orderedmultidict
@@ -811,32 +607,22 @@
     #   retrying
     #   tox
     #   virtualenv
-smmap==5.0.0
+smmap==4.0.0
     # via
     #   -r requirements.lock
     #   gitdb
 snowballstemmer==2.2.0
     # via pydocstyle
-soupsieve==2.3.1
+soupsieve==2.2.1
     # via
     #   -r requirements.lock
     #   beautifulsoup4
 stevedore==3.5.0
     # via bandit
-tabulate==0.8.9
-    # via
-    #   -r requirements.lock
-    #   checkov
 tenacity==8.0.1
     # via -r requirements.lock
-termcolor==1.1.0
-    # via
-    #   -r requirements.lock
-    #   checkov
 toml==0.10.2
     # via
-    #   -r requirements.lock
-    #   cyclonedx-python-lib
     #   mypy
     #   pre-commit
     #   pytest
@@ -855,43 +641,21 @@
     # via
     #   -r ./api/util/requirements-test.in
     #   -r ./common/util/requirements-test.in
-tqdm==4.62.3
-    # via
-    #   -r requirements.lock
-    #   checkov
-types-setuptools==57.4.7
-    # via
-    #   -r requirements.lock
-    #   cyclonedx-python-lib
-types-toml==0.10.3
-    # via
-    #   -r requirements.lock
-    #   cyclonedx-python-lib
-typing-extensions==4.0.1
-    # via
-    #   -r requirements.lock
+typing-extensions==3.10.0.2
+    # via
+    #   -r requirements.lock
+    #   aiohttp
     #   black
-    #   checkov
+    #   gitpython
     #   mypy
     #   pydantic
-ujson==5.1.0
-    # via -r requirements.lock
-<<<<<<< HEAD
-update-checker==0.18.0
-    # via
-    #   -r requirements.lock
-    #   checkov
-=======
->>>>>>> d2f8f2eb
+ujson==4.2.0
+    # via -r requirements.lock
 uritemplate==4.1.1
     # via
     #   -r requirements.lock
     #   google-api-python-client
-<<<<<<< HEAD
-urllib3==1.26.8
-=======
 urllib3==1.26.7
->>>>>>> d2f8f2eb
     # via
     #   -r requirements.lock
     #   botocore
@@ -923,12 +687,10 @@
     #   -r requirements.lock
     #   bleach
 websocket-client==1.2.3
-    # via
-    #   -r requirements.lock
-    #   docker
+    # via docker
 werkzeug==2.0.2
     # via moto
-wrapt==1.13.3
+wrapt==1.13.2
     # via
     #   -r requirements.lock
     #   deprecated
@@ -941,30 +703,19 @@
     #   -r requirements.lock
     #   moto
     #   okta
-yarl==1.7.2
+yarl==1.7.0
     # via
     #   -r requirements.lock
     #   aiohttp
     #   okta
-zipp==3.7.0
-    # via
-    #   -r requirements.lock
-    #   importlib-metadata
 
 # The following packages are considered to be unsafe in a requirements file:
-setuptools==59.6.0
-    # via
-    #   -r requirements.lock
-    #   celery
-    #   cyclonedx-python-lib
+setuptools==59.3.0
+    # via
+    #   -r requirements.lock
+    #   celery
     #   flake8-import-order
     #   google-api-core
     #   google-auth
     #   grpcio-tools
-<<<<<<< HEAD
-    #   jsonschema
-    #   pytest-tornado
-    #   redislite
-=======
-    #   pytest-tornado
->>>>>>> d2f8f2eb
+    #   pytest-tornado