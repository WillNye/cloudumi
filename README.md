--- conflicted
+++ resolved
@@ -14,11 +14,7 @@
 - How to Build:
   - [Build Instructions](#build-instructions)
 - Testing:
-<<<<<<< HEAD
-  - [Testing Instructions](util/pytest/README.md)
-=======
   - [Testing Instructions](util/tests/README.md)
->>>>>>> 0a06d783
 
 # Build Instructions
 
