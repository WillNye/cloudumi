import _, { debounce } from 'lodash';
<<<<<<< HEAD
import { useCallback, useEffect, useMemo, useState } from 'react';
=======
import { ReactNode, useCallback, useEffect, useMemo, useState } from 'react';
>>>>>>> cdf13b72
import { Search } from '../Search';
import { Chip } from 'shared/elements/Chip';
import { Icon } from 'shared/elements/Icon';
import axios from 'core/Axios/Axios';
<<<<<<< HEAD
=======
import { LineBreak } from 'shared/elements/LineBreak';

interface TypeaheadBlockProps {
  handleOnSelectResult?: (value: string) => void;
  handleOnRemoveValue?: (value: string) => void;
  handleOnChange?: (value: string) => void;
  defaultValue?: string;
  defaultValues?: any[];
  resultsFormatter: (result: any) => ReactNode;
  endpoint: string;
  queryParam: string;
  titleKey?: string;
  multiple?: boolean;
}
>>>>>>> cdf13b72

export const TypeaheadBlock = ({
  handleOnChange,
  handleOnSelectResult,
  handleOnRemoveValue,
  defaultValue,
  defaultValues,
  resultsFormatter,
  endpoint,
<<<<<<< HEAD
  queryParam
}) => {
=======
  queryParam,
  titleKey = 'title',
  multiple = false
}: TypeaheadBlockProps) => {
>>>>>>> cdf13b72
  const [isLoading, setIsLoading] = useState(false);
  const [results, setResults] = useState([]);
  const [selectedValues, setSelectedValues] = useState(defaultValues ?? []);
  const [value, setValue] = useState(defaultValue ?? '');
  const [error, setError] = useState(null);

  const fetchData = async query => {
    setIsLoading(true);
    try {
      if (!endpoint.startsWith('/')) {
        endpoint = `/${endpoint}`;
      }
<<<<<<< HEAD
      const response = await axios.get(`${endpoint}?${queryParam}=${query}`);
=======
      const response = await axios.get(endpoint, {
        params: {
          [queryParam]: query
        }
      });
>>>>>>> cdf13b72
      let data = response.data.data;
      // if data is just a list of strings, replace with objects with title
      if (data.length > 0 && typeof data[0] === 'string') {
        data = data.map(item => ({ title: item }));
      }
      setResults(data);
      setIsLoading(false);
    } catch (error) {
      setError(error);
      setIsLoading(false);
    }
  };

<<<<<<< HEAD
  const debouncedFetchData = useMemo(() => debounce(fetchData, 300), []);
=======
  const debouncedFetchData = useMemo(
    () => debounce(fetchData, 300),
    [endpoint, queryParam]
  );

  useEffect(() => {
    if (value && endpoint && queryParam) {
      debouncedFetchData(value);
    }
  }, [endpoint, queryParam, value, debouncedFetchData]);

  useEffect(() => {
    setValue(defaultValue);
    setSelectedValues(defaultValues);
  }, [defaultValue, defaultValues]);
>>>>>>> cdf13b72

  useEffect(() => {
    if (value) {
      debouncedFetchData(value);
    } else {
      setResults([]);
    }
  }, [value, debouncedFetchData]);

  const handleKeyDown = useCallback(
    e => {
      if (e.key === 'Enter') {
        if (!e.target.value) {
          return;
        }
        const values = multiple ? [...selectedValues] : [];
        values.push(e.target.value);
        setSelectedValues(values);
        setResults([]);
        setValue('');
        handleOnSelectResult?.(e.target.value);
      }
    },
    [handleOnSelectResult, selectedValues, multiple]
  );

  const handleSelectedValueDelete = useCallback(
    value => {
      const values = selectedValues?.filter(item => item !== value);
      setSelectedValues(values);
      handleOnRemoveValue?.(value);
    },
    [selectedValues, handleOnRemoveValue]
  );

  const handleResultSelect = useCallback(
    result => {
<<<<<<< HEAD
      const values = [...selectedValues];
      values.push(result.title);

=======
      const values = multiple ? [...selectedValues] : [];
      values.push(result);
>>>>>>> cdf13b72
      setSelectedValues(values);
      if (!multiple) {
        setValue(result[titleKey]);
      } else {
        setValue('');
      }
      handleOnSelectResult?.(result);
    },
    [selectedValues, handleOnSelectResult, multiple, titleKey]
  );

  const debouncedSearchFilter = useMemo(
    () =>
      debounce(value => {
        setIsLoading(true);

        if (value.length < 1) {
          setIsLoading(false);
          setResults([]);
          if (multiple) {
            // only clear the value if multiple is true
            setValue('');
          }
          handleOnChange?.('');
          return;
        }
      }, 300),
    [handleOnChange, multiple]
  );

  const handleSearchChange = useCallback(
    e => {
      e.preventDefault();
      const newValue = e.target.value;
      setValue(newValue);

      handleOnChange?.(newValue);
      debouncedSearchFilter(newValue);
    },
    [debouncedSearchFilter, handleOnChange]
  );

  const inputValue = useMemo(() => {
    return value;
  }, [value]);

  const selectedValueLabels = useMemo(
    () =>
      multiple ? (
        selectedValues.map((selectedValue, index) => (
          <Chip key={index}>
            {selectedValue[titleKey]}
            <Icon
              name="close"
              onClick={() => handleSelectedValueDelete(selectedValue)}
            />
          </Chip>
        ))
      ) : (
        <span>{selectedValues[0]?.[titleKey]}</span>
      ),
    [selectedValues, handleSelectedValueDelete, titleKey, multiple]
  );

  return (
    <div>
      <Search
        isLoading={isLoading}
        onResultSelect={handleResultSelect}
        onChange={_.debounce(handleSearchChange, 500, {
          leading: true
        })}
        resultRenderer={resultsFormatter}
        onKeyDown={handleKeyDown}
        results={results}
        value={inputValue}
      />
      <LineBreak />
      {multiple && <div>{selectedValueLabels}</div>}
    </div>
  );
};<|MERGE_RESOLUTION|>--- conflicted
+++ resolved
@@ -1,15 +1,9 @@
 import _, { debounce } from 'lodash';
-<<<<<<< HEAD
-import { useCallback, useEffect, useMemo, useState } from 'react';
-=======
 import { ReactNode, useCallback, useEffect, useMemo, useState } from 'react';
->>>>>>> cdf13b72
 import { Search } from '../Search';
 import { Chip } from 'shared/elements/Chip';
 import { Icon } from 'shared/elements/Icon';
 import axios from 'core/Axios/Axios';
-<<<<<<< HEAD
-=======
 import { LineBreak } from 'shared/elements/LineBreak';
 
 interface TypeaheadBlockProps {
@@ -24,7 +18,6 @@
   titleKey?: string;
   multiple?: boolean;
 }
->>>>>>> cdf13b72
 
 export const TypeaheadBlock = ({
   handleOnChange,
@@ -34,15 +27,10 @@
   defaultValues,
   resultsFormatter,
   endpoint,
-<<<<<<< HEAD
-  queryParam
-}) => {
-=======
   queryParam,
   titleKey = 'title',
   multiple = false
 }: TypeaheadBlockProps) => {
->>>>>>> cdf13b72
   const [isLoading, setIsLoading] = useState(false);
   const [results, setResults] = useState([]);
   const [selectedValues, setSelectedValues] = useState(defaultValues ?? []);
@@ -55,15 +43,11 @@
       if (!endpoint.startsWith('/')) {
         endpoint = `/${endpoint}`;
       }
-<<<<<<< HEAD
-      const response = await axios.get(`${endpoint}?${queryParam}=${query}`);
-=======
       const response = await axios.get(endpoint, {
         params: {
           [queryParam]: query
         }
       });
->>>>>>> cdf13b72
       let data = response.data.data;
       // if data is just a list of strings, replace with objects with title
       if (data.length > 0 && typeof data[0] === 'string') {
@@ -77,9 +61,6 @@
     }
   };
 
-<<<<<<< HEAD
-  const debouncedFetchData = useMemo(() => debounce(fetchData, 300), []);
-=======
   const debouncedFetchData = useMemo(
     () => debounce(fetchData, 300),
     [endpoint, queryParam]
@@ -95,7 +76,6 @@
     setValue(defaultValue);
     setSelectedValues(defaultValues);
   }, [defaultValue, defaultValues]);
->>>>>>> cdf13b72
 
   useEffect(() => {
     if (value) {
@@ -133,14 +113,8 @@
 
   const handleResultSelect = useCallback(
     result => {
-<<<<<<< HEAD
-      const values = [...selectedValues];
-      values.push(result.title);
-
-=======
       const values = multiple ? [...selectedValues] : [];
       values.push(result);
->>>>>>> cdf13b72
       setSelectedValues(values);
       if (!multiple) {
         setValue(result[titleKey]);
