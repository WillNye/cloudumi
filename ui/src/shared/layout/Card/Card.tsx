import React, { forwardRef, Ref, FC } from 'react';
import classNames from 'classnames';
import css from './Card.module.css';

export interface CardProps extends React.DOMAttributes<any> {
  disablePadding?: boolean;
  className?: string;
  headerClassName?: string;
  contentClassName?: string;
  style?: React.CSSProperties;
  header?: string | JSX.Element | JSX.Element[];
  variant?: 'outlined';
  clickable?: boolean;
  color?: 'default' | 'primary' | 'secondary' | 'danger' | 'warning';
}

export const Card: FC<CardProps & { ref?: Ref<HTMLDivElement> }> = forwardRef(
  (
    {
      children,
      disablePadding,
      className,
      header,
      headerClassName,
      contentClassName,
      variant,
      clickable = false,
      color = 'default',
      ...rest
    }: CardProps,
    ref: Ref<HTMLDivElement>
  ) => {
    return (
      <section
        {...rest}
        ref={ref}
        className={classNames(className, css.card, {
          [css.disablePadding]: disablePadding,
          [css.outlined]: variant === 'outlined',
<<<<<<< HEAD
          [css.default]: color === 'default',
          [css.danger]: color === 'danger',
          [css.secondary]: color === 'secondary',
          [css.primary]: color === 'primary',
          [css.warning]: color === 'warning',
=======
          [css[color]]: color,
>>>>>>> bddf52f5
          [css.clickable]: clickable
        })}
      >
        {header && (
          <header className={classNames(css.header, headerClassName)}>
            <h3 className={css.headerText}>{header}</h3>
          </header>
        )}
        <div className={classNames(css.content, contentClassName)}>
          {children}
        </div>
      </section>
    );
  }
);<|MERGE_RESOLUTION|>--- conflicted
+++ resolved
@@ -37,15 +37,7 @@
         className={classNames(className, css.card, {
           [css.disablePadding]: disablePadding,
           [css.outlined]: variant === 'outlined',
-<<<<<<< HEAD
-          [css.default]: color === 'default',
-          [css.danger]: color === 'danger',
-          [css.secondary]: color === 'secondary',
-          [css.primary]: color === 'primary',
-          [css.warning]: color === 'warning',
-=======
           [css[color]]: color,
->>>>>>> bddf52f5
           [css.clickable]: clickable
         })}
       >
