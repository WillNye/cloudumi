--- conflicted
+++ resolved
@@ -1,22 +1,11 @@
-<<<<<<< HEAD
-import { useState } from 'react';
-import { useParams } from 'react-router-dom';
-=======
 import { useCallback, useState } from 'react';
 import { Link, useParams } from 'react-router-dom';
->>>>>>> 51d09086
 import axios from 'core/Axios/Axios';
 import { Button } from 'shared/elements/Button';
 import { Table } from 'shared/elements/Table';
 
-<<<<<<< HEAD
-import { DiffEditor } from 'shared/form/DiffEditor';
-import { LineBreak } from 'shared/elements/LineBreak';
-import { filePathColumns, mainTableColumns } from './constants';
-=======
 import { LineBreak } from 'shared/elements/LineBreak';
 import { mainTableColumns } from './constants';
->>>>>>> 51d09086
 import NotFound from 'App/NotFound';
 import { Segment } from 'shared/layout/Segment';
 import { TextArea } from 'shared/form/TextArea';
@@ -25,11 +14,8 @@
 import { useQuery } from '@tanstack/react-query';
 import { getIambicRequest } from 'core/API/iambicRequest';
 import { Loader } from 'shared/elements/Loader';
-<<<<<<< HEAD
-=======
 import { Chip } from 'shared/elements/Chip';
 import ChangeViewer from './components/ChangeViewer';
->>>>>>> 51d09086
 
 const RequestChangeDetails = () => {
   const { requestId } = useParams<{ requestId: string }>();
@@ -45,25 +31,7 @@
     queryKey: ['getIambicRequest', requestId]
   });
 
-<<<<<<< HEAD
-  const handleSave = async () => {
-    setIsSubmitting(true);
-    try {
-      await axios.put(`/api/v4/self-service/requests/${requestId}`, {
-        files: requestData.files
-      });
-      refetchData();
-    } catch (error) {
-      console.error(error);
-    } finally {
-      setIsSubmitting(false);
-    }
-  };
-
-  const handleComment = async () => {
-=======
   const handleComment = useCallback(async () => {
->>>>>>> 51d09086
     setIsSubmitting(true);
     try {
       await axios.post(`/api/v4/self-service/requests/${requestId}/comments`, {
@@ -74,14 +42,9 @@
       console.error(error);
     } finally {
       setIsSubmitting(false);
-<<<<<<< HEAD
-    }
-  };
-=======
       setComment('');
     }
   }, [comment, requestId, refetchData]);
->>>>>>> 51d09086
 
   const handleApprove = async () => {
     setIsSubmitting(true);
@@ -121,8 +84,6 @@
     }
   };
 
-<<<<<<< HEAD
-=======
   const handleModifyChange = useCallback(
     async newFile => {
       setIsSubmitting(true);
@@ -145,7 +106,6 @@
     [refetchData, requestData, requestId]
   );
 
->>>>>>> 51d09086
   const mainTableData = [
     {
       header: 'Requested By',
@@ -160,29 +120,11 @@
       value: requestData?.data?.updated_at || 'N/A'
     },
     {
-<<<<<<< HEAD
-      header: 'Status',
-      value: requestData?.data?.status || 'N/A'
-    },
-    {
-      header: 'Title',
-      value: requestData?.data?.title || 'N/A'
-    },
-    {
-      header: 'Justification',
-      value: requestData?.data?.justification || 'N/A'
-    },
-    {
-=======
->>>>>>> 51d09086
       header: 'Repository',
       value: requestData?.data?.repo_name || 'N/A'
     },
     {
       header: 'Pull Request URL',
-<<<<<<< HEAD
-      value: requestData?.data?.pull_request_url || 'N/A'
-=======
       value: requestData?.data?.pull_request_url ? (
         <Link to={requestData?.data?.pull_request_url} target="_blank">
           Click here
@@ -190,7 +132,6 @@
       ) : (
         'N/A'
       )
->>>>>>> 51d09086
     }
   ];
 
@@ -206,33 +147,6 @@
     <Segment isLoading={isSubmitting}>
       <div className={styles.container}>
         <h3>Request Review</h3>
-<<<<<<< HEAD
-        <Table
-          data={mainTableData}
-          columns={mainTableColumns}
-          spacing="expanded"
-          border="row"
-        />
-        {requestData?.data?.files.map((file, i) => (
-          <div key={i}>
-            <Table
-              data={[{ header: 'File Path', value: file.file_path }]}
-              columns={filePathColumns}
-              spacing="expanded"
-            />
-            <DiffEditor
-              original={file.previous_body || ''}
-              modified={file.template_body || ''}
-            />
-            <LineBreak />
-            <Button onClick={handleSave} fullWidth size="small">
-              Modify
-            </Button>
-            <LineBreak />
-          </div>
-        ))}
-        <LineBreak size="large" />
-=======
         <div className={styles.subTitle}>
           <p className={styles.text}>{requestData?.data?.title}</p>
           <Chip type="warning">{requestData?.data?.status}</Chip>
@@ -255,7 +169,6 @@
         {requestData?.data?.comments.map((commentData, index) => (
           <div key={index}>{commentData?.body}</div>
         ))}
->>>>>>> 51d09086
         <Block disableLabelPadding label="Comment" />
         <TextArea
           value={comment}
@@ -263,30 +176,17 @@
           placeholder="Add a comment"
         />
         <LineBreak size="small" />
-<<<<<<< HEAD
-        <Button onClick={handleComment} size="small">
-=======
         <Button onClick={handleComment} size="small" disabled={!comment}>
->>>>>>> 51d09086
           Comment
         </Button>
         <LineBreak size="large" />
         <div className={styles.actions}>
-<<<<<<< HEAD
-          <Button onClick={handleApprove} fullWidth size="small">
-            Approve
-          </Button>
-          <Button onClick={handleReject} color="error" fullWidth size="small">
-            Reject
-          </Button>
-=======
           <Button onClick={handleReject} color="error" fullWidth size="small">
             Reject
           </Button>
           <Button onClick={handleApprove} fullWidth size="small">
             Approve
           </Button>
->>>>>>> 51d09086
           <Button onClick={handleApply} color="success" fullWidth size="small">
             Apply
           </Button>
