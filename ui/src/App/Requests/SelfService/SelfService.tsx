import { useCallback, useMemo, useState } from 'react';
import {
  ADVANCED_MODE_NEXT_STEP_MAP,
  ADVANCED_MODE_PREVIOUS_STEP_MAP,
  DEFAULT_REQUEST,
  EXPIRATION_TYPE,
  EXPRESS_MODE_NEXT_STEP_MAP,
  EXPRESS_MODE_PREVIOUS_STEP_MAP,
  REQUEST_FLOW_MODE,
  SELF_SERVICE_STEPS
} from './constants';
import RequestViewer from './components/RequestViewer';
import SelfServiceContext from './SelfServiceContext';
import { Button } from 'shared/elements/Button';

import styles from './SelfService.module.css';
import {
  ChangeType,
  ChangeTypeDetails,
  IRequest,
  Identity,
  RequestType
} from './types';
import { Divider } from 'shared/elements/Divider';
import { DateTime } from 'luxon';
import classNames from 'classnames';

// eslint-disable-next-line complexity
const SelfService = () => {
  const [stepsStack, setStepsStack] = useState([
    SELF_SERVICE_STEPS.SELECT_PROVIDER
  ]);
  const [currentStep, setCurrentStep] = useState(
    SELF_SERVICE_STEPS.SELECT_PROVIDER
  );
  const [currentMode, setCurrentMode] = useState(
    REQUEST_FLOW_MODE.EXPRESS_MODE
  );
  const [expirationType, setExpirationType] = useState(EXPIRATION_TYPE.NEVER);
  const [relativeValue, setRelativeValue] = useState('4');
  const [relativeUnit, setRelativeUnit] = useState('hours');
  const [dateValue, setDateValue] = useState(
    DateTime.fromJSDate(new Date()).toFormat('yyyy-MM-dd')
  );
  const [timeValue, setTimeValue] = useState('00:00:00');
  const [selfServiceRequest, setSelfServiceRequest] =
    useState<IRequest>(DEFAULT_REQUEST);

  const setJustification = useCallback((justification: string) => {
    setSelfServiceRequest(prev => ({ ...prev, justification }));
  }, []);

  const setSelectedProvider = useCallback((provider: string) => {
    setSelfServiceRequest(prev => ({ ...prev, provider }));
  }, []);

  const setSelectedIdentityType = useCallback((identityType: string) => {
    setSelfServiceRequest(prev => ({ ...prev, identityType }));
  }, []);

  const setSelectedIdentity = useCallback((identity: Identity) => {
    setSelfServiceRequest(prev => ({ ...prev, identity }));
  }, []);

  const setSelectedRequestType = useCallback((requestType: RequestType) => {
    setSelfServiceRequest(prev => ({ ...prev, requestType }));
  }, []);

  const addChange = useCallback((change: ChangeTypeDetails) => {
    setSelfServiceRequest(prev => {
      const requestedChanges = [...prev.requestedChanges, change];
      const newRequest = { ...prev, requestedChanges };
      return newRequest;
    });
  }, []);

  const addChangeType = useCallback((changeType: ChangeType) => {
    setSelfServiceRequest(prev => ({ ...prev, changeType }));
  }, []);

<<<<<<< HEAD
  const resetChanges = () => {
    setSelfServiceRequest(prev => {
      const newRequest = { ...prev, requestedChanges: [] };
      return newRequest;
    });
  };

  const setExpirationDate = (date: string | null) => {
=======
  const resetChanges = useCallback(() => {
    setSelfServiceRequest(prev => ({ ...prev, requestedChanges: [] }));
  }, []);

  const setExpirationDate = useCallback((date: string | null) => {
>>>>>>> bddf52f5
    setSelfServiceRequest(prev => ({ ...prev, expirationDate: date }));
  }, []);

  const removeChange = useCallback(index => {
    setSelfServiceRequest(prev => {
      const requestedChanges = prev.requestedChanges.filter(
        (_, i) => i !== index
      );
      const newRequest = { ...prev, requestedChanges };
      return newRequest;
    });
  }, []);

  const canClickBack = useMemo(
    () => currentStep !== SELF_SERVICE_STEPS.SELECT_PROVIDER,
    [currentStep]
  );

  const canClickNext = useMemo(
    () =>
      currentStep === SELF_SERVICE_STEPS.CHANGE_TYPE ||
      currentStep === SELF_SERVICE_STEPS.SELECT_IDENTITY ||
<<<<<<< HEAD
      currentStep === SELF_SERVICE_STEPS.SUGGESTED_CHANGE_TYPES ||
      currentStep === SELF_SERVICE_STEPS.SELECT_SUGGESTED_IDENTITY,
=======
      currentStep === SELF_SERVICE_STEPS.EXPRESS_CHANGE_TYPES ||
      currentStep === SELF_SERVICE_STEPS.EXPRESS_CHANGE_DETAILS,
>>>>>>> bddf52f5
    [currentStep]
  );

  const showFooter = useMemo(
    () => canClickNext || canClickBack,
    [canClickNext, canClickBack]
  );

  const wrapperClasses = useMemo(
    () =>
      classNames(styles.wrapper, {
        [styles.fullWidth]: [
<<<<<<< HEAD
          SELF_SERVICE_STEPS.COMPLETION_FORM,
          // SELF_SERVICE_STEPS.SELECT_IDENTITY,
          // SELF_SERVICE_STEPS.CHANGE_TYPE,
          SELF_SERVICE_STEPS.SUGGESTED_CHANGE_TYPES
=======
          SELF_SERVICE_STEPS.REQUEST_PREVIEW,
          // SELF_SERVICE_STEPS.SELECT_IDENTITY,
          // SELF_SERVICE_STEPS.EXPRESS_CHANGE_DETAILS,
          SELF_SERVICE_STEPS.EXPRESS_CHANGE_TYPES
>>>>>>> bddf52f5
        ].includes(currentStep)
      }),
    [currentStep]
  );

  console.log(selfServiceRequest, '++++++++++++++testing------------');

  const handleNext = useCallback(() => {
<<<<<<< HEAD
    let nextStep = SELF_SERVICE_STEPS.SELECT_PROVIDER;
    if (currentStep === SELF_SERVICE_STEPS.SELECT_PROVIDER) {
      nextStep = SELF_SERVICE_STEPS.REQUEST_TYPE;
    } else if (currentStep === SELF_SERVICE_STEPS.REQUEST_TYPE) {
      nextStep = SELF_SERVICE_STEPS.SUGGESTED_CHANGE_TYPES;
    } else if (currentStep === SELF_SERVICE_STEPS.CHANGE_TYPE) {
      nextStep = SELF_SERVICE_STEPS.COMPLETION_FORM;
    } else if (currentStep === SELF_SERVICE_STEPS.SELECT_IDENTITY) {
      nextStep = SELF_SERVICE_STEPS.CHANGE_TYPE;
    } else if (currentStep === SELF_SERVICE_STEPS.SUGGESTED_CHANGE_TYPES) {
      nextStep = SELF_SERVICE_STEPS.SELECT_IDENTITY;
    } else if (currentStep === SELF_SERVICE_STEPS.SELECT_SUGGESTED_IDENTITY) {
      nextStep = SELF_SERVICE_STEPS.SUGGESTED_CHANGE_TYPES;
    }
    setStepsStack(stack => [...stack, nextStep]);
    setCurrentStep(nextStep);
  }, [currentStep]);

  const handleBack = useCallback(() => {
    let newStack = [...stepsStack];
    newStack.pop();
    let lastStep = newStack[newStack.length - 1];
    setStepsStack(newStack);
    setCurrentStep(lastStep);

    // switch (currentStep) {
    //   case SELF_SERVICE_STEPS.SELECT_IDENTITY:
    //     setSelectedIdentityType('');
    //     setSelectedIdentity(null);
    //     setCurrentStep(SELF_SERVICE_STEPS.SUGGESTED_CHANGE_TYPES);
    //     break;
    //   case SELF_SERVICE_STEPS.REQUEST_TYPE:
    //     setSelectedRequestType(null);
    //     setCurrentStep(SELF_SERVICE_STEPS.SELECT_PROVIDER);
    //     break;
    //   case SELF_SERVICE_STEPS.CHANGE_TYPE:
    //     setCurrentStep(SELF_SERVICE_STEPS.REQUEST_TYPE);
    //     break;
    //   case SELF_SERVICE_STEPS.SUGGESTED_CHANGE_TYPES:
    //     setCurrentStep(SELF_SERVICE_STEPS.REQUEST_TYPE);
    //     break;
    //   case SELF_SERVICE_STEPS.SELECT_SUGGESTED_IDENTITY:
    //     setCurrentStep(SELF_SERVICE_STEPS.SUGGESTED_CHANGE_TYPES);
    //     break;
    //   case SELF_SERVICE_STEPS.COMPLETION_FORM:
    //     // setSelectedChangeType(null);
    //     setCurrentStep(SELF_SERVICE_STEPS.CHANGE_TYPE);
    //     break;
    //   // case SELF_SERVICE_STEPS.COMPLETION_FORM:
    //   //   setSelectedChangeType(null);
    //   //   setCurrentStep(SELF_SERVICE_STEPS.CHANGE_TYPE);
    //   //   break;
    //   default:
    //     break;
    // }
  }, [stepsStack]);
=======
    if (currentMode === REQUEST_FLOW_MODE.EXPRESS_MODE) {
      setCurrentStep(EXPRESS_MODE_NEXT_STEP_MAP[currentStep]);
    } else {
      setCurrentStep(ADVANCED_MODE_NEXT_STEP_MAP[currentStep]);
    }
  }, [currentStep, currentMode]);

  const handleBack = useCallback(() => {
    if (currentMode === REQUEST_FLOW_MODE.EXPRESS_MODE) {
      setCurrentStep(EXPRESS_MODE_PREVIOUS_STEP_MAP[currentStep]);
    } else {
      setCurrentStep(ADVANCED_MODE_PREVIOUS_STEP_MAP[currentStep]);
    }
  }, [currentMode, currentStep]);
>>>>>>> bddf52f5

  return (
    <SelfServiceContext.Provider
      value={{
        store: {
          currentStep,
          selfServiceRequest,
          expirationType,
          relativeValue,
          relativeUnit,
          dateValue,
          timeValue
        },
        actions: {
          setCurrentStep,
          setSelectedProvider,
          setSelectedIdentityType,
          setSelectedIdentity,
          setSelectedRequestType,
          setJustification,
          setSelfServiceRequest,
          addChange,
          addChangeType,
          removeChange,
          resetChanges,
          setExpirationType,
          setRelativeValue,
          setRelativeUnit,
          setDateValue,
          setTimeValue,
<<<<<<< HEAD
=======
          setCurrentMode,
>>>>>>> bddf52f5
          setExpirationDate,
          handleNext
        }
      }}
    >
      <div className={styles.container}>
        <div className={styles.content}>
          <div className={wrapperClasses}>
            <RequestViewer />
          </div>
        </div>
        {showFooter && (
          <div className={styles.actionsWrapper}>
            <Divider />
            <div className={styles.actions}>
              {canClickBack && (
                <Button size="small" onClick={handleBack}>
                  Back
                </Button>
              )}
              {canClickNext &&
<<<<<<< HEAD
                currentStep === SELF_SERVICE_STEPS.SUGGESTED_CHANGE_TYPES && (
                  <Button
                    size="small"
                    disabled={!selfServiceRequest.requestedChanges.length}
=======
                currentStep === SELF_SERVICE_STEPS.EXPRESS_CHANGE_TYPES && (
                  <Button
                    size="small"
                    // disabled={!selfServiceRequest.changeType}
                    disabled={!selfServiceRequest.identityType}
>>>>>>> bddf52f5
                    onClick={handleNext}
                  >
                    Next
                  </Button>
                )}
              {canClickNext &&
<<<<<<< HEAD
                currentStep ===
                  SELF_SERVICE_STEPS.SELECT_SUGGESTED_IDENTITY && (
                  <Button
                    size="small"
                    disabled={!selfServiceRequest.identity}
=======
                currentStep === SELF_SERVICE_STEPS.EXPRESS_CHANGE_DETAILS && (
                  <Button
                    size="small"
                    disabled={!selfServiceRequest.requestedChanges}
>>>>>>> bddf52f5
                    onClick={handleNext}
                  >
                    Next
                  </Button>
                )}
              {canClickNext && currentStep === SELF_SERVICE_STEPS.CHANGE_TYPE && (
                <Button
                  size="small"
                  disabled={
                    !(
                      selfServiceRequest.requestedChanges.length &&
                      selfServiceRequest.justification
                    )
                  }
                  onClick={handleNext}
                >
                  Next
                </Button>
              )}
              {canClickNext &&
                currentStep === SELF_SERVICE_STEPS.SELECT_IDENTITY && (
                  <Button
                    size="small"
                    disabled={!selfServiceRequest.identity}
                    onClick={handleNext}
                  >
                    Next
                  </Button>
                )}
            </div>
          </div>
        )}
      </div>
    </SelfServiceContext.Provider>
  );
};

export default SelfService;<|MERGE_RESOLUTION|>--- conflicted
+++ resolved
@@ -25,11 +25,7 @@
 import { DateTime } from 'luxon';
 import classNames from 'classnames';
 
-// eslint-disable-next-line complexity
 const SelfService = () => {
-  const [stepsStack, setStepsStack] = useState([
-    SELF_SERVICE_STEPS.SELECT_PROVIDER
-  ]);
   const [currentStep, setCurrentStep] = useState(
     SELF_SERVICE_STEPS.SELECT_PROVIDER
   );
@@ -78,22 +74,11 @@
     setSelfServiceRequest(prev => ({ ...prev, changeType }));
   }, []);
 
-<<<<<<< HEAD
-  const resetChanges = () => {
-    setSelfServiceRequest(prev => {
-      const newRequest = { ...prev, requestedChanges: [] };
-      return newRequest;
-    });
-  };
-
-  const setExpirationDate = (date: string | null) => {
-=======
   const resetChanges = useCallback(() => {
     setSelfServiceRequest(prev => ({ ...prev, requestedChanges: [] }));
   }, []);
 
   const setExpirationDate = useCallback((date: string | null) => {
->>>>>>> bddf52f5
     setSelfServiceRequest(prev => ({ ...prev, expirationDate: date }));
   }, []);
 
@@ -116,13 +101,8 @@
     () =>
       currentStep === SELF_SERVICE_STEPS.CHANGE_TYPE ||
       currentStep === SELF_SERVICE_STEPS.SELECT_IDENTITY ||
-<<<<<<< HEAD
-      currentStep === SELF_SERVICE_STEPS.SUGGESTED_CHANGE_TYPES ||
-      currentStep === SELF_SERVICE_STEPS.SELECT_SUGGESTED_IDENTITY,
-=======
       currentStep === SELF_SERVICE_STEPS.EXPRESS_CHANGE_TYPES ||
       currentStep === SELF_SERVICE_STEPS.EXPRESS_CHANGE_DETAILS,
->>>>>>> bddf52f5
     [currentStep]
   );
 
@@ -135,17 +115,10 @@
     () =>
       classNames(styles.wrapper, {
         [styles.fullWidth]: [
-<<<<<<< HEAD
-          SELF_SERVICE_STEPS.COMPLETION_FORM,
-          // SELF_SERVICE_STEPS.SELECT_IDENTITY,
-          // SELF_SERVICE_STEPS.CHANGE_TYPE,
-          SELF_SERVICE_STEPS.SUGGESTED_CHANGE_TYPES
-=======
           SELF_SERVICE_STEPS.REQUEST_PREVIEW,
           // SELF_SERVICE_STEPS.SELECT_IDENTITY,
           // SELF_SERVICE_STEPS.EXPRESS_CHANGE_DETAILS,
           SELF_SERVICE_STEPS.EXPRESS_CHANGE_TYPES
->>>>>>> bddf52f5
         ].includes(currentStep)
       }),
     [currentStep]
@@ -154,64 +127,6 @@
   console.log(selfServiceRequest, '++++++++++++++testing------------');
 
   const handleNext = useCallback(() => {
-<<<<<<< HEAD
-    let nextStep = SELF_SERVICE_STEPS.SELECT_PROVIDER;
-    if (currentStep === SELF_SERVICE_STEPS.SELECT_PROVIDER) {
-      nextStep = SELF_SERVICE_STEPS.REQUEST_TYPE;
-    } else if (currentStep === SELF_SERVICE_STEPS.REQUEST_TYPE) {
-      nextStep = SELF_SERVICE_STEPS.SUGGESTED_CHANGE_TYPES;
-    } else if (currentStep === SELF_SERVICE_STEPS.CHANGE_TYPE) {
-      nextStep = SELF_SERVICE_STEPS.COMPLETION_FORM;
-    } else if (currentStep === SELF_SERVICE_STEPS.SELECT_IDENTITY) {
-      nextStep = SELF_SERVICE_STEPS.CHANGE_TYPE;
-    } else if (currentStep === SELF_SERVICE_STEPS.SUGGESTED_CHANGE_TYPES) {
-      nextStep = SELF_SERVICE_STEPS.SELECT_IDENTITY;
-    } else if (currentStep === SELF_SERVICE_STEPS.SELECT_SUGGESTED_IDENTITY) {
-      nextStep = SELF_SERVICE_STEPS.SUGGESTED_CHANGE_TYPES;
-    }
-    setStepsStack(stack => [...stack, nextStep]);
-    setCurrentStep(nextStep);
-  }, [currentStep]);
-
-  const handleBack = useCallback(() => {
-    let newStack = [...stepsStack];
-    newStack.pop();
-    let lastStep = newStack[newStack.length - 1];
-    setStepsStack(newStack);
-    setCurrentStep(lastStep);
-
-    // switch (currentStep) {
-    //   case SELF_SERVICE_STEPS.SELECT_IDENTITY:
-    //     setSelectedIdentityType('');
-    //     setSelectedIdentity(null);
-    //     setCurrentStep(SELF_SERVICE_STEPS.SUGGESTED_CHANGE_TYPES);
-    //     break;
-    //   case SELF_SERVICE_STEPS.REQUEST_TYPE:
-    //     setSelectedRequestType(null);
-    //     setCurrentStep(SELF_SERVICE_STEPS.SELECT_PROVIDER);
-    //     break;
-    //   case SELF_SERVICE_STEPS.CHANGE_TYPE:
-    //     setCurrentStep(SELF_SERVICE_STEPS.REQUEST_TYPE);
-    //     break;
-    //   case SELF_SERVICE_STEPS.SUGGESTED_CHANGE_TYPES:
-    //     setCurrentStep(SELF_SERVICE_STEPS.REQUEST_TYPE);
-    //     break;
-    //   case SELF_SERVICE_STEPS.SELECT_SUGGESTED_IDENTITY:
-    //     setCurrentStep(SELF_SERVICE_STEPS.SUGGESTED_CHANGE_TYPES);
-    //     break;
-    //   case SELF_SERVICE_STEPS.COMPLETION_FORM:
-    //     // setSelectedChangeType(null);
-    //     setCurrentStep(SELF_SERVICE_STEPS.CHANGE_TYPE);
-    //     break;
-    //   // case SELF_SERVICE_STEPS.COMPLETION_FORM:
-    //   //   setSelectedChangeType(null);
-    //   //   setCurrentStep(SELF_SERVICE_STEPS.CHANGE_TYPE);
-    //   //   break;
-    //   default:
-    //     break;
-    // }
-  }, [stepsStack]);
-=======
     if (currentMode === REQUEST_FLOW_MODE.EXPRESS_MODE) {
       setCurrentStep(EXPRESS_MODE_NEXT_STEP_MAP[currentStep]);
     } else {
@@ -226,7 +141,6 @@
       setCurrentStep(ADVANCED_MODE_PREVIOUS_STEP_MAP[currentStep]);
     }
   }, [currentMode, currentStep]);
->>>>>>> bddf52f5
 
   return (
     <SelfServiceContext.Provider
@@ -257,10 +171,7 @@
           setRelativeUnit,
           setDateValue,
           setTimeValue,
-<<<<<<< HEAD
-=======
           setCurrentMode,
->>>>>>> bddf52f5
           setExpirationDate,
           handleNext
         }
@@ -282,36 +193,21 @@
                 </Button>
               )}
               {canClickNext &&
-<<<<<<< HEAD
-                currentStep === SELF_SERVICE_STEPS.SUGGESTED_CHANGE_TYPES && (
-                  <Button
-                    size="small"
-                    disabled={!selfServiceRequest.requestedChanges.length}
-=======
                 currentStep === SELF_SERVICE_STEPS.EXPRESS_CHANGE_TYPES && (
                   <Button
                     size="small"
                     // disabled={!selfServiceRequest.changeType}
                     disabled={!selfServiceRequest.identityType}
->>>>>>> bddf52f5
                     onClick={handleNext}
                   >
                     Next
                   </Button>
                 )}
               {canClickNext &&
-<<<<<<< HEAD
-                currentStep ===
-                  SELF_SERVICE_STEPS.SELECT_SUGGESTED_IDENTITY && (
-                  <Button
-                    size="small"
-                    disabled={!selfServiceRequest.identity}
-=======
                 currentStep === SELF_SERVICE_STEPS.EXPRESS_CHANGE_DETAILS && (
                   <Button
                     size="small"
                     disabled={!selfServiceRequest.requestedChanges}
->>>>>>> bddf52f5
                     onClick={handleNext}
                   >
                     Next
