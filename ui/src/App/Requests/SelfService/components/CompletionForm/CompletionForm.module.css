.container {
  display: flex;
  justify-content: center;
  flex-direction: column;
  align-items: center;
  width: 100%;
  height: 100%;
  padding: var(--spacing-md);
  margin-top: var(--spacing-md);

  .subText {
    color: var(--gray-200);
    font-size: var(--font-size-sm);
  }

  .text {
    color: var(--gray-200);
    font-size: var(--font-size-md);
    padding-top: var(--spacing-sm);
    padding-bottom: var(--spacing-md);
  }

<<<<<<< HEAD
  .successAlert {
=======
  .notificationAlert {
>>>>>>> 51d09086
    text-align: center;
    line-height: 1.5rem;
    padding: var(--spacing-lg) 0;
  }

  .content {
    width: 100%;
    padding: 0 var(--spacing-md);
  }

  .preview {
    display: flex;
    justify-content: space-between;
    align-items: center;
    color: var(--gray-100);
    width: 100%;
  }
}<|MERGE_RESOLUTION|>--- conflicted
+++ resolved
@@ -20,11 +20,7 @@
     padding-bottom: var(--spacing-md);
   }
 
-<<<<<<< HEAD
-  .successAlert {
-=======
   .notificationAlert {
->>>>>>> 51d09086
     text-align: center;
     line-height: 1.5rem;
     padding: var(--spacing-lg) 0;
