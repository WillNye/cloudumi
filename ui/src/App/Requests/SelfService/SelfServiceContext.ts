import React, { Dispatch } from 'react';
import {
  EXPIRATION_TYPE,
  REQUEST_FLOW_MODE,
  SELF_SERVICE_STEPS
} from './constants';
import {
  ChangeTypeDetails,
  IRequest,
  RequestType,
  Identity,
  ChangeType
} from './types';

export interface ISelfServiceContext {
  actions: {
    setCurrentStep: Dispatch<SELF_SERVICE_STEPS>;
    setCurrentMode: Dispatch<REQUEST_FLOW_MODE>;
    setSelectedProvider: Dispatch<string>;
    setSelectedIdentityType: Dispatch<string>;
    setSelectedIdentity: Dispatch<Identity>;
    setSelectedRequestType: Dispatch<RequestType>;
    setJustification: Dispatch<string>;
    setExpirationType: Dispatch<EXPIRATION_TYPE>;
    setRelativeValue: Dispatch<string>;
    setRelativeUnit: Dispatch<string>;
    setDateValue: Dispatch<string>;
    setTimeValue: Dispatch<string>;
    addChange: (change: ChangeTypeDetails) => void;
<<<<<<< HEAD
=======
    addChangeType: (change: ChangeType) => void;
>>>>>>> bddf52f5
    resetChanges: Dispatch<void>;
    removeChange: (index: number) => void;
    setSelfServiceRequest: Dispatch<IRequest>;
    setExpirationDate: Dispatch<string | null>;
    handleNext: Dispatch<void>;
  };
  store: {
    currentStep: SELF_SERVICE_STEPS;
    selfServiceRequest: IRequest;
    expirationType: EXPIRATION_TYPE;
    relativeValue: string;
    relativeUnit: string;
    dateValue: string;
    timeValue: string;
  };
}

const SelfServiceContext = React.createContext<ISelfServiceContext>(
  {} as ISelfServiceContext
);

export default SelfServiceContext;<|MERGE_RESOLUTION|>--- conflicted
+++ resolved
@@ -27,10 +27,7 @@
     setDateValue: Dispatch<string>;
     setTimeValue: Dispatch<string>;
     addChange: (change: ChangeTypeDetails) => void;
-<<<<<<< HEAD
-=======
     addChangeType: (change: ChangeType) => void;
->>>>>>> bddf52f5
     resetChanges: Dispatch<void>;
     removeChange: (index: number) => void;
     setSelfServiceRequest: Dispatch<IRequest>;
