--- conflicted
+++ resolved
@@ -119,17 +119,13 @@
             filteringOptions={[]}
             filteringProperties={[
               {
-<<<<<<< HEAD
-                key: 'iambic_template.resource_id',
-=======
                 key: 'secondary_resource_id',
                 operators: ['=', '!=', ':', '!:'],
                 propertyLabel: 'Role ARN',
                 groupValuesLabel: 'Role ARN values'
               },
               {
-                key: 'resource_id',
->>>>>>> 927f9b2a
+                key: 'iambic_template.resource_id',
                 operators: ['=', '!=', ':', '!:'],
                 propertyLabel: 'Resource ID',
                 groupValuesLabel: 'Resource ID values'
