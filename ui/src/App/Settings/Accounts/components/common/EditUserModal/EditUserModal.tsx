--- conflicted
+++ resolved
@@ -22,11 +22,8 @@
 import { useMutation } from '@tanstack/react-query';
 import styles from './EditUserModal.module.css';
 import { LineBreak } from 'shared/elements/LineBreak';
-<<<<<<< HEAD
 import classNames from 'classnames';
-=======
 import { Chip } from 'shared/elements/Chip';
->>>>>>> 055b2d46
 
 type UpdateUserParams = {
   data: { id: string; email?: string; username?: string };
