--- conflicted
+++ resolved
@@ -15,13 +15,8 @@
 } from './AuthContext';
 import { ChallengeName } from './constants';
 import { User } from './types';
-<<<<<<< HEAD
-
-import { getTenantUserpool, setupAPIAuth } from '../API/tenant';
-=======
 import { useQuery } from '@apollo/client';
 import { GetTenantUserPoolQuery, GET_TENANT_USERPOOL_QUERY } from 'core/graphql';
->>>>>>> a21d0d02
 import '../AWS/Amplify';
 
 export const Auth: FC<PropsWithChildren> = ({ children }) => {
@@ -29,27 +24,11 @@
   const navigate = useNavigate();
   const { loading, error: tenantError, data: tenantData } = useQuery<GetTenantUserPoolQuery>(GET_TENANT_USERPOOL_QUERY);
 
-<<<<<<< HEAD
-  useEffect(function onMount() {
-    configureTenantOnMount();
-  }, []);
-
-  const configureTenantOnMount = () => {
-    setIsCheckingUser(true);
-    getTenantUserpool()
-      .then(async res => {
-        setIsValidTenant(true);
-
-        // configure amplify based on tenant user pool details
-        // Currently disable because backend development user pool requires a secret that is not supported in Amplify
-        // updateAmplifyConfig(res.data);
-=======
   useEffect(() => {
     // Configure amplify based on tenant user pool details
     // NOTE: Disabled due to cognito secret not supported by amplify
     // updateAmplifyConfig(tenantData);
   }, [tenantData]);
->>>>>>> a21d0d02
 
   const getAuthenticatedUser = useCallback(async () => {
     try {
@@ -57,9 +36,6 @@
         bypassCache: false
       });
       const session = await AmplifyAuth.currentSession();
-      if (session) {
-        await setupAPIAuth(session)
-      }
       setUser(user);
     } catch ({ message }) {
       throw new Error(`Error getting Authernticated user: ${message}`);
