{
  "name": "ui",
  "private": true,
  "version": "0.0.0",
  "type": "module",
  "scripts": {
    "start": "vite",
    "build": "vite build",
    "preview": "vite preview",
    "storybook": "start-storybook -p 6006",
    "build-storybook": "build-storybook",
<<<<<<< HEAD
    "test": "NODE_ENV=test jest",
    "coverage": "NODE_ENV=test jest --collectCoverage",
    "lint": "npx eslint --ext js,ts,tsx",
    "lint:fix": "npx eslint --ext js,ts,tsx --fix",
=======
    "test": "vitest",
    "coverage": "vitest run --coverage",
    "lint": "./node_modules/eslint/bin/eslint.js . --ext .jsx --ext .jsx,.js,.ts,.tsx",
    "lint-fix": "./node_modules/eslint/bin/eslint.js . --fix --ext .jsx,.js,.ts,.tsx",
>>>>>>> da238f13
    "prettier": "prettier --check 'src/**/*.{js,jsx,ts,tsx,json,md,graphql,gql}'",
    "prettier:fix": "prettier --loglevel warn --write 'src/**/*.{js,jsx,ts,tsx,json,md,graphql,gql}'",
    "format": "npm run prettier:fix && npm run lint:fix"
  },
  "dependencies": {
    "@apollo/client": "^3.7.0",
    "@cloudscape-design/global-styles": "^1.0.6",
    "@hookform/resolvers": "^2.9.10",
    "@monaco-editor/react": "^4.4.6",
    "@noqdev/cloudscape": "^1.0.0",
    "@sentry/react": "^7.1.1",
    "@sentry/tracing": "^7.1.1",
    "@swc/core": "^1.3.51",
    "@swc/jest": "^0.2.26",
    "@testing-library/jest-dom": "^5.16.5",
    "@testing-library/user-event": "^14.4.3",
    "apollo-link-rest": "^0.9.0-rc.2",
    "aws-amplify": "^4.3.39",
    "axios": "^1.2.1",
    "classnames": "^2.3.2",
    "date-fns": "^2.29.3",
    "framer-motion": "^7.6.9",
    "graphql": "^16.6.0",
    "graphql-tag": "^2.12.6",
    "jest": "^29.5.0",
    "nanoid": "^4.0.0",
    "passwordmeter": "^1.3.5",
    "reablocks": "^3.0.1",
    "react": "^18.2.0",
    "react-auth-code-input": "^3.2.0",
    "react-dom": "^18.2.0",
    "react-error-boundary": "^3.1.4",
    "react-helmet-async": "^1.3.0",
    "react-hook-form": "^7.36.1",
    "react-qr-code": "^2.0.8",
    "react-router-dom": "^6.4.2",
    "react-table": "^7.8.0",
    "react-toastify": "^9.1.2",
    "react-use": "^17.4.0",
    "yup": "^0.32.11"
  },
  "devDependencies": {
    "@babel/core": "^7.19.3",
    "@storybook/addon-actions": "6.5.12",
    "@storybook/addon-docs": "6.5.12",
    "@storybook/addon-essentials": "6.5.12",
    "@storybook/builder-vite": "^0.2.3",
    "@storybook/react": "6.5.12",
    "@testing-library/react": "^14.0.0",
    "@types/react": "^18.0.17",
    "@types/react-dom": "^18.0.6",
    "@typescript-eslint/eslint-plugin": "^5.39.0",
    "@typescript-eslint/parser": "^5.39.0",
    "@vitejs/plugin-react": "^2.1.0",
    "autoprefixer": "^10.4.12",
    "babel-loader": "^8.2.5",
    "eslint": "^8.24.0",
    "eslint-config-prettier": "^8.5.0",
    "eslint-plugin-react": "^7.31.8",
    "eslint-plugin-react-hooks": "^4.6.0",
    "happy-dom": "^9.1.9",
    "husky": "^7.0.0",
    "identity-obj-proxy": "^3.0.0",
    "jest-environment-jsdom": "^29.5.0",
    "jest-watch-typeahead": "^2.2.2",
    "lint-staged": "^13.0.3",
    "postcss-nested": "^5.0.6",
    "postcss-preset-env": "^7.8.2",
    "prettier": "^2.7.1",
    "typescript": "^4.6.4",
    "vite": "^3.1.0",
    "vite-plugin-checker": "^0.5.1",
    "vite-plugin-eslint": "^1.8.1",
    "vite-plugin-svgr": "^2.2.1",
    "vite-tsconfig-paths": "^3.5.1"
  },
  "lint-staged": {
    "src/**/*.{js,jsx,ts,tsx}": [
      "eslint --ext js,ts,tsx --fix"
    ],
    "src/**/*.{js,jsx,ts,tsx,json,md,graphql,gql}": [
      "prettier --write "
    ]
  },
  "resolutions": {
    "**/json5": "^2.2.2",
    "**/trim-newlines": "^3.0.1",
    "**/glob-parent": "^5.1.2",
    "**/trim": "^0.0.3",
    "**/webpack": "^5.76.0"
  }
}<|MERGE_RESOLUTION|>--- conflicted
+++ resolved
@@ -9,17 +9,10 @@
     "preview": "vite preview",
     "storybook": "start-storybook -p 6006",
     "build-storybook": "build-storybook",
-<<<<<<< HEAD
     "test": "NODE_ENV=test jest",
     "coverage": "NODE_ENV=test jest --collectCoverage",
-    "lint": "npx eslint --ext js,ts,tsx",
-    "lint:fix": "npx eslint --ext js,ts,tsx --fix",
-=======
-    "test": "vitest",
-    "coverage": "vitest run --coverage",
     "lint": "./node_modules/eslint/bin/eslint.js . --ext .jsx --ext .jsx,.js,.ts,.tsx",
     "lint-fix": "./node_modules/eslint/bin/eslint.js . --fix --ext .jsx,.js,.ts,.tsx",
->>>>>>> da238f13
     "prettier": "prettier --check 'src/**/*.{js,jsx,ts,tsx,json,md,graphql,gql}'",
     "prettier:fix": "prettier --loglevel warn --write 'src/**/*.{js,jsx,ts,tsx,json,md,graphql,gql}'",
     "format": "npm run prettier:fix && npm run lint:fix"
