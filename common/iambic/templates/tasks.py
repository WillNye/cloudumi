import asyncio
import sys
from collections import defaultdict
from datetime import datetime
from itertools import chain
from typing import Optional, Union

import pytz
from git import Repo
from iambic.core.models import BaseTemplate as IambicBaseTemplate
from iambic.core.utils import sanitize_string
from jinja2 import BaseLoader, Environment
from sqlalchemy import and_, cast, delete, select, update
from sqlalchemy.exc import IntegrityError
from sqlalchemy.orm import contains_eager

from common.aws.utils import get_resource_arn
from common.config import config as saas_config
from common.config.globals import ASYNC_PG_SESSION
from common.iambic.config.models import (
    TRUSTED_PROVIDER_RESOLVER_MAP,
    TenantProviderDefinition,
    TrustedProvider,
)
from common.iambic.config.utils import (
    list_tenant_provider_definitions,
    update_tenant_providers_and_definitions,
)
from common.iambic.git.models import IambicRepo
from common.iambic.interface import IambicConfigInterface
from common.iambic.templates.models import (
    IambicTemplate,
    IambicTemplateContent,
    IambicTemplateProviderDefinition,
)
from common.lib.asyncio import NoqSemaphore
from common.pg_core.utils import bulk_add, bulk_delete
from common.tenants.models import Tenant

log = saas_config.get_logger(__name__)


def get_template_provider_resource_id(
    iambic_provider_def, template: IambicBaseTemplate
) -> str:
    variables = {var.key: var.value for var in iambic_provider_def.variables}
    extra_attr_checks = ["account_id", "account_name"]

    for extra_attr in extra_attr_checks:
        if attr_val := getattr(iambic_provider_def, extra_attr, None):
            variables[extra_attr] = attr_val

    rtemplate = Environment(loader=BaseLoader()).from_string(template.resource_id)
    valid_characters_re = r"[\w_+=,.@-]"
    variables = {
        k: sanitize_string(v, valid_characters_re) for k, v in variables.items()
    }

    return str(rtemplate.render(var=variables))


async def create_tenant_templates_and_definitions(
    tenant: Tenant,
    iambic_config_interface: IambicConfigInterface,
    provider_definition_map: dict[dict[str, TenantProviderDefinition]],
    template_paths: Optional[list[str]] = None,
):
    """
    Create templates and template provider definitions for a tenant.

    Args:
        tenant (Tenant): The Tenant object for which templates and definitions are to be created.
        iambic_config_interface: The class used to interface with the tenant repo's IAMbic config instance.
        provider_definition_map (dict[dict[str, TenantProviderDefinition]]): A map of provider definitions.
        template_paths (list[str], optional): A list of template paths. Defaults to None.
    """
    template_type_provider_map = {}
    iambic_templates = []
    iambic_template_content_list = []
    iambic_template_provider_definitions = []
    is_full_create = not bool(template_paths)
    iambic_config = await iambic_config_interface.get_iambic_config()
    repo_name = iambic_config_interface.iambic_repo.repo_name
    repo_dir = iambic_config_interface.iambic_repo.file_path
    tenant_id = int(tenant.id)
    tenant_name = tenant.name

    # If no template paths provided, gather all templates from the repository directory
    if not template_paths:
        template_paths = await iambic_config_interface.gather_templates()

    log.info(
        {
            "message": "Creating templates",
            "tenant": tenant_name,
            "template_count": len(template_paths),
            "repo": repo_name,
        }
    )

    # Collect provider definitions from the template repo
    for raw_iambic_template in await iambic_config_interface.load_templates(
        template_paths, iambic_config.template_map
    ):
        provider = template_type_provider_map.get(raw_iambic_template.template_type)

        # If provider not already mapped, find and map the provider
        if not provider:
            for (
                trusted_provider,
                template_type_resolver,
            ) in TRUSTED_PROVIDER_RESOLVER_MAP.items():
                if raw_iambic_template.template_type.startswith(
                    template_type_resolver.template_type_prefix
                ):
                    provider = trusted_provider
                    template_type_provider_map[
                        raw_iambic_template.template_type
                    ] = provider
                    break

        if not provider:
            log.error(
                {
                    "function": f"{__name__}.{sys._getframe().f_code.co_name}",
                    "repo": repo_name,
                    "tenant": tenant_name,
                    "template_type": raw_iambic_template.template_type,
                    "error": "Could not find provider for template type.",
                }
            )
            continue

        # Create a new IambicTemplate instance and append to list
        file_path = str(raw_iambic_template.file_path).replace(repo_dir, "")
        if file_path.startswith("/"):
            file_path = file_path[1:]
        iambic_template = IambicTemplate(
            tenant=tenant,
            repo_name=repo_name,
            file_path=file_path,
            template_type=raw_iambic_template.template_type,
            provider=provider,
            resource_type=raw_iambic_template.resource_type,
            resource_id=raw_iambic_template.resource_id,
        )
        iambic_templates.append(iambic_template)

        # Create a new IambicTemplateContent instance and append to list
        iambic_template_content = IambicTemplateContent(
            tenant=tenant,
            iambic_template=iambic_template,
            content=raw_iambic_template.dict(exclude_unset=False),
        )
        iambic_template_content_list.append(iambic_template_content)

        provider_resolver = TRUSTED_PROVIDER_RESOLVER_MAP.get(provider)
        if provider_resolver.provider_defined_in_template:
            # Provider definition can be resolved from the template itself
            # Use the provider resolver to get the provider definition name from the template
            pd_name = provider_resolver.get_name_from_iambic_template(
                raw_iambic_template
            )
            # Get the tenant provider definition instance using the provider definition name
            tpd = provider_definition_map[provider].get(pd_name)
            iambic_template_provider_definitions.append(
                IambicTemplateProviderDefinition(
                    tenant=tenant,
                    iambic_template=iambic_template,
                    resource_id=raw_iambic_template.resource_id,
                    tenant_provider_definition=tpd,
                )
            )
        else:
            # The provider definition is defined via rules in the template
            # Iterate each provider definition in the config and check the template resource is on the provider
            provider_defs = provider_resolver.get_provider_definitions_from_config(
                iambic_config
            )
            for provider_def in provider_defs:
                if iambic_config_interface.evaluate_on_provider(
                    raw_iambic_template, provider_def
                ):
                    pd_name = provider_resolver.get_name_from_iambic_provider_config(
                        provider_def
                    )
                    # Get the tenant provider definition instance using the provider definition name
                    tpd = provider_definition_map[provider].get(pd_name)
                    secondary_resource_id = None
                    if provider == "aws":
                        secondary_resource_id = await get_resource_arn(
                            iambic_template, tpd
                        )

                    iambic_template_provider_definitions.append(
                        IambicTemplateProviderDefinition(
                            tenant=tenant,
                            iambic_template=iambic_template,
                            tenant_provider_definition=tpd,
                            resource_id=get_template_provider_resource_id(
                                provider_def, raw_iambic_template
                            ),
<<<<<<< HEAD
                            tenant_provider_definition=tpd,
                            secondary_resource_id=secondary_resource_id,
=======
>>>>>>> 6244678b
                        )
                    )

    try:
        if iambic_templates:
            await bulk_add(iambic_templates)
    except IntegrityError:
        if is_full_create:
            # Rollback everything and try again if the tenant is new
            await rollback_full_create(tenant)
        else:
            # Desync has occurred and needs to be remediated
            # This is a fallback where we delete the templates that shouldn't exist and try again
            async with ASYNC_PG_SESSION() as session:
                stmt = (
                    select(IambicTemplate)
                    .filter(
                        IambicTemplate.tenant_id == tenant_id,
                        IambicTemplate.repo_name == repo_name,
                        IambicTemplate.file_path.in_(
                            [t.file_path for t in iambic_templates]
                        ),
                    )
                    .join(
                        IambicTemplateContent,
                        IambicTemplateContent.iambic_template_id == IambicTemplate.id,
                    )
                    .join(
                        IambicTemplateProviderDefinition,
                        IambicTemplateProviderDefinition.iambic_template_id
                        == IambicTemplate.id,
                    )
                    .options(
                        contains_eager(IambicTemplate.content),
                        contains_eager(IambicTemplate.provider_definition_refs),
                    )
                )
                items = await session.execute(stmt)
                existing_templates = items.scalars().unique().all()

            log.warning(
                "Removing de-synced templates and trying again.",
                tenant=tenant_name,
                repo=repo_name,
                templates=[t.file_path for t in existing_templates],
            )

            # Deletes templates, their content, and their definitions
            await bulk_delete(existing_templates, False)

        if iambic_templates:
            await bulk_add(iambic_templates)

    if iambic_template_content_list:
        await bulk_add(iambic_template_content_list)
    if iambic_template_provider_definitions:
        await bulk_add(iambic_template_provider_definitions)


async def update_tenant_template(
    tenant: Tenant,
    iambic_config_interface: IambicConfigInterface,
    provider_definition_map: dict[dict[str, TenantProviderDefinition]],
    raw_iambic_template: IambicBaseTemplate,
    provider: TrustedProvider,
) -> tuple[Union[str, None], list[IambicTemplateProviderDefinition]]:
    """
    Updates a single tenant template

    Args:
        tenant (Tenant): The Tenant object for which templates and definitions are to be created.
        iambic_config_interface: The class used to interface with the tenant repo's IAMbic config instance.
        provider_definition_map (dict[dict[str, TenantProviderDefinition]]): A map of provider definitions.
        raw_iambic_template (IambicTemplate): The IAMbic template to be updated.
        provider (TrustedProvider): The raw_iambic_template's provider TrustedProvider instance.

    Returns: tuple with 2 elements that are an XOR.
        The first element is the template's file path which is used if the template is not in the DB
        The second element is a list of IambicTemplateProviderDefinition instances to be created
    """
    iambic_template_provider_definitions = []
    iambic_config = await iambic_config_interface.get_iambic_config()
    repo_name = iambic_config_interface.iambic_repo.repo_name
    repo_dir = iambic_config_interface.iambic_repo.file_path

    # Get the existing template with its provider definition references
    async with ASYNC_PG_SESSION() as session:
        stmt = (
            select(IambicTemplate)
            .where(
                and_(
                    IambicTemplate.tenant_id == tenant.id,
                    IambicTemplate.provider == cast(provider, TrustedProvider),
                    IambicTemplate.resource_type == raw_iambic_template.resource_type,
                    IambicTemplate.resource_id == raw_iambic_template.resource_id,
                    IambicTemplate.template_type == raw_iambic_template.template_type,
                    IambicTemplate.repo_name == repo_name,
                )
            )
            .outerjoin(
                IambicTemplateProviderDefinition,
                and_(
                    IambicTemplateProviderDefinition.iambic_template_id
                    == IambicTemplate.id
                ),
            )
            .options(contains_eager(IambicTemplate.provider_definition_refs))
        )
        result = await session.execute(stmt)
        iambic_template: IambicTemplate = result.scalars().unique().one_or_none()

    if not iambic_template:
        # This template isn't in the db so mark it for creation
        return raw_iambic_template.file_path, []

    file_path = str(raw_iambic_template.file_path).replace(repo_dir, "")
    if iambic_template.file_path != file_path:
        iambic_template.file_path = file_path
        await iambic_template.write()

    async with ASYNC_PG_SESSION() as session:
        stmt = (
            update(IambicTemplateContent)
            .where(
                and_(
                    IambicTemplateContent.iambic_template_id == iambic_template.id,
                    IambicTemplateContent.tenant_id == tenant.id,
                )
            )
            .values(content=raw_iambic_template.dict(exclude_unset=False))
        )
        await session.execute(stmt)

    # Create a map of the template provider definitions already in the db
    # After we process the template we will remove any that are still in the map
    existing_provider_definition_id_map = {
        provider_def_ref.id: provider_def_ref
        for provider_def_ref in iambic_template.provider_definition_refs
    }

    provider_resolver = TRUSTED_PROVIDER_RESOLVER_MAP.get(provider)
    if provider_resolver.provider_defined_in_template:
        pd_name = provider_resolver.get_name_from_iambic_template(raw_iambic_template)
        tpd = provider_definition_map[provider].get(pd_name)
        if tpd.id in existing_provider_definition_id_map:
            # The reference already exists and is in the template so skip it
            existing_provider_definition_id_map.pop(tpd.id, None)
        else:
            iambic_template_provider_definitions.append(
                IambicTemplateProviderDefinition(
                    tenant_id=tenant.id,
                    iambic_template_id=iambic_template.id,
                    tenant_provider_definition_id=tpd.id,
                    resource_id=raw_iambic_template.resource_id,
                )
            )
    else:
        provider_defs = provider_resolver.get_provider_definitions_from_config(
            iambic_config
        )
        for provider_def in provider_defs:
            if iambic_config_interface.evaluate_on_provider(
                raw_iambic_template, provider_def, False
            ):
                pd_name = provider_resolver.get_name_from_iambic_provider_config(
                    provider_def
                )
                tpd = provider_definition_map[provider].get(pd_name)
                if tpd.id in existing_provider_definition_id_map:
                    # The reference already exists and is in the template so skip it
                    existing_provider_definition_id_map.pop(tpd.id, None)
                else:
                    secondary_resource_id = None
                    if provider == "aws":
                        secondary_resource_id = await get_resource_arn(
                            iambic_template, tpd
                        )
                    iambic_template_provider_definitions.append(
                        IambicTemplateProviderDefinition(
                            tenant_id=tenant.id,
                            iambic_template_id=iambic_template.id,
                            tenant_provider_definition_id=tpd.id,
<<<<<<< HEAD
                            secondary_resource_id=secondary_resource_id,
=======
                            resource_id=get_template_provider_resource_id(
                                provider_def, raw_iambic_template
                            ),
>>>>>>> 6244678b
                        )
                    )

    # Remove any template provider definitions that were not evaluated using the template
    if existing_provider_definition_id_map:
        await bulk_delete(list(existing_provider_definition_id_map.values()))

    return None, iambic_template_provider_definitions


async def upsert_tenant_templates_and_definitions(
    tenant: Tenant,
    iambic_config_interface: IambicConfigInterface,
    provider_definition_map: dict[dict[str, TenantProviderDefinition]],
    template_paths: list[str],
):
    """
    Creates and updates templates and template provider definitions for a tenant.

    It works by processing the provided template paths in a semaphore that calls the update_tenant_template.
    This function then handles response from update_tenant_template by
        Creating templates that don't exist by calling create_tenant_templates_and_definitions
        Creating template provider definitions for templates that do exist with missing definitions

    Args:
        tenant (Tenant): The Tenant object for which templates and definitions are to be created.
        iambic_config_interface: The class used to interface with the tenant repo's IAMbic config instance.
        provider_definition_map (dict[dict[str, TenantProviderDefinition]]): A map of provider definitions.
        template_paths (list[str], optional): A list of template paths. Defaults to None.
    """
    template_type_provider_map = {}
    update_tenant_template_semaphore = NoqSemaphore(update_tenant_template, 30)
    repo_name = iambic_config_interface.iambic_repo.repo_name

    log.info(
        {
            "message": "Updating templates",
            "tenant": tenant.name,
            "template_count": len(template_paths),
            "repo": repo_name,
        }
    )

    # Collect provider definitions from the template repo
    messages = []
    for raw_iambic_template in await iambic_config_interface.load_templates(
        template_paths
    ):
        provider = template_type_provider_map.get(raw_iambic_template.template_type)

        # If provider not already mapped, find and map the provider
        if not provider:
            for (
                trusted_provider,
                template_type_resolver,
            ) in TRUSTED_PROVIDER_RESOLVER_MAP.items():
                if raw_iambic_template.template_type.startswith(
                    template_type_resolver.template_type_prefix
                ):
                    provider = trusted_provider
                    template_type_provider_map[
                        raw_iambic_template.template_type
                    ] = provider
                    break

        if not provider:
            log.error(
                {
                    "function": f"{__name__}.{sys._getframe().f_code.co_name}",
                    "repo": repo_name,
                    "tenant": tenant.name,
                    "template_type": raw_iambic_template.template_type,
                    "error": "Could not find provider for template type.",
                }
            )
            continue

        messages.append(
            {
                "tenant": tenant,
                "iambic_config_interface": iambic_config_interface,
                "provider_definition_map": provider_definition_map,
                "raw_iambic_template": raw_iambic_template,
                "provider": provider,
            }
        )

    new_template_paths = []
    iambic_template_provider_definitions = []
    responses = await update_tenant_template_semaphore.process(messages)
    for response in responses:
        if response[0]:
            new_template_paths.append(response[0])
        elif response[1]:
            iambic_template_provider_definitions.append(response[1])

    tasks = []
    if new_template_paths:
        tasks.append(
            create_tenant_templates_and_definitions(
                tenant,
                iambic_config_interface,
                provider_definition_map,
                new_template_paths,
            )
        )
    if iambic_template_provider_definitions:
        tasks.append(
            bulk_add(list(chain.from_iterable(iambic_template_provider_definitions)))
        )

    if tasks:
        await asyncio.gather(*tasks)


async def delete_tenant_templates_and_definitions(
    tenant: Tenant,
    iambic_config_interface: IambicConfigInterface,
    template_paths: list[str],
):
    """
    Removes deleted templates from the DB in chunks

    Args:
        tenant (Tenant): The Tenant object for which templates and definitions are to be created.
        iambic_config_interface: The class used to interface with the tenant repo's IAMbic config instance.
        template_paths (list[str], optional): A list of template paths. Defaults to None.
    """
    repo_name = iambic_config_interface.iambic_repo.repo_name
    repo_dir = iambic_config_interface.iambic_repo.file_path
    log.info(
        {
            "message": "Deleting templates",
            "tenant": tenant.name,
            "template_count": len(template_paths),
            "repo": repo_name,
        }
    )

    deleted_template_paths = []
    for template_path in template_paths:
        template_path = str(template_path).replace(repo_dir, "")
        if template_path.startswith("/"):
            template_path = template_path[1:]
        deleted_template_paths.append(template_path)

    if deleted_template_paths:
        # Get the existing template with its provider definition references
        async with ASYNC_PG_SESSION() as session:
            async with session.begin():
                max_elem = 25
                for elem_offset in range(0, len(deleted_template_paths), max_elem):
                    path_chunk = deleted_template_paths[
                        elem_offset : elem_offset + max_elem
                    ]
                    stmt = delete(IambicTemplate).where(
                        and_(
                            IambicTemplate.tenant_id == tenant.id,
                            IambicTemplate.repo_name == repo_name,
                            IambicTemplate.file_path.in_(path_chunk),
                        )
                    )
                    await session.execute(stmt)
                    await session.flush()


async def full_create_tenant_templates_and_definitions(
    tenant: Tenant, provider_definition_map: dict[dict[str, TenantProviderDefinition]]
):
    """
    Creates the templates and template provider definitions for a tenant.

    Only used if the tenant is new and is determined by checking Tenant.iambic_templates_last_parsed

    Args:
        tenant (Tenant): The Tenant object for which templates and definitions are to be created.
        provider_definition_map (dict[dict[str, TenantProviderDefinition]]): A map of provider definitions.
    """
    iambic_repos = await IambicRepo.get_all_tenant_repos(tenant.name)

    # Iterate the tenants iambic repos
    for iambic_repo in iambic_repos:
        # Create the templates and definitions
        await create_tenant_templates_and_definitions(
            tenant,
            IambicConfigInterface(iambic_repo),
            provider_definition_map,
        )


async def rollback_full_create(tenant: Tenant):
    """Deletes all template data for a tenant in the event of a failure on create.

    Args:
        tenant (Tenant): The tenant object for which templates and definitions are to be deleted.
    """
    async with ASYNC_PG_SESSION() as session:
        async with session.begin():
            stmt = delete(IambicTemplateContent).where(
                IambicTemplateContent.tenant_id == tenant.id
            )
            await session.execute(stmt)
            await session.flush()

            stmt = delete(IambicTemplateProviderDefinition).where(
                IambicTemplateProviderDefinition.tenant_id == tenant.id
            )
            await session.execute(stmt)
            await session.flush()

            stmt = delete(IambicTemplate).where(IambicTemplate.tenant_id == tenant.id)
            await session.execute(stmt)
            await session.flush()


async def sync_tenant_templates_and_definitions(tenant_name: str):
    """
    Sync the IAMbic templates and template provider definitions for a tenant.

    Args:
        tenant_name (str): The name of the tenant.
    """
    tenant = await Tenant.get_by_name(tenant_name)
    iambic_repos = await IambicRepo.get_all_tenant_repos(tenant.name)
    if not iambic_repos:
        log.error(
            {
                "message": "No valid IAMbic repos found for tenant",
                "tenant": tenant.name,
            }
        )
        tenant.supported_template_types = []
        tenant.iambic_templates_last_parsed = None
        await tenant.write()
        await rollback_full_create(tenant)
        return
    elif len(iambic_repos) > 1:
        log.warning(
            {
                "message": "More than 1 Iambic Template repo has been configured. "
                "This will result in data being truncated in the cached template bucket.",
                "tenant": tenant.name,
            }
        )

    for iambic_repo in iambic_repos:
        await iambic_repo.clone_or_pull_git_repo()

    # TODO: Remove this legacy caching call
    iambic_repo = iambic_repos[0]
    iambic_config = IambicConfigInterface(iambic_repo)
    await iambic_config.cache_aws_templates()

    iambic_templates_last_parsed = tenant.iambic_templates_last_parsed
    if iambic_templates_last_parsed:
        iambic_templates_last_parsed = pytz.UTC.localize(iambic_templates_last_parsed)
    # Written up here to prevent request spamming causing multiple full creates
    tenant.iambic_templates_last_parsed = datetime.utcnow()
    await tenant.write()
    tenant_name = tenant.name
    provider_definition_map = defaultdict(dict)

    # Populate the provider definition map where
    # k1 is the provider name, k2 is the provider definition str repr and the value is the provider definition
    raw_existing_definitions = await list_tenant_provider_definitions(tenant.id)
    if not raw_existing_definitions:
        await update_tenant_providers_and_definitions(tenant_name)

    for existing_definition in raw_existing_definitions:
        provider_definition_map[existing_definition.provider][
            existing_definition.name
        ] = existing_definition

    # New tenant so perform a full create
    if not iambic_templates_last_parsed:
        try:
            await full_create_tenant_templates_and_definitions(
                tenant, provider_definition_map
            )
        except Exception as err:
            tenant.iambic_templates_last_parsed = None
            await tenant.write()
            await rollback_full_create(tenant)
            log.error(
                {
                    "function": f"{__name__}.{sys._getframe().f_code.co_name}",
                    "message": "Unable to create tenant templates and definitions.",
                    "tenant": tenant_name,
                    "error": str(err),
                },
                exc_info=True,
            )
        return

    # Iterate the tenants iambic repos
    for repo in iambic_repos:
        iambic_config_interface = IambicConfigInterface(repo)
        repo_dir = repo.file_path
        # Get all changes since last parsed
        git_repo = Repo(repo_dir)
        from_sha = None
        to_sha = None
        for commit in git_repo.iter_commits("main"):  # Correctly resolve default branch
            if commit.committed_datetime < iambic_templates_last_parsed:
                break

            if not to_sha:
                to_sha = commit.hexsha
            else:
                from_sha = commit.hexsha

        template_changes = await iambic_config_interface.retrieve_git_changes(
            from_sha=from_sha, to_sha=to_sha
        )
        create_template_paths = []
        upsert_template_paths = []
        deleted_template_paths = []

        for git_diff in template_changes["new_files"]:
            create_template_paths.append(git_diff.path)

        for git_diff in template_changes["modified_files"]:
            upsert_template_paths.append(git_diff.path)

        for git_diff in template_changes["deleted_files"]:
            deleted_template_paths.append(git_diff.path)

        try:
            if create_template_paths:
                await create_tenant_templates_and_definitions(
                    tenant,
                    iambic_config_interface,
                    provider_definition_map,
                    create_template_paths,
                )
            if upsert_template_paths:
                await upsert_tenant_templates_and_definitions(
                    tenant,
                    iambic_config_interface,
                    provider_definition_map,
                    upsert_template_paths,
                )
            if deleted_template_paths:
                await delete_tenant_templates_and_definitions(
                    tenant,
                    iambic_config_interface,
                    deleted_template_paths,
                )
        except Exception as err:
            tenant.iambic_templates_last_parsed = iambic_templates_last_parsed
            await tenant.write()
            log.exception(
                str(err),
                {
                    "function": f"{__name__}.{sys._getframe().f_code.co_name}",
                    "repo": repo.repo_name,
                    "tenant": tenant.name,
                }
            )
            return<|MERGE_RESOLUTION|>--- conflicted
+++ resolved
@@ -197,14 +197,10 @@
                             tenant=tenant,
                             iambic_template=iambic_template,
                             tenant_provider_definition=tpd,
+                            secondary_resource_id=secondary_resource_id,
                             resource_id=get_template_provider_resource_id(
                                 provider_def, raw_iambic_template
                             ),
-<<<<<<< HEAD
-                            tenant_provider_definition=tpd,
-                            secondary_resource_id=secondary_resource_id,
-=======
->>>>>>> 6244678b
                         )
                     )
 
@@ -387,13 +383,10 @@
                             tenant_id=tenant.id,
                             iambic_template_id=iambic_template.id,
                             tenant_provider_definition_id=tpd.id,
-<<<<<<< HEAD
                             secondary_resource_id=secondary_resource_id,
-=======
                             resource_id=get_template_provider_resource_id(
                                 provider_def, raw_iambic_template
                             ),
->>>>>>> 6244678b
                         )
                     )
 
