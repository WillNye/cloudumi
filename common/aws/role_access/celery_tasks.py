--- conflicted
+++ resolved
@@ -291,13 +291,8 @@
         log.warning(
             {
                 "function": fnc,
-<<<<<<< HEAD
                 "message": "No valid IAMbic repos found for tenant",
                 "tenant": tenant.name,
-=======
-                "message": "No Iambic Template repo has been configured.",
-                "tenant": tenant_name,
->>>>>>> 1920fc7a
             }
         )
         return
