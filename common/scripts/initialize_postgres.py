--- conflicted
+++ resolved
@@ -31,13 +31,8 @@
             organization_id="localhost",
         )
         tenant_cloudumidev = Tenant(
-<<<<<<< HEAD
-            name="cloudumidev",
-            organization_id="cloudumidev",
-=======
             name="cloudumidev_com",
             organization_id="cloudumidev_com",
->>>>>>> 9cc05304
         )
         user = await User.create(
             tenant,
