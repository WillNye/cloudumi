--- conflicted
+++ resolved
@@ -13,18 +13,14 @@
 
 # We must import  models here for them to be recognized
 from common.iambic_request.models import Request, RequestComment  # noqa: F401,E402
-<<<<<<< HEAD
+from common.identity.models import AwsIdentityRole  # noqa: F401,E402
 from common.lib.slack.models import (  # noqa: F401,E402
     BOTS_TABLE,
     INSTALLATIONS_TABLE,
     OAUTH_STATES_TABLE,
 )
 from common.pg_core.models import Base
-=======
-from common.identity.models import AwsIdentityRole  # noqa: F401,E402
-from common.pg_core.models import Base
 from common.role_access.models import RoleAccess, RoleAccessTypes  # noqa: F401,E402
->>>>>>> 9cc05304
 from common.tenants.models import Tenant  # noqa: F401,E402
 from common.users.models import User  # noqa: F401,E402
 
