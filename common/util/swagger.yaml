--- conflicted
+++ resolved
@@ -2411,7 +2411,6 @@
         webhook_url:
           type: string
           description: The slack webhook URL to configure for the callback
-<<<<<<< HEAD
     CloudtrailDetection:
       type: object
       properties:
@@ -2481,7 +2480,6 @@
           items:
             type: string
             description: TODO
-=======
     AutomaticPolicyRequest:
       type: object
       required:
@@ -2546,5 +2544,4 @@
             - denied
             - applied_awaiting_execution
             - applied_and_success
-            - applied_and_failure
->>>>>>> fec16d2a
+            - applied_and_failure