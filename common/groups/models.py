import uuid
from uuid import uuid4

<<<<<<< HEAD
from sqlalchemy import Column, Enum, String, UniqueConstraint, and_
=======
from sqlalchemy import Column, ForeignKey, Integer, String, UniqueConstraint, and_
>>>>>>> 3726e885
from sqlalchemy.dialects.postgresql import UUID
from sqlalchemy.orm import relationship, selectinload
from sqlalchemy.sql import select

from common.config.globals import ASYNC_PG_SESSION
from common.group_memberships.models import GroupMembership
from common.pg_core.filters import (
    DEFAULT_SIZE,
    create_filter_from_url_params,
    determine_page_from_offset,
)
from common.pg_core.models import Base, SoftDeleteMixin
from common.tenants.models import Tenant  # noqa: F401


class Group(SoftDeleteMixin, Base):
    __tablename__ = "groups"
    id = Column(UUID(as_uuid=True), primary_key=True, default=uuid.uuid4)
<<<<<<< HEAD
    managed_by = Column(Enum("MANUAL", "SCIM", name="managed_by_enum"), nullable=True)
    name = Column(String)
=======
    name = Column(String, index=True)
>>>>>>> 3726e885
    description = Column(String)
    tenant_id = Column(Integer(), ForeignKey("tenant.id"))
    email = Column(String)
    tenant = relationship("Tenant", order_by=name)
    __table_args__ = (
        UniqueConstraint("tenant_id", "name", name="uq_tenant_name"),
        UniqueConstraint("tenant_id", "email", name="uq_group_tenant_email"),
    )

    users = relationship(
        "User",
        secondary=GroupMembership.__table__,
        back_populates="groups",
        lazy="joined",
        foreign_keys=[GroupMembership.user_id, GroupMembership.group_id],
    )

    def dict(self):
        return dict(
            id=str(self.id),
            name=self.name,
            description=self.description,
<<<<<<< HEAD
            managed_by=self.managed_by,
=======
            email=self.email,
>>>>>>> 3726e885
        )

    async def write(self):
        async with ASYNC_PG_SESSION() as session:
            async with session.begin():
                session.add(self)
                await session.commit()
            return True

    @classmethod
    async def get_by_id(cls, tenant, id, get_users=False):
        async with ASYNC_PG_SESSION() as session:
            async with session.begin():
                stmt = select(Group).where(
                    and_(
                        Group.tenant == tenant,
                        Group.id == id,
                        Group.deleted == False,  # noqa
                    ),
                )
                if get_users:
                    stmt = stmt.options(selectinload(Group.users))
                group = await session.execute(stmt)
                return group.scalars().first()

    @classmethod
    async def get_by_name(cls, tenant, name):
        async with ASYNC_PG_SESSION() as session:
            async with session.begin():
                stmt = select(Group).where(
                    and_(
                        Group.tenant == tenant,
                        Group.name == name,
                        Group.deleted == False,  # noqa
                    ),
                )
                group = await session.execute(stmt)
                return group.scalars().first()

    @classmethod
    async def get_by_attr(cls, attribute, value):
        async with ASYNC_PG_SESSION() as session:
            stmt = select(Group).filter(getattr(Group, attribute) == value)
            items = await session.execute(stmt)
            return items.scalars().first()

    @classmethod
    async def create(cls, **kwargs):
        group = cls(id=str(uuid4()), **kwargs)
        async with ASYNC_PG_SESSION() as session:
            async with session.begin():
                session.add(group)
                await session.commit()
        return group

    async def delete(self):
        # Delete all group memeberships
        async with ASYNC_PG_SESSION() as session:
            async with session.begin():
                group_memberships = await session.execute(
                    select(GroupMembership).where(
                        and_(
                            GroupMembership.group_id == self.id,
                        )
                    )
                )
                self.deleted = True
                self.name = f"{self.name}-{self.id}"
                self.email = f"{self.email}-{self.id}"
                await self.write()
        for group_membership in group_memberships.scalars().all():
            await group_membership.delete()

    async def update(self, group, **kwargs):
        for key, value in kwargs.items():
            setattr(self, key, value)
        async with ASYNC_PG_SESSION() as session:
            async with session.begin():
                session.add(group)
                await session.commit()
        return group

    @classmethod
    async def get_all(
        cls, tenant, get_users=False, count=DEFAULT_SIZE, offset=0, page=0, filters=None
    ):
        if not filters:
            filters = {}
        if not page:
            page = determine_page_from_offset(offset, count)
        async with ASYNC_PG_SESSION() as session:
            async with session.begin():
                stmt = select(Group).where(
                    Group.tenant == tenant, Group.deleted == False  # noqa
                )
                stmt = create_filter_from_url_params(stmt, page, count, **filters)
                if get_users:
                    stmt = stmt.options(selectinload(Group.users))
                groups = await session.execute(stmt)
                return groups.unique().scalars().all()

    async def serialize_for_scim(self):
        users = []

        for user in self.users:
            users.append({"display": user.username, "value": user.id})

        return {
            "schemas": [
                "urn:ietf:params:scim:schemas:core:2.0:Group",
            ],
            "id": self.id,
            "meta": {
                "resourceType": "Group",
            },
            "displayName": self.name,
            "members": users,
        }<|MERGE_RESOLUTION|>--- conflicted
+++ resolved
@@ -1,11 +1,7 @@
 import uuid
 from uuid import uuid4
 
-<<<<<<< HEAD
-from sqlalchemy import Column, Enum, String, UniqueConstraint, and_
-=======
-from sqlalchemy import Column, ForeignKey, Integer, String, UniqueConstraint, and_
->>>>>>> 3726e885
+from sqlalchemy import Column, Enum, ForeignKey, Integer, String, UniqueConstraint, and_
 from sqlalchemy.dialects.postgresql import UUID
 from sqlalchemy.orm import relationship, selectinload
 from sqlalchemy.sql import select
@@ -24,12 +20,8 @@
 class Group(SoftDeleteMixin, Base):
     __tablename__ = "groups"
     id = Column(UUID(as_uuid=True), primary_key=True, default=uuid.uuid4)
-<<<<<<< HEAD
     managed_by = Column(Enum("MANUAL", "SCIM", name="managed_by_enum"), nullable=True)
-    name = Column(String)
-=======
     name = Column(String, index=True)
->>>>>>> 3726e885
     description = Column(String)
     tenant_id = Column(Integer(), ForeignKey("tenant.id"))
     email = Column(String)
@@ -52,11 +44,8 @@
             id=str(self.id),
             name=self.name,
             description=self.description,
-<<<<<<< HEAD
             managed_by=self.managed_by,
-=======
             email=self.email,
->>>>>>> 3726e885
         )
 
     async def write(self):
