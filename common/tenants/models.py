from sqlalchemy import Column, DateTime, Integer, String, and_
from sqlalchemy.orm import relationship
from sqlalchemy.sql import select

from common.config.globals import ASYNC_PG_SESSION
from common.pg_core.models import Base, SoftDeleteMixin


class Tenant(SoftDeleteMixin, Base):
    __tablename__ = "tenant"

    id = Column(Integer(), primary_key=True, autoincrement=True)
    name = Column(String, index=True)
    organization_id = Column(String)
    groups = relationship(
        "Group", back_populates="tenant", cascade="all, delete-orphan"
    )
    users = relationship("User", back_populates="tenant", cascade="all, delete-orphan")
<<<<<<< HEAD
    github_installs = relationship(
        "GitHubInstall", back_populates="tenant", cascade="all, delete-orphan"
    )
    github_oauth_states = relationship(
        "GitHubOAuthState", back_populates="tenant", cascade="all, delete-orphan"
    )
=======
    iambic_templates_last_parsed = Column(DateTime, nullable=True)
>>>>>>> 92c2e238

    @classmethod
    async def get_by_id(cls, tenant_id):
        async with ASYNC_PG_SESSION() as session:
            async with session.begin():
                stmt = select(Tenant).where(
                    and_(
                        Tenant.id == tenant_id,
                        Tenant.deleted == False,  # noqa
                    )
                )
                tenant = await session.execute(stmt)
        return tenant.scalars().first()

    def dict(self):
        return dict(
            id=self.id,
            name=self.name,
            organization_id=self.organization_id,
        )

    @classmethod
    async def create(cls, **kwargs):
        tenant = cls(**kwargs)
        async with ASYNC_PG_SESSION() as session:
            async with session.begin():
                session.add(tenant)
                await session.commit()
        return tenant

    async def delete(self):
        async with ASYNC_PG_SESSION() as session:
            async with session.begin():
                await session.delete(self)
                await session.commit()
        return True

    async def write(self):
        async with ASYNC_PG_SESSION() as session:
            async with session.begin():
                session.add(self)
                await session.commit()
            return True

    @classmethod
    async def get_by_name(cls, tenant_name, session=None):
        async def _query(session):
            stmt = select(Tenant).where(
                and_(
                    Tenant.name == tenant_name,
                    Tenant.deleted == False,  # noqa
                )
            )
            tenant = await session.execute(stmt)
            return tenant.scalars().first()

        if session:
            return await _query(session)

        async with ASYNC_PG_SESSION() as session:
            async with session.begin():
                return await _query(session)

    @classmethod
    async def get_all(cls, session=None):
        async def _query(session):
            stmt = select(Tenant).where(
                and_(
                    Tenant.deleted == False,  # noqa
                )
            )
            tenants = await session.execute(stmt)
            return tenants.scalars().all()

        if session:
            return await _query(session)

        async with ASYNC_PG_SESSION() as session:
            async with session.begin():
                return await _query(session)

    @classmethod
    async def get_by_attr(cls, attribute, value):
        async with ASYNC_PG_SESSION() as session:
            stmt = select(Tenant).filter(getattr(Tenant, attribute) == value)
            items = await session.execute(stmt)
            return items.scalars().first()<|MERGE_RESOLUTION|>--- conflicted
+++ resolved
@@ -16,16 +16,13 @@
         "Group", back_populates="tenant", cascade="all, delete-orphan"
     )
     users = relationship("User", back_populates="tenant", cascade="all, delete-orphan")
-<<<<<<< HEAD
+    iambic_templates_last_parsed = Column(DateTime, nullable=True)
     github_installs = relationship(
         "GitHubInstall", back_populates="tenant", cascade="all, delete-orphan"
     )
     github_oauth_states = relationship(
         "GitHubOAuthState", back_populates="tenant", cascade="all, delete-orphan"
     )
-=======
-    iambic_templates_last_parsed = Column(DateTime, nullable=True)
->>>>>>> 92c2e238
 
     @classmethod
     async def get_by_id(cls, tenant_id):
