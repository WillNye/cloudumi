--- conflicted
+++ resolved
@@ -17,16 +17,13 @@
     )
     users = relationship("User", back_populates="tenant", cascade="all, delete-orphan")
     iambic_templates_last_parsed = Column(DateTime, nullable=True)
-<<<<<<< HEAD
     supported_template_types = Column(ARRAY(String), nullable=True)
-=======
     github_installs = relationship(
         "GitHubInstall", back_populates="tenant", cascade="all, delete-orphan"
     )
     github_oauth_states = relationship(
         "GitHubOAuthState", back_populates="tenant", cascade="all, delete-orphan"
     )
->>>>>>> 8a983b89
 
     @classmethod
     async def get_by_id(cls, tenant_id):
