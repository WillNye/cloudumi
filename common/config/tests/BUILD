load("@cloudumi_python_ext//:requirements.bzl", "requirement")
<<<<<<< HEAD
load("//util/pytest:defs.bzl", "pytest_test")
=======
load("//util/tests:defs.bzl", "pytest_test")
>>>>>>> 0a06d783

INT_DEPS = [
    "//common:lib",
    "//common/config:lib",
    "//common/exceptions:lib",
    "//identity:lib",
    "//plugins/metrics:lib",
<<<<<<< HEAD
    "//util/pytest/fixtures:lib",
=======
    "//util/tests/fixtures:lib",
>>>>>>> 0a06d783
]

EXT_DEPS = [
    requirement("asgiref"),
    requirement("tornado"),
]

pytest_test(
    name = "test_config",
    srcs = [
        "test_config.py",
    ],
    deps = [
    ] + INT_DEPS + EXT_DEPS,
)

pytest_test(
    name = "test_account",
    srcs = [
        "test_account.py",
    ],
    deps = [
    ] + INT_DEPS + EXT_DEPS,
)

pytest_test(
    name = "test_role_access",
    srcs = [
        "test_role_access.py",
    ],
    deps = [
    ] + INT_DEPS + EXT_DEPS,
)

pytest_test(
    name = "test_ip_restrictions",
    srcs = [
        "test_ip_restrictions.py",
    ],
    deps = [
    ] + INT_DEPS + EXT_DEPS,
)<|MERGE_RESOLUTION|>--- conflicted
+++ resolved
@@ -1,9 +1,5 @@
 load("@cloudumi_python_ext//:requirements.bzl", "requirement")
-<<<<<<< HEAD
-load("//util/pytest:defs.bzl", "pytest_test")
-=======
 load("//util/tests:defs.bzl", "pytest_test")
->>>>>>> 0a06d783
 
 INT_DEPS = [
     "//common:lib",
@@ -11,11 +7,7 @@
     "//common/exceptions:lib",
     "//identity:lib",
     "//plugins/metrics:lib",
-<<<<<<< HEAD
-    "//util/pytest/fixtures:lib",
-=======
     "//util/tests/fixtures:lib",
->>>>>>> 0a06d783
 ]
 
 EXT_DEPS = [
