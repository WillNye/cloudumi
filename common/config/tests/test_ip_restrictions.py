--- conflicted
+++ resolved
@@ -109,7 +109,6 @@
         ):
             assert async_to_sync(ip_restrictions.toggle_ip_restrictions)(
                 "host", enabled=True
-<<<<<<< HEAD
             )
 
     def test_toggle_ip_restrictions_on_requester_ip_only(self):
@@ -120,7 +119,4 @@
         ):
             assert async_to_sync(
                 ip_restrictions.toggle_ip_restrictions_on_requester_ip_only
-            )("host", enabled=True)
-=======
-            )
->>>>>>> 566926d2
+            )("host", enabled=True)