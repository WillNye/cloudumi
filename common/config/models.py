from typing import Any, Dict, List, Union

from common.config import config
from common.lib.dynamo import RestrictedDynamoHandler
from common.lib.pydantic import BaseModel
from common.lib.yaml import yaml

UPDATED_BY = "NOQ_Automaton"
log = config.get_logger()


class ModelAdapter:
    def __init__(self, pydantic_model_class: BaseModel, updated_by: str = UPDATED_BY):
        self._model_class = pydantic_model_class
        self._model = None
        self._model_array = list()
        self._model_content = None
        self._key = None
        self._host = None
        self._default = None
        self._updated_by = updated_by
        # By default compare all fields; this can be set using the with_object_key member function
        self._compare_on = [x for x in self._model_class.__fields__.keys()]

    def __access_subkey(self, config_item: dict, key: str, default: Any = None) -> dict:
        parts = key.split(".")
        if len(parts) > 0:
            for k in parts[:-1]:
                config_item = config_item.get(k, {})
        config_item = config_item.get(parts[-1])
        return config_item or default

    def __access_subkey_parent(
        self, config_item: dict, key: str, default: Any = None
    ) -> dict:
        parts = key.split(".")
        if len(parts) > 1:
            for k in parts[:-1]:
                config_item = config_item.get(k, {})
        if len(parts) == 1:
            return config_item
        if len(parts) == 0:
            return default
        return config_item or default

    def __optimistic_loader(
        self, key: str, host: str = None, default: Any = None
    ) -> dict:
        config_item = dict()
        if host:
            config_item = config.get_host_specific_key(key, host, default)
            if not config_item:
                config_item: dict = (
                    config.get_tenant_static_config_from_dynamo(host) or dict()
                )
                config_item = self.__access_subkey(config_item, key, default)
        else:
            try:
                config_item = config.get(key, default)
            except Exception:
                pass
        return config_item

    def __nested_store(self, config_item: dict, key: str, value: BaseModel) -> dict:
        if not config_item:
            config_item = dict()

        segmented_key = key.split(".")
        if len(segmented_key) == 1:
            # Base Condition
            config_item[key] = dict(value)
            return config_item

        if segmented_key[0] not in config_item:
            config_item[segmented_key[0]] = dict()
        config_item[segmented_key[0]] = self.__nested_store(
            config_item[segmented_key[0]], ".".join(segmented_key[1:]), value
        )
        return config_item

    def __nested_store_array(
        self, config_item: dict, key: str, values: List[BaseModel]
    ) -> dict:
        if not config_item:
            config_item = dict()

        segmented_key = key.split(".")
        if len(segmented_key) == 1:
            # Base Condition
            if key not in config_item:
                config_item[key] = list()
            for value in values:
                similar_item = False
                for item in config_item[key]:
                    if self.__objects_similar(value.dict(), item):
                        similar_item = True

                if similar_item:
                    # Update similar item
                    config_item[key][
                        [self.filter_on(x) for x in config_item[key]].index(
                            self.filter_on(value.dict())
                        )
                    ] = value.dict()
                else:
                    # Add new item
                    config_item[key].append(value.dict())
            return config_item

        if not segmented_key[0] in config_item:
            config_item[segmented_key[0]] = dict()
        config_item[segmented_key[0]] = self.__nested_store_array(
            config_item[segmented_key[0]], ".".join(segmented_key[1:]), values
        )
        return config_item

    def __nested_delete_from_list(
        self, config_item: dict, key: str, values: List[BaseModel]
    ) -> dict:
        if not config_item:
            config_item = dict()

        segmented_key = key.split(".")
        if len(segmented_key) == 1:
            # Base Condition
            if key not in config_item:
                config_item[key] = list()
            for value in values:
                for item in config_item.get(key, []):
                    if self.__objects_similar(value.dict(), item):
                        config_item[key].remove(item)
            return config_item

        if segmented_key[0] not in config_item:
            config_item[segmented_key[0]] = dict()
        config_item[segmented_key[0]] = self.__nested_delete_from_list(
            config_item[segmented_key[0]], ".".join(segmented_key[1:]), values
        )
        return config_item

    def load_config(self, key: str, host: str = None, default: Any = None) -> object:
        """Required to be run before using any other functions."""
        self._key = key
        self._host = host
        self._default = default
        config_item = self.__optimistic_loader(key, host, default)
        if config_item and isinstance(config_item, dict):
            self._model = self._model_class.parse_obj(config_item)
            self._model_content = "one"
        elif config_item and isinstance(config_item, list):
            self._model_array = [self._model_class.parse_obj(x) for x in config_item]
            self._model_content = "many"
        else:
            self._model_content = "none"
        return self

    def add_dict(self, model_dict: dict) -> object:
        """Add dict to model array - this is a helper function to add one instance of a model to an array of models.

        :param model_dict: a dictionary representation of a model
        :return: itself
        """
        if model_dict in [x.dict() for x in self._model_array]:
            self._model_array.pop(
                [x.dict() for x in self._model_array].index(model_dict)
            )
        self._model_array.append(self._model_class.parse_obj(model_dict))
        return self

    def extend_list(self, model_dict_list: list) -> object:
        """Extend a model array - this is a helper function to add multiple instances of a model to an array of models.

        :param model_dict_list: a list of models in dictionary representation
        :return: itself
        """
        self._model_array.extend(
            [self._model_class.parse_obj(x) for x in model_dict_list]
        )
        return self

    def from_model(self, model: BaseModel) -> object:
        """Set the model to a specific pydantic model versus parsing a dict.

        :param model: a pydantic model
        :return: itself
        """
        self._model = model
        return self

    def from_dict(self, model_dict: dict) -> object:
        self._model = self._model_class.parse_obj(model_dict)
        return self

    def from_list(self, model_dict_list: list) -> object:
        self._model_array = [self._model_class.parse_obj(x) for x in model_dict_list]
        return self

    @property
    def model(self) -> Union[BaseModel, None]:
        """Easy getter"""
<<<<<<< HEAD
=======
        if self._model is None:
            log.error(
                "ModelAdapter is in an invalid state. Please call load_config() first - or make sure data is loaded before using this property."
            )
>>>>>>> 822a6346
        return self._model

    @property
    def dict(self) -> dict:
        """Easy getter"""
<<<<<<< HEAD
=======
        if self._model is None:
            log.error(
                "ModelAdapter is in an invalid state. Please call load_config() first - or make sure data is loaded before using this property."
            )
            return dict()
>>>>>>> 822a6346
        return self._model.dict()

    @property
    def models(self) -> List[BaseModel]:
        """Retrieve a list of models

        This is like the "list" function below, but it returns a list of objects versus a list of dicts.

        :return: List of models, whatever the model is
        """
        return self._model_array

    @property
    def list(self) -> list:
        """Return a list of properties under the selected key.

        :return: list of entries under configuration key with nested dicts
        """
        return [x.dict() for x in self._model_array]

    @property
    def model_content(self) -> str:
        """Return the type of content in model - either it's a single or a multiple (list) model objects

        :return: either "none", "one" or "many", set in load_config
        """
        return self._model_content

    def with_object_key(self, compare_on: List[str]) -> object:
        """Compare two objects based on a list of identifying keys as opposed to comparing the whole object.

        This is useful when trying to update a user based on user name only, when other attributes are updated

        :param comparison_identifiers: a list of keys that identify the uniqueness of this object
        :return: itself
        """
        if compare_on:
            self._compare_on = compare_on
        return self

    def __objects_similar(
        self, left: Dict[str, Any], right: Dict[str, Any], compare_on: List[str] = []
    ) -> bool:
        """Resolve uniqueness keys in left and right comparison dicts.

        This function considers a list of keys that make the object "unique", essentially creating a primary
        key of unique attributes that act as a mask or filter to update items that are not unique from a data
        perspective, but are unique based on set attributes.

        This ... could ... probably be simplified into a for loop bonanza. However, at it's core, this is just
        a basic comparison to check that all keys identified in the uniqueness_comparators are equal between
        left and right.

        :param left: dict to compare (left side)
        :param right: dict to compare (right side)
        :param uniqueness: an optional override of keys to compare, otherwise this defaults to _uniqueness_comparators
        :return: True if all uniqueness comparator identified values are equal between left and right
        """
        if not compare_on:
            compare_on = self._compare_on
        return len([c for c in compare_on if left.get(c) == right.get(c)]) == len(
            compare_on
        )

    def filter_on(self, unfiltered: Dict[str, Any]) -> Dict[str, Any]:
        """Filter `unfiltered` to only have compared items that determine the compared items' uniqueness.

        This accompanies the __resolve_unique_comparators function to effectively compare objects based
        on their uniqueness. If only some attributes contribute to making an entry unique, those effectively
        discriminate objects.

        :param unfiltered: _description_
        :return: _description_
        """
        return {x: y for x, y in unfiltered.items() if x in self._compare_on}

    def query(self, query: Dict[str, Any]) -> Union[List[BaseModel], BaseModel, None]:
        """Return all items that match the query map.

        The query dict has the following format:
        {
            "key": "value",
            .
            .
            .
        }

        A query dict can have a single entry or multiple entries.

        :param query: a dict that describes the item we would like to query and extract
        :return: a list of matches
        """
        config_item = self.__optimistic_loader(self._key, self._host, self._default)
        if config_item is None:
            # Maybe a log?
            return None
        elif isinstance(config_item, dict):
            return self.__objects_similar(config_item, query)
        elif isinstance(config_item, list):
            compare_on = list(query.keys())
            return [
                self._model_class.parse_obj(x)
                for x in config_item
                if self.__objects_similar(x, query, compare_on=compare_on)
            ]
        else:
            return None

    def with_query(self, query: Dict[str, Any]) -> object:
        """Set the query to a specific dict.

        :param query: a dict that describes the item we would like to query and extract
        :return: itself
        """
        self._query = query
        self._answer = self.query(self._query)
        return self

    @property
    def first(self) -> Union[BaseModel, None]:
        """Return the first item in the list of query answers.

        Requires running with_query first

        :return: the first item in the list
        """
        if isinstance(self._answer, list) and len(self._answer) > 0:
            return self._answer[0]
        else:
            return None

    @property
    def last(self) -> Union[BaseModel, None]:
        """Return the last item in the list of query answers.

        Requires running with_query first

        :return: the last item in the list
        """
        if isinstance(self._answer, list) and len(self._answer) > 0:
            return self._answer[-1]
        else:
            return None

    async def store_item(self) -> bool:
        """Break the chain; meant as an end state function."""
        ddb = RestrictedDynamoHandler()
        host_config = config.get_tenant_static_config_from_dynamo(self._host)
        if not self._model:
            raise ValueError(
                f"Consistency error: self._model is undefined: {self._model}"
            )
        host_config = self.__nested_store(host_config, self._key, self._model)
        await ddb.update_static_config_for_host(
            yaml.dump(host_config), self._updated_by, self._host
        )
        return True

    async def store_list(self) -> bool:
        ddb = RestrictedDynamoHandler()
        host_config = config.get_tenant_static_config_from_dynamo(self._host)
        if not self._model_array:
            raise ValueError(
                f"Consistency error: self._model_array is empty: {self._model_array}"
            )
        host_config = self.__nested_store_array(
            host_config, self._key, self._model_array
        )
        await ddb.update_static_config_for_host(
            yaml.dump(host_config), self._updated_by, self._host
        )
        return True

    async def store_item_in_list(self) -> bool:
        ddb = RestrictedDynamoHandler()
        host_config = config.get_tenant_static_config_from_dynamo(self._host)
        if not self._model:
            raise ValueError(
                f"Consistency error: self._model is undefined: {self._model}"
            )
        host_config = self.__nested_store_array(host_config, self._key, [self._model])
        await ddb.update_static_config_for_host(
            yaml.dump(host_config), self._updated_by, self._host
        )
        return True

    async def delete_key(self, delete_root: bool = False) -> bool:
        """Break the chain; meant as an end state function."""
        ddb = RestrictedDynamoHandler()
        host_config = config.get_tenant_static_config_from_dynamo(self._host)
        if self._key is None:
            raise ValueError(
                f"ModelAdapter in an invalid state, self._key ({self._key}) is not set"
            )
        key_to_delete = ""
        config_item = None
        if not delete_root:
            config_item = self.__access_subkey_parent(
                host_config, self._key, self._default
            )
            key_to_delete = self._key.split(".")[-1]
        else:
            key_to_delete = self._key.split(".")[0]
        if not config_item:
            return False
        del config_item[key_to_delete]
        await ddb.update_static_config_for_host(
            yaml.dump(host_config), self._updated_by, self._host
        )
        return True

    async def delete_item_from_list(self) -> bool:
        """Delete a specific item, specified via from_dict, from a list of items.

        Note: this is to delete ONE item from a list of items. This means that the configuration
        key points to a list of items (like spoke_accounts) and we want to delete one specific item

        :return: True if the item was deleted, False if it wasn't
        """
        ddb = RestrictedDynamoHandler()
        host_config = config.get_tenant_static_config_from_dynamo(self._host)
        if not self._key:
            raise ValueError(
                f"ModelAdapter in an invalid state, self._key ({self._key}) is not set"
            )
        if not self._model:
            raise ValueError(
                f"Consistency error: self._model is undefined: {self._model}"
            )
        host_config = self.__nested_delete_from_list(
            host_config, self._key, [self._model]
        )
        await ddb.update_static_config_for_host(
            yaml.dump(host_config), self._updated_by, self._host
        )
        return True

    async def delete_list(self) -> bool:
        """Delete a list of items, specified via from_list method, from a list of items.

        Note: this is to delete a list of items from a list of items. This means that the configuration
        key points to a list of items (like spoke_accounts) and we want to delete a list of items
        from that list.

        :return: True if the list was deleted, False if it wasn't
        """
        ddb = RestrictedDynamoHandler()
        host_config = config.get_tenant_static_config_from_dynamo(self._host)
        if self._key is None:
            raise ValueError(
                f"ModelAdapter in an invalid state, self._key ({self._key}) is not set"
            )
        config_items = self.__access_subkey(host_config, self._key, self._default)
        for model in self._model_array:
            if self.filter_on(model.dict()) in [
                self.filter_on(x) for x in config_items
            ]:
                config_items.pop(
                    [self.filter_on(x) for x in config_items].index(
                        self.filter_on(model.dict())
                    )
                )
        await ddb.update_static_config_for_host(
            yaml.dump(host_config), self._updated_by, self._host
        )
        return True<|MERGE_RESOLUTION|>--- conflicted
+++ resolved
@@ -198,26 +198,20 @@
     @property
     def model(self) -> Union[BaseModel, None]:
         """Easy getter"""
-<<<<<<< HEAD
-=======
         if self._model is None:
-            log.error(
-                "ModelAdapter is in an invalid state. Please call load_config() first - or make sure data is loaded before using this property."
-            )
->>>>>>> 822a6346
+            log.warning(
+                "ModelAdapter may be in an invalid state. Please call load_config() first - or make sure data is loaded before using this property."
+            )
         return self._model
 
     @property
     def dict(self) -> dict:
         """Easy getter"""
-<<<<<<< HEAD
-=======
         if self._model is None:
-            log.error(
-                "ModelAdapter is in an invalid state. Please call load_config() first - or make sure data is loaded before using this property."
+            log.warning(
+                "ModelAdapter may be in an invalid state. Please call load_config() first - or make sure data is loaded before using this property."
             )
             return dict()
->>>>>>> 822a6346
         return self._model.dict()
 
     @property
