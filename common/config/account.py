from typing import List, Optional

from common.config import config
from common.lib.dynamo import RestrictedDynamoHandler
from common.lib.yaml import yaml
from common.models import HubAccount, OrgAccount, SpokeAccount

hub_account_key_name = "hub_account"
spoke_account_key_name = "spoke_accounts"
org_account_key_name = "org_accounts"
updated_by_name = "noq_automated_account_management"


async def delete_hub_account(host: str) -> bool:
    ddb = RestrictedDynamoHandler()
    host_config = config.get_tenant_static_config_from_dynamo(host)
    if hub_account_key_name not in host_config:
        return False
    del host_config[hub_account_key_name]
    await ddb.update_static_config_for_host(
        yaml.dump(host_config), updated_by_name, host
    )
    return True


async def get_hub_account(host: str) -> Optional[HubAccount]:
    hub_account_config = config.get_host_specific_key(hub_account_key_name, host, {})
    if not hub_account_config:
        # Redis cache sometimes is a bit behind
        hub_account = config.get_tenant_static_config_from_dynamo(host)
        if hub_account_key_name not in hub_account:
            return False
        hub_account_config = hub_account.get(hub_account_key_name)
    hub_account = HubAccount(**hub_account_config)
    return hub_account


async def set_hub_account(host: str, hub_account: HubAccount):
    ddb = RestrictedDynamoHandler()
    host_config = config.get_tenant_static_config_from_dynamo(host)
    host_config[hub_account_key_name] = dict(hub_account)

    await ddb.update_static_config_for_host(
        yaml.dump(host_config), updated_by_name, host  # type: ignore
    )


def __get_unique_spoke_account_key_name(name: str, account_id: str) -> str:
    return f"{name}__{account_id}"


def __get_unique_spoke_account_key_path(name: str, account_id: str) -> str:
    return ".".join(
        [spoke_account_key_name, __get_unique_spoke_account_key_name(name, account_id)]
    )


async def upsert_spoke_account(host: str, spoke_account: SpokeAccount):
    ddb = RestrictedDynamoHandler()
    host_config = config.get_tenant_static_config_from_dynamo(host)
    spoke_key_name = __get_unique_spoke_account_key_name(
        spoke_account.name, spoke_account.account_id
    )
    if spoke_account_key_name not in host_config:
        host_config[spoke_account_key_name] = dict()
    host_config[spoke_account_key_name][spoke_key_name] = dict(spoke_account)
    if not host_config.get("account_ids_to_name"):
        host_config["account_ids_to_name"] = {}
    host_config["account_ids_to_name"][
        spoke_account.account_id
    ] = spoke_account.account_id

<<<<<<< HEAD
    if not host_config.get("policies"):
        host_config["policies"] = dict()
    if "role_name" not in host_config["policies"]:
=======
    if not host_config.get("policies", {}):
        host_config["policies"] = {}

    if not host_config.get("policies", {}).get("role_name"):
>>>>>>> 8b7befd4
        host_config["policies"]["role_name"] = spoke_account.name

    await ddb.update_static_config_for_host(
        yaml.dump(host_config), updated_by_name, host  # type: ignore
    )


async def delete_spoke_account(host: str, name: str, account_id: str) -> bool:
    ddb = RestrictedDynamoHandler()
    spoke_key_path = __get_unique_spoke_account_key_path(name, account_id)
    spoke_account_config = config.get_host_specific_key(spoke_key_path, host, {})
    if not spoke_account_config:
        host_config = config.get_tenant_static_config_from_dynamo(host)
        if (
            spoke_account_key_name not in host_config
            or spoke_key_path not in host_config[spoke_account_key_name]
        ):
            return False
    else:
        host_config = config.get_tenant_static_config_from_dynamo(host)
    try:
        del host_config[spoke_account_key_name][
            __get_unique_spoke_account_key_name(name, account_id)
        ]
    except KeyError:
        return False

    if host_config.get("account_ids_to_name", {}).get(account_id):
        del host_config["account_ids_to_name"][account_id]

    await ddb.update_static_config_for_host(
        yaml.dump(host_config), updated_by_name, host  # type: ignore
    )

    return True


async def delete_spoke_accounts(host: str) -> bool:
    ddb = RestrictedDynamoHandler()
    host_config = config.get_tenant_static_config_from_dynamo(host)
    if spoke_account_key_name not in host_config:
        host_config = config.get_tenant_static_config_from_dynamo(host)
        if spoke_account_key_name not in host_config:
            return False
    else:
        host_config = config.get_tenant_static_config_from_dynamo(host)
    try:
        del host_config[spoke_account_key_name]
    except KeyError:
        return False
    await ddb.update_static_config_for_host(
        yaml.dump(host_config), updated_by_name, host  # type: ignore
    )
    return True


async def get_spoke_accounts(host: str) -> List[SpokeAccount]:
    spoke_accounts = config.get_host_specific_key(spoke_account_key_name, host)
    if not spoke_accounts:
        host_config = config.get_tenant_static_config_from_dynamo(host)
        spoke_accounts = host_config.get(spoke_account_key_name, {})
    return [SpokeAccount(**x) for x in spoke_accounts.values()]


def __get_unique_org_account_key_name(org_id: str) -> str:
    return org_id


def __get_unique_org_account_key_path(org_id: str) -> str:
    return ".".join([org_account_key_name, __get_unique_org_account_key_name(org_id)])


async def upsert_org_account(host: str, org_account: OrgAccount):
    ddb = RestrictedDynamoHandler()
    org_key_name = __get_unique_org_account_key_name(org_account.org_id)
    host_config = config.get_tenant_static_config_from_dynamo(host)
    if org_account_key_name not in host_config:
        host_config[org_account_key_name] = dict()
    host_config[org_account_key_name][org_key_name] = dict(org_account)

    await ddb.update_static_config_for_host(
        yaml.dump(host_config), updated_by_name, host  # type: ignore
    )


async def delete_org_account(host: str, org_id: str) -> bool:
    ddb = RestrictedDynamoHandler()
    org_key_path = __get_unique_org_account_key_name(org_id)
    host_config = config.get_tenant_static_config_from_dynamo(host)
    try:
        del host_config[org_account_key_name][org_key_path]
    except KeyError:
        return False
    await ddb.update_static_config_for_host(
        yaml.dump(host_config), updated_by_name, host  # type: ignore
    )
    return True


async def delete_org_accounts(host: str) -> bool:
    ddb = RestrictedDynamoHandler()
    host_config = config.get_tenant_static_config_from_dynamo(host)
    if org_account_key_name not in host_config:
        return False
    try:
        del host_config[org_account_key_name]
    except KeyError:
        return False
    await ddb.update_static_config_for_host(
        yaml.dump(host_config), updated_by_name, host  # type: ignore
    )
    return True


async def get_org_accounts(host: str) -> List[OrgAccount]:
    org_accounts = config.get_host_specific_key(org_account_key_name, host)
    if not org_accounts:
        host_config = config.get_tenant_static_config_from_dynamo(host)
        org_accounts = host_config.get(org_account_key_name, {})
    return [OrgAccount(**x) for x in org_accounts.values()]<|MERGE_RESOLUTION|>--- conflicted
+++ resolved
@@ -70,16 +70,10 @@
         spoke_account.account_id
     ] = spoke_account.account_id
 
-<<<<<<< HEAD
-    if not host_config.get("policies"):
-        host_config["policies"] = dict()
-    if "role_name" not in host_config["policies"]:
-=======
     if not host_config.get("policies", {}):
         host_config["policies"] = {}
 
     if not host_config.get("policies", {}).get("role_name"):
->>>>>>> 8b7befd4
         host_config["policies"]["role_name"] = spoke_account.name
 
     await ddb.update_static_config_for_host(
