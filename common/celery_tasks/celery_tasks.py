--- conflicted
+++ resolved
@@ -1062,11 +1062,7 @@
                     role.get("Arn").lower(),
                 ),
                 "last_updated": last_updated,
-<<<<<<< HEAD
-                "ttl": int((datetime.utcnow() + timedelta(hours=36)).timestamp()),
-=======
                 "ttl": int((datetime.utcnow() + timedelta(hours=6)).timestamp()),
->>>>>>> 0be079d1
             }
 
             # DynamoDB:
