--- conflicted
+++ resolved
@@ -2960,7 +2960,6 @@
 
 
 @app.task(soft_time_limit=600, **default_celery_task_kwargs)
-<<<<<<< HEAD
 def handle_aws_marketplace_subscription_queue() -> dict:
     function = f"{__name__}.{sys._getframe().f_code.co_name}"
     log_data = {
@@ -2976,7 +2975,8 @@
         config_globals.AWS_MARKETPLACE_SUBSCRIPTION_QUEUE
     )
     return {**log_data, "response": res}
-=======
+
+
 def run_full_iambic_sync_for_tenant(tenant: str) -> Dict:
     function = f"{__name__}.{sys._getframe().f_code.co_name}"
     log_data = {
@@ -2987,7 +2987,6 @@
     log.debug(log_data)
     async_to_sync(run_all_iambic_tasks_for_tenant)(tenant)
     return log_data
->>>>>>> 964241e0
 
 
 run_tasks_normally = not bool(
