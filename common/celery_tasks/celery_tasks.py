"""
This module controls defines celery tasks and their applicable schedules. The celery beat server and workers will start
when invoked. Please add internal-only celery tasks to the celery_tasks plugin.

When ran in development mode (CONFIG_LOCATION=<location of development.yaml configuration file. To run both the celery
beat scheduler and a worker simultaneously, and to have jobs kick off starting at the next minute, run the following
command: celery -A common.celery_tasks.celery_tasks worker --loglevel=info -l DEBUG -B

"""
from __future__ import absolute_import

import asyncio
import json  # We use a separate SetEncoder here so we cannot use ujson
import ssl
import sys
import time
from collections import defaultdict
from datetime import datetime, timedelta
from random import randint
from typing import Any, Dict, List, Tuple, Union

import celery
import certifi
import sentry_sdk
from asgiref.sync import async_to_sync
from billiard.exceptions import SoftTimeLimitExceeded
from botocore.exceptions import ClientError
from celery import group
from celery.app.task import Context
from celery.concurrency import asynpool
from celery.schedules import crontab
from celery.signals import (
    task_failure,
    task_prerun,
    task_received,
    task_rejected,
    task_retry,
    task_revoked,
    task_success,
    task_unknown,
)

# from celery_progress.backend import ProgressRecorder
from retrying import retry
from sentry_sdk.integrations.aiohttp import AioHttpIntegration
from sentry_sdk.integrations.celery import CeleryIntegration
from sentry_sdk.integrations.redis import RedisIntegration
from sentry_sdk.integrations.tornado import TornadoIntegration

from common.aws.iam.policy.utils import get_all_managed_policies
from common.aws.iam.role.models import IAMRole
from common.aws.organizations.utils import (
    autodiscover_aws_org_accounts,
    cache_org_structure,
    onboard_new_accounts_from_orgs,
    sync_account_names_from_orgs,
)
from common.aws.service_config.utils import execute_query
from common.config import config
from common.config.models import ModelAdapter
from common.exceptions.exceptions import MissingConfigurationValue
from common.lib import noq_json as ujson
from common.lib.account_indexers import (
    cache_cloud_accounts,
    get_account_id_to_name_mapping,
)
from common.lib.assume_role import boto3_cached_conn
from common.lib.aws.access_advisor import AccessAdvisor
from common.lib.aws.cached_resources.iam import store_iam_managed_policies_for_tenant
from common.lib.aws.cloudtrail import CloudTrail
from common.lib.aws.s3 import list_buckets
from common.lib.aws.sanitize import sanitize_session_name
from common.lib.aws.sns import list_topics
from common.lib.aws.typeahead_cache import cache_aws_resource_details
from common.lib.aws.utils import (
    allowed_to_sync_role,
    cache_all_scps,
    get_aws_principal_owner,
    get_enabled_regions_for_account,
    remove_expired_tenant_requests,
)
from common.lib.cache import (
    retrieve_json_data_from_redis_or_s3,
    store_json_results_in_redis_and_s3,
)
from common.lib.cloud_credential_authorization_mapping import (
    generate_and_store_credential_authorization_mapping,
    generate_and_store_reverse_authorization_mapping,
)
from common.lib.cloudtrail.auto_perms import detect_cloudtrail_denies_and_update_cache
from common.lib.event_bridge.role_updates import detect_role_changes_and_update_cache
from common.lib.generic import un_wrap_json_and_dump_values
from common.lib.git import store_iam_resources_in_git
<<<<<<< HEAD
from common.lib.iambic.git import IambicGit
=======
from common.lib.iambic.sync import sync_all_iambic_data
>>>>>>> 9cc05304
from common.lib.plugins import get_plugin_by_name
from common.lib.policies import get_aws_config_history_url_for_resource
from common.lib.pynamo import NoqModel
from common.lib.redis import RedisHandler
from common.lib.self_service.typeahead import cache_self_service_typeahead
from common.lib.sentry import before_send_event
from common.lib.templated_resources import cache_resource_templates
from common.lib.tenant import get_all_tenants
from common.lib.tenant_integrations.aws import handle_tenant_integration_queue
from common.lib.terraform import cache_terraform_resources
from common.lib.timeout import Timeout
from common.lib.v2.notifications import cache_notifications_to_redis_s3
from common.lib.workos import WorkOS
from common.models import SpokeAccount
from identity.lib.groups.groups import (
    cache_identity_groups_for_tenant,
    cache_identity_requests_for_tenant,
)
from identity.lib.users.users import cache_identity_users_for_tenant

asynpool.PROC_ALIVE_TIMEOUT = config.get(
    "_global_.celery.asynpool_proc_alive_timeout", 60.0
)
default_retry_kwargs = {
    "autoretry_for": (Exception,),
    "retry_backoff": True,
    "retry_kwargs": {
        "max_retries": config.get("_global_.celery.default_max_retries", 5)
    },
}


class Celery(celery.Celery):
    def on_configure(self) -> None:
        sentry_dsn = config.get("_global_.sentry.dsn")
        if sentry_dsn:
            sentry_sdk.init(
                sentry_dsn,
                before_send=before_send_event,
                traces_sample_rate=config.get(
                    "_global_.sentry.traces_sample_rate", 0.2
                ),
                integrations=[
                    TornadoIntegration(),
                    CeleryIntegration(),
                    AioHttpIntegration(),
                    RedisIntegration(),
                ],
            )


def get_celery_app():
    use_ssl_dict = None
    ssl_ca_certs = config.get("_global_.redis.ssl_ca_certs", certifi.where())

    if config.get("_global_.redis.ssl", False):
        use_ssl_dict = {
            "ssl_keyfile": config.get("_global_.redis.ssl_keyfile", None),
            "ssl_certfile": config.get("_global_.redis.ssl_certfile", None),
            "ssl_ca_certs": ssl_ca_certs,
            "ssl_cert_reqs": ssl.CERT_REQUIRED,
        }

    redis_password = config.get("_global_.secrets.redis.password", None)

    return Celery(
        "tasks",
        broker=config.get(
            f"_global_.celery.broker.{config.region}",
            config.get("_global_.celery.broker.global", "redis://127.0.0.1:6379/1"),
        ).format(password=redis_password, ssl_ca_certs=ssl_ca_certs),
        broker_use_ssl=use_ssl_dict,
        backend=config.get(
            f"_global_.celery.backend.{config.region}",
            config.get("_global_.celery.backend.global", "redis://127.0.0.1:6379/2"),
        ).format(password=redis_password, ssl_ca_certs=ssl_ca_certs),
        redis_backend_use_ssl=use_ssl_dict,
    )


app = get_celery_app()

broker_transport_options = config.get("_global_.celery.broker_transport_options")
if broker_transport_options:
    app.conf.update({"broker_transport_options": dict(broker_transport_options)})

app.conf.result_expires = config.get("_global_.celery.result_expires", 60)
app.conf.worker_prefetch_multiplier = config.get(
    "_global_.celery.worker_prefetch_multiplier", 4
)
app.conf.task_acks_late = config.get("_global_.celery.task_acks_late", True)

if config.get("_global_.celery.purge"):
    # Useful to clear celery queue in development
    with Timeout(seconds=5, error_message="Timeout: Are you sure Redis is running?"):
        app.control.purge()

log = config.get_logger()

internal_celery_tasks = get_plugin_by_name(
    config.get("_global_.plugins.internal_celery_tasks", "cmsaas_celery_tasks")
)
stats = get_plugin_by_name(config.get("_global_.plugins.metrics", "cmsaas_metrics"))()

REDIS_IAM_COUNT = 1000


@app.task()
def ping() -> str:
    log_data = {"task": "pong"}
    log.info(log_data)
    return "pong"


@app.task(soft_time_limit=20)
def report_celery_last_success_metrics() -> bool:
    """
    For each celery task, this will determine the number of seconds since it has last been successful.
    Celery tasks should be emitting redis stats with a deterministic key (In our case, `f"{task}.last_success"`.
    report_celery_last_success_metrics should be ran periodically to emit metrics on when a task was last successful.
    We can then alert when tasks are not ran when intended. We should also alert when no metrics are emitted
    from this function.
    """
    # TODO: What is the tenant here?
    # TODO: How to report function args?
    red = RedisHandler().redis_sync("_global_")
    function = f"{__name__}.{sys._getframe().f_code.co_name}"
    log_data = {"function": function}
    current_time = int(time.time())
    global schedule
    for _, t in schedule.items():
        task = t.get("task")
        last_success = int(red.get(f"{task}.last_success") or 0)
        if last_success == 0:
            log_data["message"] = "Last Success Value is 0"
            log_data["task_last_success_key"] = f"{task}.last_success"
            log.warning(log_data)
        stats.gauge(f"{task}.time_since_last_success", current_time - last_success)
        red.set(f"{task}.time_since_last_success", current_time - last_success)
    red.set(
        f"{function}.last_success", int(time.time())
    )  # Alert if this metric is not seen

    stats.count(f"{function}.success")
    stats.timer("worker.healthy")
    return True


def get_celery_request_tags(**kwargs):
    request = kwargs.get("request")
    sender_hostname = "unknown"
    sender = kwargs.get("sender")

    if sender:
        try:
            sender_hostname = sender.hostname
        except AttributeError:
            sender_hostname = vars(sender.request).get("origin", "unknown")
    if request and not isinstance(
        request, Context
    ):  # unlike others, task_revoked sends a Context for `request`
        task_name = request.name
        task_id = request.id
        receiver_hostname = request.hostname
        request_args = request.args
        request_kwargs = request.kwargs
    else:
        try:
            task_name = sender.name
        except AttributeError:
            task_name = kwargs.pop("name", "")
        try:
            task_id = sender.request.id
        except AttributeError:
            task_id = kwargs.pop("id", "")
        try:
            receiver_hostname = sender.request.hostname
        except AttributeError:
            receiver_hostname = ""
        try:
            request_args = sender.request.args
        except AttributeError:
            request_args = ""

        try:
            request_kwargs = sender.request.kwargs
        except AttributeError:
            request_kwargs = ""

    tags = {
        "task_name": task_name,
        "task_id": task_id,
        "sender_hostname": sender_hostname,
        "receiver_hostname": receiver_hostname,
        "request_args": request_args,
        "request_kwargs": request_kwargs,
    }

    tags["expired"] = kwargs.get("expired", False)
    exception = kwargs.get("exception")
    if not exception:
        exception = kwargs.get("exc")
    if exception:
        tags["error"] = repr(exception)
        if isinstance(exception, SoftTimeLimitExceeded):
            tags["timed_out"] = True
    return tags


@task_prerun.connect
def refresh_tenant_config_in_worker(**kwargs):
    tenant = kwargs.get("kwargs", {}).get("tenant")
    if not tenant:
        return
    config.CONFIG.copy_tenant_config_dynamo_to_redis(tenant)
    config.CONFIG.tenant_configs[tenant]["last_updated"] = 0


@task_received.connect
def report_number_pending_tasks(**kwargs):
    """
    Report the number of pending tasks to our metrics broker every time a task is published. This metric can be used
    for autoscaling workers.
    https://docs.celeryproject.org/en/latest/userguide/signals.html#task-received
    :param sender:
    :param headers:
    :param body:
    :param kwargs:
    :return:
    """
    tags = get_celery_request_tags(**kwargs)
    tags.pop("task_id", None)
    stats.timer("celery.new_pending_task", tags=tags)


@task_success.connect
def report_successful_task(**kwargs):
    """
    Report a generic success metric as tasks to our metrics broker every time a task finished correctly.
    This metric can be used for autoscaling workers.
    https://docs.celeryproject.org/en/latest/userguide/signals.html#task-success
    :param sender:
    :param headers:
    :param body:
    :param kwargs:
    :return:
    """
    tags = get_celery_request_tags(**kwargs)
    # TODO: tenant?
    red = RedisHandler().redis_sync("_global_")
    red.set(f"_global_.{tags['task_name']}.last_success", int(time.time()))
    tags.pop("error", None)
    tags.pop("task_id", None)
    stats.timer("celery.successful_task", tags=tags)


@task_retry.connect
def report_task_retry(**kwargs):
    """
    Report a generic retry metric as tasks to our metrics broker every time a task is retroed.
    This metric can be used for alerting.
    https://docs.celeryproject.org/en/latest/userguide/signals.html#task-retry
    :param sender:
    :param headers:
    :param body:
    :param kwargs:
    :return:
    """
    log_data = {
        "function": f"{__name__}.{sys._getframe().f_code.co_name}",
        "message": "Celery Task Retry",
    }

    # Add traceback if exception info is in the kwargs
    einfo = kwargs.get("einfo")
    if einfo:
        log_data["traceback"] = einfo.traceback

    error_tags = get_celery_request_tags(**kwargs)

    log_data.update(error_tags)
    log.error(log_data)
    error_tags.pop("error", None)
    error_tags.pop("task_id", None)
    stats.timer("celery.retried_task", tags=error_tags)


@task_failure.connect
def report_failed_task(**kwargs):
    """
    Report a generic failure metric as tasks to our metrics broker every time a task fails. This is also called when
    a task has hit a SoftTimeLimit.
    The metric emited by this function can be used for alerting.
    https://docs.celeryproject.org/en/latest/userguide/signals.html#task-failure
    :param sender:
    :param headers:
    :param body:
    :param kwargs:
    :return:
    """
    log_data = {
        "function": f"{__name__}.{sys._getframe().f_code.co_name}",
        "message": "Celery Task Failure",
    }

    # Add traceback if exception info is in the kwargs
    einfo = kwargs.get("einfo")
    if einfo:
        log_data["traceback"] = einfo.traceback

    error_tags = get_celery_request_tags(**kwargs)

    log_data.update(error_tags)
    log.error(log_data)
    error_tags.pop("error", None)
    error_tags.pop("task_id", None)
    stats.timer("celery.failed_task", tags=error_tags)


@task_unknown.connect
def report_unknown_task(**kwargs):
    """
    Report a generic failure metric as tasks to our metrics broker every time a worker receives an unknown task.
    The metric emited by this function can be used for alerting.
    https://docs.celeryproject.org/en/latest/userguide/signals.html#task-unknown
    :param sender:
    :param headers:
    :param body:
    :param kwargs:
    :return:
    """
    log_data = {
        "function": f"{__name__}.{sys._getframe().f_code.co_name}",
        "message": "Celery Task Unknown",
    }

    error_tags = get_celery_request_tags(**kwargs)

    log_data.update(error_tags)
    log.error(log_data)
    error_tags.pop("error", None)
    error_tags.pop("task_id", None)
    stats.timer("celery.unknown_task", tags=error_tags)


@task_rejected.connect
def report_rejected_task(**kwargs):
    """
    Report a generic failure metric as tasks to our metrics broker every time a task is rejected.
    The metric emited by this function can be used for alerting.
    https://docs.celeryproject.org/en/latest/userguide/signals.html#task-rejected
    :param sender:
    :param headers:
    :param body:
    :param kwargs:
    :return:
    """
    log_data = {
        "function": f"{__name__}.{sys._getframe().f_code.co_name}",
        "message": "Celery Task Rejected",
    }

    error_tags = get_celery_request_tags(**kwargs)

    log_data.update(error_tags)
    log.error(log_data)
    error_tags.pop("error", None)
    error_tags.pop("task_id", None)
    stats.timer("celery.rejected_task", tags=error_tags)


@task_revoked.connect
def report_revoked_task(**kwargs):
    """
    Report a generic failure metric as tasks to our metrics broker every time a task is revoked.
    This metric can be used for alerting.
    https://docs.celeryproject.org/en/latest/userguide/signals.html#task-revoked
    :param sender:
    :param headers:
    :param body:
    :param kwargs:
    :return:
    """
    log_data = {
        "function": f"{__name__}.{sys._getframe().f_code.co_name}",
        "message": "Celery Task Revoked",
    }

    error_tags = get_celery_request_tags(**kwargs)

    log_data.update(error_tags)
    log.error(log_data)
    error_tags.pop("error", None)
    error_tags.pop("task_id", None)
    stats.timer("celery.revoked_task", tags=error_tags)


def is_task_already_running(fun, args):
    """
    Returns True if an identical task for a given function (and arguments) is already being
    ran by Celery.
    """
    task_id = None
    if celery.current_task:
        task_id = celery.current_task.request.id
    if not task_id:
        return False
    log.debug(task_id)

    active_tasks = app.control.inspect()._request("active")
    if not active_tasks:
        return False
    for _, tasks in active_tasks.items():
        for task in tasks:
            if task.get("id") == task_id:
                continue
            if task.get("name") == fun and task.get("args") == args:
                return True
    return False


@retry(
    stop_max_attempt_number=4,
    wait_exponential_multiplier=1000,
    wait_exponential_max=1000,
)
def _add_role_to_redis(redis_key: str, role_entry: Dict, tenant: str) -> None:
    """
    This function will add IAM role data to redis so that policy details can be quickly retrieved by the policies
    endpoint.
    IAM role data is stored in the `redis_key` redis key by the role's ARN.
    Parameters
    ----------
    redis_key : str
        The redis key (hash)
    role_entry : Dict
        The role entry
        Example: {'name': 'nameOfRole', 'accountId': '123456789012', 'arn': 'arn:aws:iam::123456789012:role/nameOfRole',
        'templated': None, 'ttl': 1562510908, 'policy': '<json_formatted_policy>'}
    """
    try:
        red = RedisHandler().redis_sync(tenant)
        red.hset(redis_key, str(role_entry["arn"]), str(json.dumps(role_entry)))
    except Exception as e:  # noqa
        stats.count(
            "_add_role_to_redis.error",
            tags={
                "redis_key": redis_key,
                "error": str(e),
                "role_entry": role_entry.get("arn"),
                "tenant": tenant,
            },
        )
        account_id = role_entry.get("account_id")
        if not account_id:
            account_id = role_entry.get("accountId")
        log_data = {
            "message": "Error syncing Account's IAM roles to Redis",
            "account_id": account_id,
            "tenant": tenant,
            "arn": role_entry["arn"],
            "role_entry": role_entry,
        }
        log.error(log_data, exc_info=True)
        raise


@app.task(soft_time_limit=3600)
def cache_cloudtrail_errors_by_arn_for_all_tenants() -> Dict:
    function = f"{__name__}.{sys._getframe().f_code.co_name}"
    tenants = get_all_tenants()
    log_data = {
        "function": function,
        "message": "Spawning tasks",
        "num_tenants": len(tenants),
    }
    log.debug(log_data)
    for tenant in tenants:
        cache_cloudtrail_errors_by_arn.apply_async((tenant,))
    return log_data


@app.task(soft_time_limit=7200)
def cache_cloudtrail_errors_by_arn(tenant=None) -> Dict:
    if not tenant:
        raise Exception("`tenant` must be passed to this task.")
    function: str = f"{__name__}.{sys._getframe().f_code.co_name}"
    red = RedisHandler().redis_sync(tenant)
    log_data: Dict = {"function": function}
    if is_task_already_running(function, [tenant]):
        log_data["message"] = "Skipping task: An identical task is currently running"
        log.debug(log_data)
        return log_data
    ct = CloudTrail()
    process_cloudtrail_errors_res: Dict = async_to_sync(ct.process_cloudtrail_errors)(
        tenant, None
    )
    cloudtrail_errors = process_cloudtrail_errors_res["error_count_by_role"]
    red.setex(
        config.get_tenant_specific_key(
            "celery.cache_cloudtrail_errors_by_arn.redis_key",
            tenant,
            f"{tenant}_CLOUDTRAIL_ERRORS_BY_ARN",
        ),
        86400,
        json.dumps(cloudtrail_errors),
    )
    if process_cloudtrail_errors_res["num_new_or_changed_notifications"] > 0:
        cache_notifications.apply_async((tenant,))
    log_data["number_of_roles_with_errors"] = len(cloudtrail_errors.keys())
    log_data["number_errors"] = sum(cloudtrail_errors.values())
    log.debug(log_data)
    return log_data


@app.task(soft_time_limit=3600)
def cache_policies_table_details_for_all_tenants() -> Dict:
    function = f"{__name__}.{sys._getframe().f_code.co_name}"
    tenants = get_all_tenants()
    log_data = {
        "function": function,
        "message": "Spawning tasks",
        "num_tenants": len(tenants),
    }
    log.debug(log_data)
    for tenant in tenants:
        cache_policies_table_details.apply_async((tenant,))
    return log_data


@app.task(soft_time_limit=1800)
def cache_policies_table_details(tenant=None) -> bool:
    if not tenant:
        raise Exception("`tenant` must be passed to this task.")
    items = []
    accounts_d = async_to_sync(get_account_id_to_name_mapping)(tenant)
    red = RedisHandler().redis_sync(tenant)
    cloudtrail_errors = {}
    cloudtrail_errors_j = red.get(
        config.get_tenant_specific_key(
            "celery.cache_cloudtrail_errors_by_arn.redis_key",
            tenant,
            f"{tenant}_CLOUDTRAIL_ERRORS_BY_ARN",
        )
    )

    if cloudtrail_errors_j:
        cloudtrail_errors = json.loads(cloudtrail_errors_j)

    s3_error_topic = config.get_tenant_specific_key(
        "redis.s3_errors", tenant, f"{tenant}_S3_ERRORS"
    )
    all_s3_errors = red.get(s3_error_topic)
    s3_errors = {}
    if all_s3_errors:
        s3_errors = json.loads(all_s3_errors)

    # IAM Roles
    all_iam_roles = []
    skip_iam_roles = config.get_tenant_specific_key(
        "cache_policies_table_details.skip_iam_roles", tenant, False
    )
    if not skip_iam_roles:
        all_iam_roles = async_to_sync(IAMRole.query)(tenant)

        for role in all_iam_roles:
            role_details_policy = role.policy
            role_tags = role_details_policy.get("Tags", {})

            if not allowed_to_sync_role(role.arn, role_tags, tenant):
                continue

            error_count = cloudtrail_errors.get(role.arn, 0)
            s3_errors_for_arn = s3_errors.get(role.arn, [])
            for error in s3_errors_for_arn:
                error_count += int(error.get("count"))

            account_id = role.accountId
            account_name = accounts_d.get(str(account_id), "Unknown")
            resource_id = role.resourceId
            items.append(
                {
                    "account_id": account_id,
                    "account_name": account_name,
                    "arn": role.arn,
                    "technology": "AWS::IAM::Role",
                    "templated": role.templated,
                    "errors": error_count,
                    "config_history_url": async_to_sync(
                        get_aws_config_history_url_for_resource
                    )(account_id, resource_id, role.arn, "AWS::IAM::Role", tenant),
                }
            )

    # IAM Users
    skip_iam_users = config.get_tenant_specific_key(
        "cache_policies_table_details.skip_iam_users", tenant, False
    )
    if not skip_iam_users:
        all_iam_users = async_to_sync(retrieve_json_data_from_redis_or_s3)(
            redis_key=config.get_tenant_specific_key(
                "aws.iamusers_redis_key",
                tenant,
                f"{tenant}_IAM_USER_CACHE",
            ),
            redis_data_type="hash",
            s3_bucket=config.get_tenant_specific_key(
                "cache_iam_resources_across_accounts.all_users_combined.s3.bucket",
                tenant,
            ),
            s3_key=config.get_tenant_specific_key(
                "cache_iam_resources_across_accounts.all_users_combined.s3.file",
                tenant,
                "account_resource_cache/cache_all_users_v1.json.gz",
            ),
            default={},
            tenant=tenant,
        )

        for arn, details_j in all_iam_users.items():
            details = ujson.loads(details_j)
            error_count = cloudtrail_errors.get(arn, 0)
            s3_errors_for_arn = s3_errors.get(arn, [])
            for error in s3_errors_for_arn:
                error_count += int(error.get("count"))
            account_id = arn.split(":")[4]
            account_name = accounts_d.get(str(account_id), "Unknown")
            resource_id = details.get("resourceId")
            items.append(
                {
                    "account_id": account_id,
                    "account_name": account_name,
                    "arn": arn,
                    "technology": "AWS::IAM::User",
                    "templated": red.hget(
                        config.get_tenant_specific_key(
                            "templated_roles.redis_key",
                            tenant,
                            f"{tenant}_TEMPLATED_ROLES_v2",
                        ),
                        arn.lower(),
                    ),
                    "errors": error_count,
                    "config_history_url": async_to_sync(
                        get_aws_config_history_url_for_resource
                    )(account_id, resource_id, arn, "AWS::IAM::User", tenant),
                }
            )
    # S3 Buckets
    skip_s3_buckets = config.get_tenant_specific_key(
        "cache_policies_table_details.skip_s3_buckets", tenant, False
    )
    if not skip_s3_buckets:
        s3_bucket_key: str = config.get_tenant_specific_key(
            "redis.s3_bucket_key", tenant, f"{tenant}_S3_BUCKETS"
        )
        s3_accounts = red.hkeys(s3_bucket_key)
        if s3_accounts:
            for account in s3_accounts:
                account_name = accounts_d.get(str(account), "Unknown")
                buckets = json.loads(red.hget(s3_bucket_key, account))

                for bucket in buckets:
                    bucket_arn = f"arn:aws:s3:::{bucket}"
                    s3_errors_for_arn = s3_errors.get(bucket_arn, [])

                    error_count = 0
                    for error in s3_errors_for_arn:
                        error_count += int(error.get("count"))
                    items.append(
                        {
                            "account_id": account,
                            "account_name": account_name,
                            "arn": f"arn:aws:s3:::{bucket}",
                            "technology": "AWS::S3::Bucket",
                            "templated": None,
                            "errors": error_count,
                        }
                    )

    # SNS Topics
    skip_sns_topics = config.get_tenant_specific_key(
        "cache_policies_table_details.skip_sns_topics", tenant, False
    )
    if not skip_sns_topics:
        sns_topic_key: str = config.get_tenant_specific_key(
            "redis.sns_topics_key", tenant, f"{tenant}_SNS_TOPICS"
        )
        sns_accounts = red.hkeys(sns_topic_key)
        if sns_accounts:
            for account in sns_accounts:
                account_name = accounts_d.get(str(account), "Unknown")
                topics = json.loads(red.hget(sns_topic_key, account))

                for topic in topics:
                    error_count = 0
                    items.append(
                        {
                            "account_id": account,
                            "account_name": account_name,
                            "arn": topic,
                            "technology": "AWS::SNS::Topic",
                            "templated": None,
                            "errors": error_count,
                        }
                    )

    # SQS Queues
    skip_sqs_queues = config.get_tenant_specific_key(
        "cache_policies_table_details.skip_sqs_queues", tenant, False
    )
    if not skip_sqs_queues:
        sqs_queue_key: str = config.get_tenant_specific_key(
            "redis.sqs_queues_key", tenant, f"{tenant}_SQS_QUEUES"
        )
        sqs_accounts = red.hkeys(sqs_queue_key)
        if sqs_accounts:
            for account in sqs_accounts:
                account_name = accounts_d.get(str(account), "Unknown")
                queues = json.loads(red.hget(sqs_queue_key, account))

                for queue in queues:
                    error_count = 0
                    items.append(
                        {
                            "account_id": account,
                            "account_name": account_name,
                            "arn": queue,
                            "technology": "AWS::SQS::Queue",
                            "templated": None,
                            "errors": error_count,
                        }
                    )

    # Managed Policies
    skip_managed_policies = config.get_tenant_specific_key(
        "cache_policies_table_details.skip_managed_policies",
        tenant,
        False,
    )
    if not skip_managed_policies:
        managed_policies_key: str = config.get_tenant_specific_key(
            "redis.iam_managed_policies_key",
            tenant,
            f"{tenant}_IAM_MANAGED_POLICIES",
        )
        managed_policies_accounts = red.hkeys(managed_policies_key)
        if managed_policies_accounts:
            for managed_policies_account in managed_policies_accounts:
                account_name = accounts_d.get(str(managed_policies_account), "Unknown")
                managed_policies_in_account = json.loads(
                    red.hget(managed_policies_key, managed_policies_account)
                )

                for policy_arn in managed_policies_in_account:
                    # managed policies that are managed by AWS shouldn't be added to the policies table for 2 reasons:
                    # 1. We don't manage them, can't edit them
                    # 2. There are a LOT of them and we would just end up spamming the policy table...
                    # TODO: discuss if this is okay
                    if str(managed_policies_account) not in policy_arn:
                        continue
                    error_count = 0
                    items.append(
                        {
                            "account_id": managed_policies_account,
                            "account_name": account_name,
                            "arn": policy_arn,
                            "technology": "managed_policy",
                            "templated": None,
                            "errors": error_count,
                        }
                    )

    # AWS Config Resources
    skip_aws_config_resources = config.get_tenant_specific_key(
        "cache_policies_table_details.skip_aws_config_resources",
        tenant,
        False,
    )
    if not skip_aws_config_resources:
        resources_from_aws_config_redis_key: str = config.get_tenant_specific_key(
            "aws_config_cache.redis_key",
            tenant,
            f"{tenant}_AWSCONFIG_RESOURCE_CACHE",
        )
        resources_from_aws_config = red.hgetall(resources_from_aws_config_redis_key)
        if resources_from_aws_config:
            for arn, value in resources_from_aws_config.items():
                resource = json.loads(value)
                technology = resource["resourceType"]
                # Skip technologies that we retrieve directly
                if technology in [
                    "AWS::IAM::Role",
                    "AWS::SQS::Queue",
                    "AWS::SNS::Topic",
                    "AWS::S3::Bucket",
                    "AWS::IAM::ManagedPolicy",
                ]:
                    continue
                account_id = arn.split(":")[4]
                account_name = accounts_d.get(account_id, "Unknown")
                items.append(
                    {
                        "account_id": account_id,
                        "account_name": account_name,
                        "arn": arn,
                        "technology": technology,
                        "templated": None,
                        "errors": 0,
                    }
                )

    s3_bucket = None
    s3_key = None
    if config.region == config.get_tenant_specific_key(
        "celery.active_region", tenant, config.region
    ) or config.get("_global_.environment") in [
        "dev",
        "test",
    ]:
        s3_bucket = config.get_tenant_specific_key(
            "cache_policies_table_details.s3.bucket", tenant
        )
        s3_key = config.get_tenant_specific_key(
            "cache_policies_table_details.s3.file",
            tenant,
            "policies_table/cache_policies_table_details_v1.json.gz",
        )
    async_to_sync(store_json_results_in_redis_and_s3)(
        items,
        redis_key=config.get_tenant_specific_key(
            "policies.redis_policies_key",
            tenant,
            f"{tenant}_ALL_POLICIES",
        ),
        s3_bucket=s3_bucket,
        s3_key=s3_key,
        tenant=tenant,
    )
    stats.count(
        "cache_policies_table_details.success",
        tags={
            "num_roles": len(all_iam_roles),
            "tenant": tenant,
        },
    )
    return True


@app.task(bind=True, soft_time_limit=2700, **default_retry_kwargs)
def cache_iam_resources_for_account(
    self, account_id: str, tenant=None
) -> Dict[str, Any]:
    if not tenant:
        raise Exception("`tenant` must be passed to this task.")
    # progress_recorder = ProgressRecorder(self)
    function = f"{__name__}.{sys._getframe().f_code.co_name}"
    log_data = {
        "function": function,
        "account_id": account_id,
        "tenant": tenant,
    }
    log.debug({**log_data, "message": "Request received."})

    try:
        # Get the DynamoDB handler:
        iam_user_cache_key = f"{tenant}_IAM_USER_CACHE"
        # Only query IAM and put data in Dynamo if we're in the active region
        if config.region == config.get_tenant_specific_key(
            "celery.active_region", tenant, config.region
        ) or config.get("_global_.environment") in [
            "dev",
            "test",
        ]:
            spoke_role_name = (
                ModelAdapter(SpokeAccount)
                .load_config("spoke_accounts", tenant)
                .with_query({"account_id": account_id})
                .first.name
            )
            if not spoke_role_name:
                log.error({**log_data, "message": "No spoke role name found"})
                return
            client = boto3_cached_conn(
                "iam",
                tenant,
                None,
                account_number=account_id,
                assume_role=spoke_role_name,
                region=config.region,
                sts_client_kwargs=dict(
                    region_name=config.region,
                    endpoint_url=f"https://sts.{config.region}.amazonaws.com",
                ),
                client_kwargs=config.get_tenant_specific_key(
                    "boto3.client_kwargs", tenant, {}
                ),
                session_name=sanitize_session_name(
                    "noq_cache_iam_resources_for_account"
                ),
                read_only=True,
            )
            paginator = client.get_paginator("get_account_authorization_details")
            response_iterator = paginator.paginate()
            all_iam_resources = defaultdict(list)
            for response in response_iterator:
                if not all_iam_resources:
                    all_iam_resources = response
                else:
                    all_iam_resources["UserDetailList"].extend(
                        response["UserDetailList"]
                    )
                    all_iam_resources["GroupDetailList"].extend(
                        response["GroupDetailList"]
                    )
                    all_iam_resources["RoleDetailList"].extend(
                        response["RoleDetailList"]
                    )
                    all_iam_resources["Policies"].extend(response["Policies"])
                for k in response.keys():
                    if k not in [
                        "UserDetailList",
                        "GroupDetailList",
                        "RoleDetailList",
                        "Policies",
                        "ResponseMetadata",
                        "Marker",
                        "IsTruncated",
                    ]:
                        # Fail hard if we find something unexpected
                        raise RuntimeError("Unexpected key {0} in response".format(k))

            # Store entire response in S3
            async_to_sync(store_json_results_in_redis_and_s3)(
                all_iam_resources,
                s3_bucket=config.get_tenant_specific_key(
                    "cache_iam_resources_for_account.s3.bucket", tenant
                ),
                s3_key=config.get_tenant_specific_key(
                    "cache_iam_resources_for_account.s3.file",
                    tenant,
                    "get_account_authorization_details/get_account_authorization_details_{account_id}_v1.json.gz",
                ).format(account_id=account_id),
                tenant=tenant,
            )

            iam_users = all_iam_resources["UserDetailList"]
            iam_roles = all_iam_resources["RoleDetailList"]
            iam_policies = all_iam_resources["Policies"]

            log_data["cache_refresh_required"] = async_to_sync(
                IAMRole.sync_account_roles
            )(tenant, account_id, iam_roles)

            last_updated: int = int((datetime.utcnow()).timestamp())
            ttl: int = int((datetime.utcnow() + timedelta(hours=6)).timestamp())
            for user in iam_users:
                user_entry = {
                    "arn": user.get("Arn"),
                    "tenant": tenant,
                    "name": user.get("UserName"),
                    "resourceId": user.get("UserId"),
                    "accountId": account_id,
                    "ttl": ttl,
                    "last_updated": last_updated,
                    "owner": get_aws_principal_owner(user, tenant),
                    "policy": NoqModel().dump_json_attr(user),
                    "templated": False,  # Templates not supported for IAM users at this time
                }
                # Redis:
                _add_role_to_redis(iam_user_cache_key, user_entry, tenant)

            # Maybe store all resources in git
            if config.get_tenant_specific_key(
                "cache_iam_resources_for_account.store_in_git.enabled",
                tenant,
            ):
                store_iam_resources_in_git(all_iam_resources, account_id, tenant)

            if iam_policies:
                async_to_sync(store_iam_managed_policies_for_tenant)(
                    tenant, iam_policies, account_id
                )

        stats.count(
            "cache_iam_resources_for_account.success",
            tags={
                "account_id": account_id,
                "tenant": tenant,
            },
        )
        log.debug({**log_data, "message": "Finished caching IAM resources for account"})
    except Exception as err:
        log_data["error"] = str(err)
        log.exception(log_data)

    return log_data


@app.task(soft_time_limit=3600)
def cache_access_advisor_for_account(tenant: str, account_id: str) -> Dict[str, Any]:
    """Caches AWS access advisor data for an account that belongs to a tenant.
    This tells us which services each role has used.

    :param tenant: Tenant ID
    :param account_id: AWS Account ID
    """
    log_data = {
        "account_id": account_id,
        "tenant": tenant,
        "message": "Caching access advisor data for account",
    }

    aa = AccessAdvisor(tenant)
    res = async_to_sync(aa.generate_and_save_access_advisor_data)(tenant, account_id)
    log_data["num_roles_analyzed"] = len(res.keys())
    log.debug(log_data)
    return log_data


@app.task(soft_time_limit=3600)
def cache_access_advisor_across_accounts(tenant: str) -> Dict:
    """Triggers `cache_access_advisor_for_account` tasks on each AWS account that belongs to a tenant.

    :param tenant: Tenant ID
    :raises Exception: When tenant is not valid
    :return: Summary of the number of tasks triggered
    """
    if not tenant:
        raise Exception("`tenant` must be passed to this task.")

    log_data = {
        "function": f"{__name__}.{sys._getframe().f_code.co_name}",
        "tenant": tenant,
        "message": "Caching access advisor data for tenant's accounts",
    }

    function = f"{__name__}.{sys._getframe().f_code.co_name}"
    accounts_d = async_to_sync(get_account_id_to_name_mapping)(tenant)
    log_data["num_accounts"] = len(accounts_d.keys())

    for account_id in accounts_d.keys():
        if config.get("_global_.environment") == "test":
            if account_id in config.get_tenant_specific_key(
                "celery.test_account_ids", tenant, []
            ):
                cache_access_advisor_for_account.delay(tenant, account_id)
        else:
            cache_access_advisor_for_account.delay(tenant, account_id)

    stats.count(f"{function}.success")
    log.debug(log_data)
    return log_data


@app.task(soft_time_limit=3600)
def cache_access_advisor_across_accounts_for_all_tenants() -> Dict:
    """Triggers `cache_access_advisor_across_accounts` task for each tenant.

    :return: Number of tenants that had tasks triggered.
    """
    function = f"{__name__}.{sys._getframe().f_code.co_name}"
    tenants = get_all_tenants()
    log_data = {
        "function": function,
        "message": "Spawning tasks",
        "num_tenants": len(tenants),
    }
    log.debug(log_data)
    for tenant in tenants:
        if not config.get_tenant_specific_key(
            "cache_iam_resources_for_account.check_unused_permissions.enabled",
            tenant,
            True,
        ):
            continue
        cache_access_advisor_across_accounts.delay(tenant=tenant)
    return log_data


@app.task(soft_time_limit=3600)
def cache_iam_resources_across_accounts_for_all_tenants() -> Dict:
    function = f"{__name__}.{sys._getframe().f_code.co_name}"
    tenants = get_all_tenants()
    log_data = {
        "function": function,
        "message": "Spawning tasks",
        "num_tenants": len(tenants),
    }
    log.debug(log_data)
    for tenant in tenants:
        # TODO: Figure out why wait_for_subtask_completion=True is failing here
        cache_iam_resources_across_accounts.delay(
            tenant=tenant, wait_for_subtask_completion=False
        )
    return log_data


@app.task(soft_time_limit=3600)
def cache_iam_resources_across_accounts(
    tenant=None, run_subtasks: bool = True, wait_for_subtask_completion: bool = True
) -> Dict:
    if not tenant:
        raise Exception("`tenant` must be passed to this task.")

    function = f"{__name__}.{sys._getframe().f_code.co_name}"
    red = RedisHandler().redis_sync(tenant)
    cache_keys = {
        "iam_users": {
            "cache_key": f"{tenant}_IAM_USER_CACHE",
        },
    }

    log_data = {"function": function, "tenant": tenant}
    if is_task_already_running(function, [tenant]):
        log_data["message"] = "Skipping task: An identical task is currently running"
        log.debug(log_data)
        return log_data

    accounts_d: Dict[str, str] = async_to_sync(get_account_id_to_name_mapping)(tenant)
    tasks = []
    if config.region == config.get_tenant_specific_key(
        "celery.active_region", tenant, config.region
    ) or config.get("_global_.environment") in ["dev"]:
        # First, get list of accounts
        # Second, call tasks to enumerate all the roles across all accounts
        for account_id in accounts_d.keys():
            if config.get("_global_.environment") in ["test"]:
                log.debug(
                    {
                        **log_data,
                        "message": (
                            "`environment` configuration is set to `test`. Only running tasks "
                            "for accounts in configuration "
                            "key `celery.test_account_ids`"
                        ),
                    }
                )
                if account_id in config.get_tenant_specific_key(
                    "celery.test_account_ids", tenant, []
                ):
                    tasks.append(cache_iam_resources_for_account.s(account_id, tenant))
            else:
                tasks.append(cache_iam_resources_for_account.s(account_id, tenant))
        if run_subtasks:
            results = group(*tasks).apply_async()
            if wait_for_subtask_completion:
                # results.join() forces function to wait until all tasks are complete
                results.join(disable_sync_subtasks=False)
    else:
        log.debug(
            {
                **log_data,
                "message": (
                    "Running in non-active region. Caching roles from DynamoDB and not directly from AWS"
                ),
            }
        )

    # Delete users in Redis cache with expired TTL
    all_users = red.hgetall(cache_keys["iam_users"]["cache_key"])
    users_to_delete_from_cache = []
    for arn, user_entry_j in all_users.items():
        user_entry = json.loads(user_entry_j)
        if datetime.fromtimestamp(user_entry["ttl"]) < datetime.utcnow():
            users_to_delete_from_cache.append(arn)
    if users_to_delete_from_cache:
        red.hdel(cache_keys["iam_users"]["cache_key"], *users_to_delete_from_cache)
        for arn in users_to_delete_from_cache:
            all_users.pop(arn, None)
    if all_users:
        async_to_sync(store_json_results_in_redis_and_s3)(
            all_users,
            redis_key=cache_keys["iam_users"]["cache_key"],
            redis_data_type="hash",
            s3_bucket=config.get_tenant_specific_key(
                "cache_iam_resources_across_accounts.all_users_combined.s3.bucket",
                tenant,
            ),
            s3_key=config.get_tenant_specific_key(
                "cache_iam_resources_across_accounts.all_users_combined.s3.file",
                tenant,
                "account_resource_cache/cache_all_users_v1.json.gz",
            ),
            tenant=tenant,
        )
        cache_aws_resource_details(all_users, tenant)

    log_data["num_iam_users"] = len(all_users)
    stats.count(f"{function}.success")
    log_data["num_accounts"] = len(accounts_d)
    log.debug(log_data)
    return log_data


@app.task(soft_time_limit=1800, **default_retry_kwargs)
def cache_managed_policies_for_account(
    account_id: str, tenant=None
) -> Dict[str, Union[str, int]]:
    if not tenant:
        raise Exception("`tenant` must be passed to this task.")

    log_data = {
        "function": "cache_managed_policies_for_account",
        "account_id": account_id,
        "tenant": tenant,
    }
    spoke_role_name = (
        ModelAdapter(SpokeAccount)
        .load_config("spoke_accounts", tenant)
        .with_query({"account_id": account_id})
        .first.name
    )
    if not spoke_role_name:
        log.error({**log_data, "message": "No spoke role name found"})
        return
    managed_policies: List[Dict] = get_all_managed_policies(
        tenant=tenant,
        account_number=account_id,
        assume_role=spoke_role_name,
        region=config.region,
        client_kwargs=config.get_tenant_specific_key("boto3.client_kwargs", tenant, {}),
    )
    red = RedisHandler().redis_sync(tenant)
    all_policies: List = []
    for policy in managed_policies:
        all_policies.append(policy.get("Arn"))

    log_data = {
        "function": f"{__name__}.{sys._getframe().f_code.co_name}",
        "account_id": account_id,
        "message": "Successfully cached IAM managed policies for account",
        "number_managed_policies": len(all_policies),
        "tenant": tenant,
    }
    log.debug(log_data)
    stats.count(
        "cache_managed_policies_for_account",
        tags={
            "account_id": account_id,
            "num_managed_policies": len(all_policies),
            "tenant": tenant,
        },
    )

    policy_key = config.get_tenant_specific_key(
        "redis.iam_managed_policies_key",
        tenant,
        f"{tenant}_IAM_MANAGED_POLICIES",
    )
    red.hset(policy_key, account_id, json.dumps(all_policies))

    if config.region == config.get_tenant_specific_key(
        "celery.active_region", tenant, config.region
    ) or config.get("_global_.environment") in [
        "dev",
        "test",
    ]:
        s3_bucket = config.get_tenant_specific_key(
            "account_resource_cache.s3.bucket", tenant
        )
        s3_key = config.get_tenant_specific_key(
            "account_resource_cache.s3.file",
            tenant,
            "account_resource_cache/cache_{resource_type}_{account_id}_v1.json.gz",
        ).format(resource_type="managed_policies", account_id=account_id)
        async_to_sync(store_json_results_in_redis_and_s3)(
            all_policies,
            s3_bucket=s3_bucket,
            s3_key=s3_key,
            tenant=tenant,
        )
    return log_data


@app.task(soft_time_limit=3600)
def cache_managed_policies_across_accounts_for_all_tenants() -> Dict:
    function = f"{__name__}.{sys._getframe().f_code.co_name}"
    tenants = get_all_tenants()
    log_data = {
        "function": function,
        "message": "Spawning tasks",
        "num_tenants": len(tenants),
    }
    log.debug(log_data)
    for tenant in tenants:
        cache_managed_policies_across_accounts(tenant)
    return log_data


@app.task(soft_time_limit=3600)
def cache_managed_policies_across_accounts(tenant=None) -> bool:
    if not tenant:
        raise Exception("`tenant` must be passed to this task.")
    function = f"{__name__}.{sys._getframe().f_code.co_name}"
    # First, get list of accounts
    accounts_d = async_to_sync(get_account_id_to_name_mapping)(tenant)
    # Second, call tasks to enumerate all the roles across all accounts
    for account_id in accounts_d.keys():
        if config.get("_global_.environment") == "test":
            if account_id in config.get_tenant_specific_key(
                "celery.test_account_ids", tenant, []
            ):
                cache_managed_policies_for_account.delay(account_id, tenant=tenant)
        else:
            cache_managed_policies_for_account.delay(account_id, tenant=tenant)

    stats.count(f"{function}.success")
    return True


@app.task(soft_time_limit=3600)
def cache_s3_buckets_across_accounts_for_all_tenants() -> Dict:
    function = f"{__name__}.{sys._getframe().f_code.co_name}"
    tenants = get_all_tenants()
    log_data = {
        "function": function,
        "message": "Spawning tasks",
        "num_tenants": len(tenants),
    }
    log.debug(log_data)
    for tenant in tenants:
        cache_s3_buckets_across_accounts.delay(
            tenant=tenant, wait_for_subtask_completion=False
        )
    return log_data


@app.task(soft_time_limit=3600)
def cache_s3_buckets_across_accounts(
    tenant=None, run_subtasks: bool = True, wait_for_subtask_completion: bool = True
) -> Dict[str, Any]:
    if not tenant:
        raise Exception("`tenant` must be passed to this task.")
    function: str = f"{__name__}.{sys._getframe().f_code.co_name}"
    s3_bucket_redis_key: str = config.get_tenant_specific_key(
        "redis.s3_buckets_key", tenant, f"{tenant}_S3_BUCKETS"
    )
    s3_bucket = config.get_tenant_specific_key(
        "account_resource_cache.s3_combined.bucket", tenant
    )
    s3_key = config.get_tenant_specific_key(
        "account_resource_cache.s3_combined.file",
        tenant,
        "account_resource_cache/cache_s3_combined_v1.json.gz",
    )
    red = RedisHandler().redis_sync(tenant)
    accounts_d: Dict[str, str] = async_to_sync(get_account_id_to_name_mapping)(tenant)
    log_data = {
        "function": function,
        "num_accounts": len(accounts_d.keys()),
        "run_subtasks": run_subtasks,
        "wait_for_subtask_completion": wait_for_subtask_completion,
        "tenant": tenant,
    }
    tasks = []
    if config.region == config.get_tenant_specific_key(
        "celery.active_region", tenant, config.region
    ) or config.get("_global_.environment") in ["dev"]:
        # Call tasks to enumerate all S3 buckets across all accounts
        for account_id in accounts_d.keys():
            if config.get("_global_.environment") == "test":
                if account_id in config.get_tenant_specific_key(
                    "celery.test_account_ids", tenant, []
                ):
                    tasks.append(cache_s3_buckets_for_account.s(account_id, tenant))
            else:
                tasks.append(cache_s3_buckets_for_account.s(account_id, tenant))

    log_data["num_tasks"] = len(tasks)
    if tasks and run_subtasks:
        results = group(*tasks).apply_async()
        if wait_for_subtask_completion:
            # results.join() forces function to wait until all tasks are complete
            results.join(disable_sync_subtasks=False)
    if config.region == config.get_tenant_specific_key(
        "celery.active_region", tenant, config.region
    ) or config.get("_global_.environment") in [
        "dev",
        "test",
    ]:
        all_buckets = red.hgetall(s3_bucket_redis_key)
        async_to_sync(store_json_results_in_redis_and_s3)(
            all_buckets,
            s3_bucket=s3_bucket,
            s3_key=s3_key,
            tenant=tenant,
        )
    else:
        redis_result_set = async_to_sync(retrieve_json_data_from_redis_or_s3)(
            s3_bucket=s3_bucket,
            s3_key=s3_key,
            tenant=tenant,
        )
        async_to_sync(store_json_results_in_redis_and_s3)(
            redis_result_set,
            redis_key=s3_bucket_redis_key,
            redis_data_type="hash",
            tenant=tenant,
        )
    log.debug(
        {**log_data, "message": "Successfully cached s3 buckets across known accounts"}
    )
    stats.count(f"{function}.success")
    return log_data


@app.task(soft_time_limit=3600)
def cache_sqs_queues_across_accounts_for_all_tenants() -> Dict:
    function = f"{__name__}.{sys._getframe().f_code.co_name}"
    tenants = get_all_tenants()
    log_data = {
        "function": function,
        "message": "Spawning tasks",
        "num_tenants": len(tenants),
    }
    log.debug(log_data)
    for tenant in tenants:
        cache_sqs_queues_across_accounts.delay(
            tenant=tenant, wait_for_subtask_completion=False
        )
    return log_data


@app.task(soft_time_limit=3600)
def cache_sqs_queues_across_accounts(
    tenant=None, run_subtasks: bool = True, wait_for_subtask_completion: bool = True
) -> Dict[str, Any]:
    if not tenant:
        raise Exception("`tenant` must be passed to this task.")
    function: str = f"{__name__}.{sys._getframe().f_code.co_name}"
    sqs_queue_redis_key: str = config.get_tenant_specific_key(
        "redis.sqs_queues_key", tenant, f"{tenant}.SQS_QUEUES"
    )
    s3_bucket = config.get_tenant_specific_key(
        "account_resource_cache.sqs_combined.bucket", tenant
    )
    s3_key = config.get_tenant_specific_key(
        "account_resource_cache.sqs_combined.file",
        tenant,
        "account_resource_cache/cache_sqs_queues_combined_v1.json.gz",
    )
    red = RedisHandler().redis_sync(tenant)

    accounts_d: Dict[str, str] = async_to_sync(get_account_id_to_name_mapping)(tenant)
    log_data = {
        "function": function,
        "num_accounts": len(accounts_d.keys()),
        "run_subtasks": run_subtasks,
        "wait_for_subtask_completion": wait_for_subtask_completion,
        "tenant": tenant,
    }
    tasks = []
    if config.region == config.get_tenant_specific_key(
        "celery.active_region", tenant, config.region
    ) or config.get("_global_.environment") in ["dev"]:
        for account_id in accounts_d.keys():
            if config.get("_global_.environment") == "test":
                if account_id in config.get_tenant_specific_key(
                    "celery.test_account_ids", tenant, []
                ):
                    tasks.append(cache_sqs_queues_for_account.s(account_id, tenant))
            else:
                tasks.append(cache_sqs_queues_for_account.s(account_id, tenant))
    log_data["num_tasks"] = len(tasks)
    if tasks and run_subtasks:
        results = group(*tasks).apply_async()
        if wait_for_subtask_completion:
            # results.join() forces function to wait until all tasks are complete
            results.join(disable_sync_subtasks=False)
    if config.region == config.get_tenant_specific_key(
        "celery.active_region", tenant, config.region
    ) or config.get("_global_.environment") in [
        "dev",
        "test",
    ]:
        all_queues = red.hgetall(sqs_queue_redis_key)
        async_to_sync(store_json_results_in_redis_and_s3)(
            all_queues, s3_bucket=s3_bucket, s3_key=s3_key, tenant=tenant
        )
    else:
        redis_result_set = async_to_sync(retrieve_json_data_from_redis_or_s3)(
            s3_bucket=s3_bucket, s3_key=s3_key, tenant=tenant
        )
        async_to_sync(store_json_results_in_redis_and_s3)(
            redis_result_set,
            redis_key=sqs_queue_redis_key,
            redis_data_type="hash",
            tenant=tenant,
        )
    log.debug(
        {**log_data, "message": "Successfully cached SQS queues across known accounts"}
    )
    stats.count(f"{function}.success")
    return log_data


@app.task(soft_time_limit=3600)
def cache_sns_topics_across_accounts_for_all_tenants() -> Dict:
    function = f"{__name__}.{sys._getframe().f_code.co_name}"
    tenants = get_all_tenants()
    log_data = {
        "function": function,
        "message": "Spawning tasks",
        "num_tenants": len(tenants),
    }
    log.debug(log_data)
    for tenant in tenants:
        cache_sns_topics_across_accounts.delay(
            tenant=tenant, wait_for_subtask_completion=False
        )
    return log_data


@app.task(soft_time_limit=3600)
def cache_sns_topics_across_accounts(
    tenant=None, run_subtasks: bool = True, wait_for_subtask_completion: bool = True
) -> Dict[str, Any]:
    if not tenant:
        raise Exception("`tenant` must be passed to this task.")
    function: str = f"{__name__}.{sys._getframe().f_code.co_name}"
    red = RedisHandler().redis_sync(tenant)
    sns_topic_redis_key: str = config.get_tenant_specific_key(
        "redis.sns_topics_key", tenant, f"{tenant}_SNS_TOPICS"
    )
    s3_bucket = config.get_tenant_specific_key(
        "account_resource_cache.sns_topics_combined.bucket", tenant
    )
    s3_key = config.get_tenant_specific_key(
        "account_resource_cache.{resource_type}_topics_combined.file",
        tenant,
        "account_resource_cache/cache_{resource_type}_combined_v1.json.gz",
    ).format(resource_type="sns_topics")

    # First, get list of accounts
    accounts_d: Dict[str, str] = async_to_sync(get_account_id_to_name_mapping)(tenant)
    log_data = {
        "function": function,
        "num_accounts": len(accounts_d.keys()),
        "run_subtasks": run_subtasks,
        "wait_for_subtask_completion": wait_for_subtask_completion,
        "tenant": tenant,
    }
    tasks = []
    if config.region == config.get_tenant_specific_key(
        "celery.active_region", tenant, config.region
    ) or config.get("_global_.environment") in ["dev"]:
        for account_id in accounts_d.keys():
            if config.get("_global_.environment") == "test":
                if account_id in config.get_tenant_specific_key(
                    "celery.test_account_ids", tenant, []
                ):
                    tasks.append(cache_sns_topics_for_account.s(account_id, tenant))
            else:
                tasks.append(cache_sns_topics_for_account.s(account_id, tenant))
    log_data["num_tasks"] = len(tasks)
    if tasks and run_subtasks:
        results = group(*tasks).apply_async()
        if wait_for_subtask_completion:
            # results.join() forces function to wait until all tasks are complete
            results.join(disable_sync_subtasks=False)
    if config.region == config.get_tenant_specific_key(
        "celery.active_region", tenant, config.region
    ) or config.get("_global_.environment") in [
        "dev",
        "test",
    ]:
        all_topics = red.hgetall(sns_topic_redis_key)
        async_to_sync(store_json_results_in_redis_and_s3)(
            all_topics,
            s3_bucket=s3_bucket,
            s3_key=s3_key,
            tenant=tenant,
        )
    else:
        redis_result_set = async_to_sync(retrieve_json_data_from_redis_or_s3)(
            s3_bucket=s3_bucket,
            s3_key=s3_key,
            tenant=tenant,
        )
        async_to_sync(store_json_results_in_redis_and_s3)(
            redis_result_set,
            redis_key=sns_topic_redis_key,
            redis_data_type="hash",
            tenant=tenant,
        )
    log.debug(
        {**log_data, "message": "Successfully cached SNS topics across known accounts"}
    )
    stats.count(f"{function}.success")
    return log_data


@app.task(soft_time_limit=1800, **default_retry_kwargs)
def cache_sqs_queues_for_account(
    account_id: str, tenant=None
) -> Dict[str, Union[str, int]]:
    if not tenant:
        raise Exception("`tenant` must be passed to this task.")
    log_data = {
        "function": f"{__name__}.{sys._getframe().f_code.co_name}",
        "account_id": account_id,
        "tenant": tenant,
    }
    red = RedisHandler().redis_sync(tenant)
    all_queues: set = set()
    enabled_regions = async_to_sync(get_enabled_regions_for_account)(account_id, tenant)
    for region in enabled_regions:
        try:
            spoke_role_name = (
                ModelAdapter(SpokeAccount)
                .load_config("spoke_accounts", tenant)
                .with_query({"account_id": account_id})
                .first.name
            )
            if not spoke_role_name:
                log.error({**log_data, "message": "No spoke role name found"})
                return
            client = boto3_cached_conn(
                "sqs",
                tenant,
                None,
                account_number=account_id,
                assume_role=spoke_role_name,
                region=region,
                read_only=True,
                sts_client_kwargs=dict(
                    region_name=config.region,
                    endpoint_url=f"https://sts.{config.region}.amazonaws.com",
                ),
                client_kwargs=config.get_tenant_specific_key(
                    "boto3.client_kwargs", tenant, {}
                ),
                session_name=sanitize_session_name("noq_cache_sqs_queues_for_account"),
            )

            paginator = client.get_paginator("list_queues")

            response_iterator = paginator.paginate(PaginationConfig={"PageSize": 1000})

            for res in response_iterator:
                for queue in res.get("QueueUrls", []):
                    arn = f"arn:aws:sqs:{region}:{account_id}:{queue.split('/')[4]}"
                    all_queues.add(arn)
        except Exception as e:
            log.error(
                {
                    **log_data,
                    "region": region,
                    "message": "Unable to sync SQS queues from region",
                    "error": str(e),
                    "tenant": tenant,
                }
            )
            sentry_sdk.capture_exception()
    sqs_queue_key: str = config.get_tenant_specific_key(
        "redis.sqs_queues_key", tenant, f"{tenant}_SQS_QUEUES"
    )
    red.hset(sqs_queue_key, account_id, json.dumps(list(all_queues)))

    log_data["message"] = "Successfully cached SQS queues for account"
    log_data["number_sqs_queues"] = len(all_queues)
    log.debug(log_data)
    stats.count(
        "cache_sqs_queues_for_account",
        tags={
            "account_id": account_id,
            "number_sqs_queues": len(all_queues),
            "tenant": tenant,
        },
    )

    if config.region == config.get_tenant_specific_key(
        "celery.active_region", tenant, config.region
    ) or config.get("_global_.environment") in [
        "dev",
        "test",
    ]:
        s3_bucket = config.get_tenant_specific_key(
            "account_resource_cache.sqs.bucket", tenant
        )
        s3_key = config.get_tenant_specific_key(
            "account_resource_cache.{resource_type}.file",
            tenant,
            "account_resource_cache/cache_{resource_type}_{account_id}_v1.json.gz",
        ).format(
            resource_type="sqs_queues",
            account_id=account_id,
            tenant=tenant,
        )
        async_to_sync(store_json_results_in_redis_and_s3)(
            all_queues,
            s3_bucket=s3_bucket,
            s3_key=s3_key,
            tenant=tenant,
        )
    return log_data


@app.task(soft_time_limit=1800, **default_retry_kwargs)
def cache_sns_topics_for_account(
    account_id: str, tenant=None
) -> Dict[str, Union[str, int]]:
    if not tenant:
        raise Exception("`tenant` must be passed to this task.")
    # Make sure it is regional
    log_data = {
        "function": f"{__name__}.{sys._getframe().f_code.co_name}",
        "account_id": account_id,
        "tenant": tenant,
    }
    red = RedisHandler().redis_sync(tenant)
    all_topics: set = set()
    enabled_regions = async_to_sync(get_enabled_regions_for_account)(account_id, tenant)
    for region in enabled_regions:
        try:
            spoke_role_name = (
                ModelAdapter(SpokeAccount)
                .load_config("spoke_accounts", tenant)
                .with_query({"account_id": account_id})
                .first.name
            )
            if not spoke_role_name:
                log.error({**log_data, "message": "No spoke role name found"})
                return
            topics = []
            try:
                topics = list_topics(
                    tenant=tenant,
                    account_number=account_id,
                    assume_role=spoke_role_name,
                    region=region,
                    read_only=True,
                    sts_client_kwargs=dict(
                        region_name=config.region,
                        endpoint_url=f"https://sts.{config.region}.amazonaws.com",
                    ),
                    client_kwargs=config.get_tenant_specific_key(
                        "boto3.client_kwargs", tenant, {}
                    ),
                )
            except ClientError as e:
                if "AuthorizationError" not in str(e):
                    raise
            for topic in topics:
                all_topics.add(topic["TopicArn"])
        except Exception as e:
            log.error(
                {
                    **log_data,
                    "region": region,
                    "message": "Unable to sync SNS topics from region",
                    "error": str(e),
                }
            )
            sentry_sdk.capture_exception()

    sns_topic_key: str = config.get_tenant_specific_key(
        "redis.sns_topics_key", tenant, f"{tenant}_SNS_TOPICS"
    )
    red.hset(sns_topic_key, account_id, json.dumps(list(all_topics)))

    log_data["message"] = "Successfully cached SNS topics for account"
    log_data["number_sns_topics"] = len(all_topics)
    log.debug(log_data)
    stats.count(
        "cache_sns_topics_for_account",
        tags={
            "account_id": account_id,
            "number_sns_topics": len(all_topics),
            "tenant": tenant,
        },
    )

    if config.region == config.get_tenant_specific_key(
        "celery.active_region", tenant, config.region
    ) or config.get("_global_.environment") in [
        "dev",
        "test",
    ]:
        s3_bucket = config.get_tenant_specific_key(
            "account_resource_cache.s3.bucket", tenant
        )
        s3_key = config.get_tenant_specific_key(
            "account_resource_cache.s3.file",
            tenant,
            "account_resource_cache/cache_{resource_type}_{account_id}_v1.json.gz",
        ).format(resource_type="sns_topics", account_id=account_id)
        async_to_sync(store_json_results_in_redis_and_s3)(
            all_topics,
            s3_bucket=s3_bucket,
            s3_key=s3_key,
            tenant=tenant,
        )
    return log_data


@app.task(soft_time_limit=1800, **default_retry_kwargs)
def cache_s3_buckets_for_account(
    account_id: str, tenant=None
) -> Dict[str, Union[str, int]]:
    if not tenant:
        raise Exception("`tenant` must be passed to this task.")
    log_data = {
        "function": "cache_s3_buckets_for_account",
        "account_id": account_id,
        "tenant": tenant,
    }
    red = RedisHandler().redis_sync(tenant)
    spoke_role_name = (
        ModelAdapter(SpokeAccount)
        .load_config("spoke_accounts", tenant)
        .with_query({"account_id": account_id})
        .first.name
    )
    if not spoke_role_name:
        log.error({**log_data, "message": "No spoke role name found"})
        return
    s3_buckets: List = list_buckets(
        tenant=tenant,
        account_number=account_id,
        assume_role=spoke_role_name,
        region=config.region,
        read_only=True,
        client_kwargs=config.get_tenant_specific_key("boto3.client_kwargs", tenant, {}),
    )
    buckets: List = []
    for bucket in s3_buckets["Buckets"]:
        buckets.append(bucket["Name"])
    s3_bucket_key: str = config.get_tenant_specific_key(
        "redis.s3_buckets_key", tenant, f"{tenant}_S3_BUCKETS"
    )
    red.hset(s3_bucket_key, account_id, json.dumps(buckets))

    log_data = {
        "function": f"{__name__}.{sys._getframe().f_code.co_name}",
        "account_id": account_id,
        "tenant": tenant,
        "message": "Successfully cached S3 buckets for account",
        "number_s3_buckets": len(buckets),
    }
    log.debug(log_data)
    stats.count(
        "cache_s3_buckets_for_account",
        tags={
            "account_id": account_id,
            "number_s3_buckets": len(buckets),
            "tenant": tenant,
        },
    )

    if config.region == config.get_tenant_specific_key(
        "celery.active_region", tenant, config.region
    ) or config.get("_global_.environment") in [
        "dev",
        "test",
    ]:
        s3_bucket = config.get_tenant_specific_key(
            "account_resource_cache.s3.bucket", tenant
        )
        s3_key = config.get_tenant_specific_key(
            "account_resource_cache.s3.file",
            tenant,
            "account_resource_cache/cache_{resource_type}_{account_id}_v1.json.gz",
        ).format(resource_type="s3_buckets", account_id=account_id)
        async_to_sync(store_json_results_in_redis_and_s3)(
            buckets,
            s3_bucket=s3_bucket,
            s3_key=s3_key,
            tenant=tenant,
        )
    return log_data


@retry(
    stop_max_attempt_number=4,
    wait_exponential_multiplier=1000,
    wait_exponential_max=1000,
)
def _scan_redis_iam_cache(
    cache_key: str,
    index: int,
    count: int,
    tenant: str,
) -> Tuple[int, Dict[str, str]]:
    red = RedisHandler().redis_sync(tenant)
    return red.hscan(cache_key, index, count=count)


@app.task(soft_time_limit=3600, **default_retry_kwargs)
def cache_resources_from_aws_config_for_account(account_id, tenant=None) -> dict:
    from common.lib.dynamo import UserDynamoHandler

    if not tenant:
        raise Exception("`tenant` must be passed to this task.")
    function: str = f"{__name__}.{sys._getframe().f_code.co_name}"
    log_data = {
        "function": function,
        "account_id": account_id,
        "tenant": tenant,
    }
    if not config.get_tenant_specific_key(
        "celery.cache_resources_from_aws_config_across_accounts.enabled",
        tenant,
        config.get_tenant_specific_key(
            f"celery.cache_resources_from_aws_config_for_account.{account_id}.enabled",
            tenant,
            True,
        ),
    ):
        log_data[
            "message"
        ] = "Skipping task: Caching resources from AWS Config is disabled."
        log.debug(log_data)
        return log_data

    s3_bucket = config.get_tenant_specific_key("aws_config_cache.s3.bucket", tenant)
    s3_key = config.get_tenant_specific_key(
        "aws_config_cache.s3.file",
        tenant,
        "aws_config_cache/cache_{account_id}_v1.json.gz",
    ).format(account_id=account_id)
    dynamo = UserDynamoHandler(tenant=tenant)
    # Only query in active region, otherwise get data from DDB
    if config.region == config.get_tenant_specific_key(
        "celery.active_region", tenant, config.region
    ) or config.get("_global_.environment") in [
        "dev",
        "test",
    ]:
        results = async_to_sync(execute_query)(
            config.get_tenant_specific_key(
                "cache_all_resources_from_aws_config.aws_config.all_resources_query",
                tenant,
                "select * where accountId = '{account_id}'",
            ).format(account_id=account_id),
            tenant,
            account_id=account_id,
        )

        ttl: int = int((datetime.utcnow() + timedelta(hours=6)).timestamp())
        redis_result_set = {}
        for result in results:
            result["ttl"] = ttl
            result["tenant"] = tenant
            alternative_entity_id = "|||".join(
                [
                    result.get("accountId"),
                    result.get("awsRegion"),
                    result.get("resourceId"),
                    result.get("resourceType"),
                ]
            )
            result["entity_id"] = result.get("arn", alternative_entity_id)
            if result.get("arn"):
                if redis_result_set.get(result["arn"]):
                    continue
                redis_result_set[result["arn"]] = json.dumps(result)
        if redis_result_set:
            async_to_sync(store_json_results_in_redis_and_s3)(
                un_wrap_json_and_dump_values(redis_result_set),
                redis_key=config.get_tenant_specific_key(
                    "aws_config_cache.redis_key",
                    tenant,
                    f"{tenant}_AWSCONFIG_RESOURCE_CACHE",
                ),
                redis_data_type="hash",
                s3_bucket=s3_bucket,
                s3_key=s3_key,
                tenant=tenant,
            )

            dynamo.write_resource_cache_data(results)
    else:
        redis_result_set = async_to_sync(retrieve_json_data_from_redis_or_s3)(
            s3_bucket=s3_bucket, s3_key=s3_key, tenant=tenant
        )

        async_to_sync(store_json_results_in_redis_and_s3)(
            redis_result_set,
            redis_key=config.get_tenant_specific_key(
                "aws_config_cache.redis_key",
                tenant,
                f"{tenant}_AWSCONFIG_RESOURCE_CACHE",
            ),
            redis_data_type="hash",
            tenant=tenant,
        )
    log_data["message"] = "Successfully cached resources from AWS Config for account"
    log_data["number_resources_synced"] = len(redis_result_set)
    log.debug(log_data)
    return log_data


@app.task(soft_time_limit=3600)
def cache_resources_from_aws_config_across_accounts_for_all_tenants() -> Dict:
    function = f"{__name__}.{sys._getframe().f_code.co_name}"
    tenants = get_all_tenants()
    log_data = {
        "function": function,
        "message": "Spawning tasks",
        "num_tenants": len(tenants),
    }
    log.debug(log_data)
    for tenant in tenants:
        cache_resources_from_aws_config_across_accounts.delay(
            tenant=tenant, wait_for_subtask_completion=False
        )
    return log_data


@app.task(soft_time_limit=3600)
def cache_resources_from_aws_config_across_accounts(
    tenant=None,
    run_subtasks: bool = True,
    wait_for_subtask_completion: bool = True,
) -> Dict[str, Union[Union[str, int], Any]]:
    if not tenant:
        raise Exception("`tenant` must be passed to this task.")
    function = f"{__name__}.{sys._getframe().f_code.co_name}"
    red = RedisHandler().redis_sync(tenant)
    resource_redis_cache_key = config.get_tenant_specific_key(
        "aws_config_cache.redis_key",
        tenant,
        f"{tenant}_AWSCONFIG_RESOURCE_CACHE",
    )
    log_data = {
        "function": function,
        "resource_redis_cache_key": resource_redis_cache_key,
        "tenant": tenant,
    }

    if not config.get_tenant_specific_key(
        "celery.cache_resources_from_aws_config_across_accounts.enabled",
        tenant,
        True,
    ):
        log_data[
            "message"
        ] = "Skipping task: Caching resources from AWS Config is disabled."
        log.debug(log_data)
        return log_data

    tasks = []
    # First, get list of accounts
    accounts_d = async_to_sync(get_account_id_to_name_mapping)(tenant)
    # Second, call tasks to enumerate all the roles across all tenant accounts
    for account_id in accounts_d.keys():
        if config.get("_global_.environment", None) == "test":
            if account_id in config.get_tenant_specific_key(
                "celery.test_account_ids", tenant, []
            ):
                tasks.append(
                    cache_resources_from_aws_config_for_account.s(account_id, tenant)
                )
        else:
            tasks.append(
                cache_resources_from_aws_config_for_account.s(account_id, tenant)
            )
    if tasks:
        if run_subtasks:
            results = group(*tasks).apply_async()
            if wait_for_subtask_completion:
                # results.join() forces function to wait until all tasks are complete
                results_list = results.join(disable_sync_subtasks=False)
                if any(
                    result.get("cache_refresh_required", False)
                    for result in results_list
                ):
                    cache_credential_authorization_mapping.apply_async((tenant,))
                    cache_self_service_typeahead_task.apply_async((tenant,))
                    cache_policies_table_details.apply_async((tenant,))

    # Delete roles in Redis cache with expired TTL
    all_resources = red.hgetall(resource_redis_cache_key)
    if all_resources:
        expired_arns = []
        for arn, resource_entry_j in all_resources.items():
            resource_entry = ujson.loads(resource_entry_j)
            if datetime.fromtimestamp(resource_entry["ttl"]) < datetime.utcnow():
                expired_arns.append(arn)
        if expired_arns:
            for expired_arn in expired_arns:
                all_resources.pop(expired_arn, None)
            red.hdel(resource_redis_cache_key, *expired_arns)

        log_data["number_of_resources"] = len(all_resources)

        # Cache all resource ARNs into a single file. Note: This runs synchronously with this task. This task triggers
        # resource collection on all accounts to happen asynchronously. That means when we store or delete data within
        # this task, we're always going to be caching the results from the previous task.
        if config.region == config.get_tenant_specific_key(
            "celery.active_region", tenant, config.region
        ) or config.get("_global_.environment") in ["dev"]:
            # Refresh all resources after deletion of expired entries
            all_resources = red.hgetall(resource_redis_cache_key)
            s3_bucket = config.get_tenant_specific_key(
                "aws_config_cache_combined.s3.bucket", tenant
            )
            s3_key = config.get_tenant_specific_key(
                "aws_config_cache_combined.s3.file",
                tenant,
                "aws_config_cache_combined/aws_config_resource_cache_combined_v1.json.gz",
            )
            async_to_sync(store_json_results_in_redis_and_s3)(
                all_resources,
                s3_bucket=s3_bucket,
                s3_key=s3_key,
                tenant=tenant,
            )
    stats.count(f"{function}.success")
    return log_data


@app.task(soft_time_limit=300)
def cache_cloud_account_mapping_for_all_tenants() -> Dict:
    function = f"{__name__}.{sys._getframe().f_code.co_name}"
    tenants = get_all_tenants()
    log_data = {
        "function": function,
        "message": "Spawning tasks",
        "num_tenants": len(tenants),
    }
    log.debug(log_data)
    for tenant in tenants:
        cache_cloud_account_mapping.apply_async((tenant,))
    return log_data


@app.task(soft_time_limit=300)
def cache_cloud_account_mapping(tenant=None) -> Dict:
    if not tenant:
        raise Exception("`tenant` must be passed to this task.")
    function = f"{__name__}.{sys._getframe().f_code.co_name}"

    account_mapping = async_to_sync(cache_cloud_accounts)(tenant)

    log_data = {
        "function": function,
        "num_accounts": len(account_mapping.accounts),
        "message": "Successfully cached cloud account mapping",
        "tenant": tenant,
    }

    log.debug(log_data)
    return log_data


@app.task(soft_time_limit=1800, **default_retry_kwargs)
def cache_credential_authorization_mapping_for_all_tenants() -> Dict:
    function = f"{__name__}.{sys._getframe().f_code.co_name}"
    tenants = get_all_tenants()
    log_data = {
        "function": function,
        "message": "Spawning tasks",
        "num_tenants": len(tenants),
    }
    log.debug(log_data)
    for tenant in tenants:
        cache_credential_authorization_mapping.apply_async((tenant,))
    return log_data


@app.task(soft_time_limit=1800, **default_retry_kwargs)
def cache_credential_authorization_mapping(tenant=None) -> Dict:
    if not tenant:
        raise Exception("`tenant` must be passed to this task.")
    function = f"{__name__}.{sys._getframe().f_code.co_name}"
    log_data = {
        "function": function,
        "tenant": tenant,
    }
    if is_task_already_running(function, [tenant]):
        log_data["message"] = "Skipping task: An identical task is currently running"
        log.debug(log_data)
        return log_data

    authorization_mapping = async_to_sync(
        generate_and_store_credential_authorization_mapping
    )(tenant)

    reverse_mapping = async_to_sync(generate_and_store_reverse_authorization_mapping)(
        authorization_mapping, tenant
    )

    log_data["num_group_authorizations"] = len(authorization_mapping)
    log_data["num_identities"] = len(reverse_mapping)
    log.debug(
        {
            **log_data,
            "message": "Successfully cached cloud credential authorization mapping",
        }
    )
    return log_data


@app.task(soft_time_limit=1800, **default_retry_kwargs)
def cache_scps_across_organizations_for_all_tenants() -> Dict:
    function = f"{__name__}.{sys._getframe().f_code.co_name}"
    tenants = get_all_tenants()
    log_data = {
        "function": function,
        "message": "Spawning tasks",
        "num_tenants": len(tenants),
    }
    log.debug(log_data)
    for tenant in tenants:
        cache_scps_across_organizations.apply_async((tenant,))
    return log_data


@app.task(soft_time_limit=1800, **default_retry_kwargs)
def cache_scps_across_organizations(tenant=None) -> Dict:
    if not tenant:
        raise Exception("`tenant` must be passed to this task.")
    function = f"{__name__}.{sys._getframe().f_code.co_name}"
    scps = async_to_sync(cache_all_scps)(tenant)
    log_data = {
        "function": function,
        "message": "Successfully cached service control policies",
        "num_organizations": len(scps),
        "tenant": tenant,
    }
    log.debug(log_data)
    return log_data


@app.task(soft_time_limit=1800, **default_retry_kwargs)
def cache_organization_structure_for_all_tenants() -> Dict:
    function = f"{__name__}.{sys._getframe().f_code.co_name}"
    tenants = get_all_tenants()
    log_data = {
        "function": function,
        "message": "Spawning tasks",
        "num_tenants": len(tenants),
    }
    log.debug(log_data)
    for tenant in tenants:
        cache_organization_structure.apply_async((tenant,))
    return log_data


@app.task(soft_time_limit=1800, **default_retry_kwargs)
def cache_organization_structure(tenant=None) -> Dict:
    if not tenant:
        raise Exception("`tenant` must be passed to this task.")
    function = f"{__name__}.{sys._getframe().f_code.co_name}"

    log_data = {
        "function": function,
        "tenant": tenant,
    }

    # Loop through all accounts and add organizations if enabled
    orgs_accounts_added = async_to_sync(autodiscover_aws_org_accounts)(tenant)
    log_data["orgs_accounts_added"] = list(orgs_accounts_added)
    # Onboard spoke accounts if enabled for org
    log_data["accounts_onboarded"] = async_to_sync(onboard_new_accounts_from_orgs)(
        tenant
    )
    # Sync account names if enabled in org
    log_data["account_names_synced"] = async_to_sync(sync_account_names_from_orgs)(
        tenant
    )

    try:
        org_structure = async_to_sync(cache_org_structure)(tenant)
        log.debug(
            {
                **log_data,
                "message": "Successfully cached organization structure",
                "num_organizations": len(org_structure),
            }
        )
    except MissingConfigurationValue as e:
        log.debug(
            {
                **log_data,
                "message": "Missing configuration value",
                "error": str(e),
            }
        )
    except Exception as err:
        log.exception(
            {
                **log_data,
                "error": str(err),
            },
            exc_info=True,
        )
        sentry_sdk.capture_exception()
        raise

    return log_data


@app.task(soft_time_limit=1800, **default_retry_kwargs)
def cache_resource_templates_task_for_all_tenants() -> Dict:
    function = f"{__name__}.{sys._getframe().f_code.co_name}"
    tenants = get_all_tenants()
    log_data = {
        "function": function,
        "message": "Spawning tasks",
        "num_tenants": len(tenants),
    }
    log.debug(log_data)
    for tenant in tenants:
        cache_resource_templates_task.apply_async((tenant,))
    return log_data


@app.task(soft_time_limit=1800, **default_retry_kwargs)
def cache_resource_templates_task(tenant=None) -> Dict:
    if not tenant:
        raise Exception("`tenant` must be passed to this task.")
    function = f"{__name__}.{sys._getframe().f_code.co_name}"
    templated_file_array = async_to_sync(cache_resource_templates)(tenant)
    log_data = {
        "function": function,
        "message": "Successfully cached resource templates",
        "num_templated_files": len(templated_file_array.templated_resources),
        "tenant": tenant,
    }
    log.debug(log_data)
    return log_data


@app.task(soft_time_limit=1800, **default_retry_kwargs)
def cache_terraform_resources_task(tenant=None) -> Dict:
    if not tenant:
        raise Exception("`tenant` must be passed to this task.")
    function = f"{__name__}.{sys._getframe().f_code.co_name}"
    terraform_resource_details = async_to_sync(cache_terraform_resources)(tenant)
    log_data = {
        "function": function,
        "message": "Successfully cached Terraform resources",
        "num_terraform_resources": len(terraform_resource_details.terraform_resources),
        "tenant": tenant,
    }
    log.debug(log_data)
    return log_data


@app.task(soft_time_limit=1800, **default_retry_kwargs)
def cache_terraform_resources_task_for_all_tenants() -> Dict:
    function = f"{__name__}.{sys._getframe().f_code.co_name}"
    tenants = get_all_tenants()
    log_data = {
        "function": function,
        "message": "Spawning tasks",
        "num_tenants": len(tenants),
    }
    log.debug(log_data)
    for tenant in tenants:
        cache_terraform_resources_task.apply_async((tenant,))
    return log_data


@app.task(soft_time_limit=1800, **default_retry_kwargs)
def cache_self_service_typeahead_task_for_all_tenants() -> Dict:
    function = f"{__name__}.{sys._getframe().f_code.co_name}"
    tenants = get_all_tenants()
    log_data = {
        "function": function,
        "message": "Spawning tasks",
        "num_tenants": len(tenants),
    }
    log.debug(log_data)
    for tenant in tenants:
        cache_self_service_typeahead_task.apply_async((tenant,))
    return log_data


@app.task(soft_time_limit=1800, **default_retry_kwargs)
def cache_self_service_typeahead_task(tenant=None) -> Dict:
    if not tenant:
        raise Exception("`tenant` must be passed to this task.")
    function = f"{__name__}.{sys._getframe().f_code.co_name}"
    self_service_typeahead = async_to_sync(cache_self_service_typeahead)(tenant)
    log_data = {
        "function": function,
        "message": "Successfully cached IAM principals and templates for self service typeahead",
        "num_typeahead_entries": len(self_service_typeahead.typeahead_entries),
        "tenant": tenant,
    }
    log.debug(log_data)
    return log_data


@app.task(soft_time_limit=1800, **default_retry_kwargs)
def trigger_credential_mapping_refresh_from_role_changes_for_all_tenants() -> Dict:
    function = f"{__name__}.{sys._getframe().f_code.co_name}"
    tenants = get_all_tenants()
    log_data = {
        "function": function,
        "message": "Spawning tasks",
        "num_tenants": len(tenants),
    }
    log.debug(log_data)
    for tenant in tenants:
        if config.get_tenant_specific_key(
            "celery.trigger_credential_mapping_refresh_from_role_changes.enabled",
            tenant,
        ):
            trigger_credential_mapping_refresh_from_role_changes.apply_async((tenant,))
    return log_data


@app.task(soft_time_limit=1800, **default_retry_kwargs)
def trigger_credential_mapping_refresh_from_role_changes(tenant=None):
    """
    This task triggers a role cache refresh for any role that a change was detected for. This feature requires an
    Event Bridge rule monitoring Cloudtrail for your accounts for IAM role mutation.
    This task will trigger a credential authorization refresh if any changes were detected.
    This task should run in all regions to force IAM roles to be refreshed in each region's cache on change.
    :return:
    """
    if not tenant:
        raise Exception("`tenant` must be passed to this task.")
    function = f"{__name__}.{sys._getframe().f_code.co_name}"
    if not config.get_tenant_specific_key(
        "celery.trigger_credential_mapping_refresh_from_role_changes.enabled",
        tenant,
    ):
        return {
            "function": function,
            "message": "Not running Celery task because it is not enabled.",
        }
    roles_changed = detect_role_changes_and_update_cache(app, tenant)
    log_data = {
        "function": function,
        "message": "Successfully checked role changes",
        "tenant": tenant,
        "num_roles_changed": len(roles_changed),
    }
    if roles_changed:
        # Trigger credential authorization mapping refresh. We don't want credential authorization mapping refreshes
        # running in parallel, so the cache_credential_authorization_mapping is protected to prevent parallel runs.
        # This task can run in parallel without negative impact.
        cache_credential_authorization_mapping.apply_async((tenant,), countdown=30)
    log.debug(log_data)
    return log_data


@app.task(soft_time_limit=3600, **default_retry_kwargs)
def cache_cloudtrail_denies_for_all_tenants() -> Dict:
    function = f"{__name__}.{sys._getframe().f_code.co_name}"
    tenants = get_all_tenants()
    log_data = {
        "function": function,
        "message": "Spawning tasks",
        "num_tenants": len(tenants),
    }
    log.debug(log_data)
    for tenant in tenants:
        if config.get_tenant_specific_key(
            "celery.cache_cloudtrail_denies.enabled", tenant
        ):
            cache_cloudtrail_denies.apply_async((tenant,))
    return log_data


@app.task(soft_time_limit=3600, **default_retry_kwargs)
def cache_cloudtrail_denies(tenant=None, max_number_to_process=None):
    """
    This task caches access denies reported by Cloudtrail. This feature requires an
    Event Bridge rule monitoring Cloudtrail for your accounts for access deny errors.
    """
    if not tenant:
        raise Exception("`tenant` must be passed to this task.")
    function = f"{__name__}.{sys._getframe().f_code.co_name}"
    if not (
        config.region
        == config.get_tenant_specific_key("celery.active_region", tenant, config.region)
        or config.get("_global_.environment") in ["dev", "test"]
    ):
        return {
            "function": function,
            "message": "Not running Celery task in inactive region",
        }
    events = async_to_sync(detect_cloudtrail_denies_and_update_cache)(
        app, tenant, max_number_to_process
    )
    if events.get("new_events", 0) > 0:
        # Spawn off a task to cache errors by ARN for the UI
        cache_cloudtrail_errors_by_arn.delay(tenant=tenant)
    log_data = {
        "function": function,
        "message": "Successfully cached cloudtrail denies",
        # Total CT denies
        "num_cloudtrail_denies": events.get("num_events", 0),
        # "New" CT messages that we don't already have cached in Dynamo DB. Not a "repeated" error
        "num_new_cloudtrail_denies": events.get("new_events", 0),
        "tenant": tenant,
    }
    log.debug(log_data)
    return log_data


@app.task(soft_time_limit=60, **default_retry_kwargs)
def refresh_iam_role(role_arn, tenant=None):
    """
    This task is called on demand to asynchronously refresh an AWS IAM role in Redis/DDB
    """
    if not tenant:
        raise Exception("`tenant` must be passed to this task.")

    account_id = role_arn.split(":")[4]
    async_to_sync(IAMRole.get)(
        tenant, account_id, role_arn, force_refresh=True, run_sync=True
    )


@app.task(soft_time_limit=600, **default_retry_kwargs)
def cache_notifications_for_all_tenants() -> Dict:
    function = f"{__name__}.{sys._getframe().f_code.co_name}"
    tenants = get_all_tenants()
    log_data = {
        "function": function,
        "message": "Spawning tasks",
        "num_tenants": len(tenants),
    }
    log.debug(log_data)
    for tenant in tenants:
        cache_notifications.apply_async((tenant,))
    return log_data


@app.task(soft_time_limit=600, **default_retry_kwargs)
def cache_notifications(tenant=None) -> Dict[str, Any]:
    """
    This task caches notifications to be shown to end-users based on their identity or group membership.
    """
    if not tenant:
        raise Exception("`tenant` must be passed to this task.")
    function = f"{__name__}.{sys._getframe().f_code.co_name}"
    log_data = {"function": function, "tenant": tenant}
    result = async_to_sync(cache_notifications_to_redis_s3)(tenant)
    log_data.update({**result, "message": "Successfully cached notifications"})
    log.debug(log_data)
    return log_data


@app.task(soft_time_limit=600, **default_retry_kwargs)
def cache_identity_groups_for_tenant_t(tenant: str = None) -> Dict:
    if not tenant:
        raise Exception("tenant not provided")
    function = f"{__name__}.{sys._getframe().f_code.co_name}"
    log_data = {
        "function": function,
        "message": "Caching Identity Groups for tenant",
        "tenant": tenant,
    }
    log.debug(log_data)
    # TODO: Finish this
    async_to_sync(cache_identity_groups_for_tenant)(tenant)
    return log_data


@app.task(soft_time_limit=600, **default_retry_kwargs)
def cache_identity_users_for_tenant_t(tenant: str = None) -> Dict:
    if not tenant:
        raise Exception("tenant not provided")
    function = f"{__name__}.{sys._getframe().f_code.co_name}"
    log_data = {
        "function": function,
        "message": "Caching Identity Users for tenant",
        "tenant": tenant,
    }
    log.debug(log_data)
    # TODO: Finish this
    async_to_sync(cache_identity_users_for_tenant)(tenant)
    return log_data


@app.task(soft_time_limit=600, **default_retry_kwargs)
def cache_identities_for_all_tenants() -> Dict:
    function = f"{__name__}.{sys._getframe().f_code.co_name}"
    tenants = get_all_tenants()
    log_data = {
        "function": function,
        "message": "Spawning tasks",
        "num_tenants": len(tenants),
    }
    log.debug(log_data)
    for tenant in tenants:
        cache_identity_groups_for_tenant_t.apply_async((tenant,))
        cache_identity_users_for_tenant_t.apply_async((tenant,))
        # TODO: Cache identity users for all tenants
    return log_data


@app.task(soft_time_limit=600, **default_retry_kwargs)
def cache_identity_requests_for_tenant_t(tenant: str = None) -> Dict:
    if not tenant:
        raise Exception("tenant not provided")
    function = f"{__name__}.{sys._getframe().f_code.co_name}"
    log_data = {
        "function": function,
        "message": "Caching Identity Requests for tenant",
        "tenant": tenant,
    }
    log.debug(log_data)
    # Fetch from Dynamo. Write to Redis and S3
    async_to_sync(cache_identity_requests_for_tenant)(tenant)
    return log_data


@app.task(soft_time_limit=600, **default_retry_kwargs)
def cache_identity_requests_for_all_tenants() -> Dict:
    function = f"{__name__}.{sys._getframe().f_code.co_name}"
    tenants = get_all_tenants()
    log_data = {
        "function": function,
        "message": "Spawning tasks",
        "num_tenants": len(tenants),
    }
    log.debug(log_data)
    for tenant in tenants:
        cache_identity_requests_for_tenant_t.apply_async((tenant,))
    return log_data


@app.task(soft_time_limit=600, **default_retry_kwargs)
def handle_tenant_aws_integration_queue() -> Dict:
    function = f"{__name__}.{sys._getframe().f_code.co_name}"
    log_data = {
        "function": function,
        "message": "Handling AWS Integration Queue",
    }
    log.debug(log_data)
    res = async_to_sync(handle_tenant_integration_queue)(app)

    log.debug({**log_data, "num_events": res.get("num_events")})


@app.task(soft_time_limit=600, **default_retry_kwargs)
def get_current_celery_tasks(tenant: str = None, status: str = None) -> List[Any]:
    # TODO: We may need to build a custom DynamoDB backend to segment tasks by tenant and maintain task status
    if not tenant:
        raise Exception("tenant is required")
    if not status:
        raise Exception("Status is required")
    inspect = app.control.inspect()
    if (
        status not in ["active", "scheduled", "reserved", "registered", "revoked"]
        or not inspect
    ):
        return []
    tasks = {}
    if status == "active":
        tasks = inspect.active()
    elif status == "scheduled":
        tasks = inspect.scheduled()
    elif status == "reserved":
        tasks = inspect.reserved()
    elif status == "registered":
        tasks = inspect.registered()
    elif status == "revoked":
        tasks = inspect.revoked()

    # Filter tasks to only include the ones for the requested tenant
    filtered_tasks = []
    for k, v in tasks.items():
        for task in v:
            if task["kwargs"].get("tenant") != tenant:
                continue
            filtered_tasks.append(task)
    return filtered_tasks


@app.task(soft_time_limit=2700, **default_retry_kwargs)
def remove_expired_requests_for_tenant(tenant: str = None):
    if not tenant:
        raise Exception("`tenant` must be passed to this task.")

    async_to_sync(remove_expired_tenant_requests)(tenant)


@app.task(soft_time_limit=600, **default_retry_kwargs)
def remove_expired_requests_for_all_tenants() -> Dict:
    function = f"{__name__}.{sys._getframe().f_code.co_name}"
    tenants = get_all_tenants()
    log_data = {
        "function": function,
        "message": "Spawning tasks",
        "num_tenants": len(tenants),
    }
    log.debug(log_data)
    for tenant in tenants:
        remove_expired_requests_for_tenant.apply_async((tenant,))

    return log_data


@app.task(soft_time_limit=600, **default_retry_kwargs)
def workos_cache_users_from_directory() -> Dict:
    function = f"{__name__}.{sys._getframe().f_code.co_name}"
    log_data = {
        "function": function,
        "message": "Syncing WorkOS Users",
    }
    log.debug(log_data)
    tenants = get_all_tenants()
    for tenant in tenants:
        workos = WorkOS(tenant)
        async_to_sync(workos.cache_users_from_directory)()

    return log_data


@app.task(soft_time_limit=600, **default_retry_kwargs)
<<<<<<< HEAD
def sync_iambic_templates_for_tenant(tenant: str) -> Dict:
    function = f"{__name__}.{sys._getframe().f_code.co_name}"
    log_data = {
        "function": function,
        "message": "Syncing Iambic Templates",
        "tenant": tenant,
    }
    log.debug(log_data)
    iambic = IambicGit(tenant)
    async_to_sync(iambic.clone_or_pull_git_repos)()
    return log_data


@app.task(soft_time_limit=600, **default_retry_kwargs)
def sync_iambic_templates_all_tenants() -> Dict:
    function = f"{__name__}.{sys._getframe().f_code.co_name}"
    log_data = {
        "function": function,
        "message": "Syncing Iambic Templates",
    }
    log.debug(log_data)
    tenants = get_all_tenants()
    for tenant in tenants:
        sync_iambic_templates_for_tenant.delay(tenant)
=======
def cache_iambic_data_for_all_tenants() -> Dict:
    function = f"{__name__}.{sys._getframe().f_code.co_name}"
    log_data = {
        "function": function,
        "message": "Caching Iambic Data",
    }
    log.debug(log_data)
    async_to_sync(sync_all_iambic_data)()

>>>>>>> 9cc05304
    return log_data


run_tasks_normally = not bool(
    config.get("_global_.development", False)
    and config.get("_global_._development_run_celery_tasks_1_min", False)
)
# If debug mode, we will set up the schedule to run the next minute after the job starts
time_to_start = datetime.utcnow() + timedelta(minutes=1)
dev_schedule = crontab(hour=time_to_start.hour, minute=time_to_start.minute)
schedule_minute = timedelta(minutes=1)
schedule_5_minutes = timedelta(minutes=5) if run_tasks_normally else dev_schedule
schedule_15_seconds = timedelta(seconds=15) if run_tasks_normally else dev_schedule


def get_schedule(min_schedule: int) -> Union[timedelta, crontab]:
    """
    Will return a timedelta within 10% of the provided number.
    The goal of this is to stagger schedules.
    Tasks that are scheduled less often will have a wider range with the hope this will reduce the burst rate.

    Example:
         min_schedule = 30 - The timedelta will be 27-33
         min_schedule = 360 - The timedelta will be 324-396

    :param min_schedule: The base interval, in minutes to run the task
    :return timedelta | crontab:
    """
    if not run_tasks_normally:
        return dev_schedule

    threshold = min_schedule // 10
    run_every = randint(min_schedule - threshold, min_schedule + threshold)
    return timedelta(minutes=run_every)


schedule = {
    "cache_iam_resources_across_accounts_for_all_tenants": {
        "task": "common.celery_tasks.celery_tasks.cache_iam_resources_across_accounts_for_all_tenants",
        "options": {"expires": 180},
        "schedule": get_schedule(45),
    },
    "cache_policies_table_details_for_all_tenants": {
        "task": "common.celery_tasks.celery_tasks.cache_policies_table_details_for_all_tenants",
        "options": {"expires": 180},
        "schedule": get_schedule(30),
    },
    # TODO: Get this task for a similar task working so we can alert on failing tasks or tasks that do not run as
    #  planned
    # "report_celery_last_success_metrics": {
    #     "task": "common.celery_tasks.celery_tasks.report_celery_last_success_metrics",
    #     "options": {"expires": 60},
    #     "schedule": schedule_minute,
    # },
    "cache_managed_policies_across_accounts_for_all_tenants": {
        "task": "common.celery_tasks.celery_tasks.cache_managed_policies_across_accounts_for_all_tenants",
        "options": {"expires": 180},
        "schedule": get_schedule(45),
    },
    "cache_s3_buckets_across_accounts_for_all_tenants": {
        "task": "common.celery_tasks.celery_tasks.cache_s3_buckets_across_accounts_for_all_tenants",
        "options": {"expires": 180},
        "schedule": get_schedule(45),
    },
    "cache_sqs_queues_across_accounts_for_all_tenants": {
        "task": "common.celery_tasks.celery_tasks.cache_sqs_queues_across_accounts_for_all_tenants",
        "options": {"expires": 180},
        "schedule": get_schedule(45),
    },
    "cache_sns_topics_across_accounts_for_all_tenants": {
        "task": "common.celery_tasks.celery_tasks.cache_sns_topics_across_accounts_for_all_tenants",
        "options": {"expires": 180},
        "schedule": get_schedule(45),
    },
    "cache_cloudtrail_errors_by_arn_for_all_tenants": {
        "task": "common.celery_tasks.celery_tasks.cache_cloudtrail_errors_by_arn_for_all_tenants",
        "options": {"expires": 180},
        "schedule": get_schedule(60),
    },
    "cache_resources_from_aws_config_across_accounts_for_all_tenants": {
        "task": "common.celery_tasks.celery_tasks.cache_resources_from_aws_config_across_accounts_for_all_tenants",
        "options": {"expires": 180},
        "schedule": get_schedule(60),
    },
    "cache_cloud_account_mapping_for_all_tenants": {
        "task": "common.celery_tasks.celery_tasks.cache_cloud_account_mapping_for_all_tenants",
        "options": {"expires": 180},
        "schedule": get_schedule(60),
    },
    "cache_credential_authorization_mapping_for_all_tenants": {
        "task": "common.celery_tasks.celery_tasks.cache_credential_authorization_mapping_for_all_tenants",
        "options": {"expires": 180},
        "schedule": schedule_5_minutes,
    },
    "cache_scps_across_organizations_for_all_tenants": {
        "task": "common.celery_tasks.celery_tasks.cache_scps_across_organizations_for_all_tenants",
        "options": {"expires": 180},
        "schedule": get_schedule(60),
    },
    "cache_organization_structure_for_all_tenants": {
        "task": "common.celery_tasks.celery_tasks.cache_organization_structure_for_all_tenants",
        "options": {"expires": 180},
        "schedule": get_schedule(60),
    },
    "cache_resource_templates_task_for_all_tenants": {
        "task": "common.celery_tasks.celery_tasks.cache_resource_templates_task_for_all_tenants",
        "options": {"expires": 180},
        "schedule": get_schedule(30),
    },
    "cache_self_service_typeahead_task_for_all_tenants": {
        "task": "common.celery_tasks.celery_tasks.cache_self_service_typeahead_task_for_all_tenants",
        "options": {"expires": 180},
        "schedule": get_schedule(30),
    },
    "trigger_credential_mapping_refresh_from_role_changes_for_all_tenants": {
        "task": "common.celery_tasks.celery_tasks.trigger_credential_mapping_refresh_from_role_changes_for_all_tenants",
        "options": {"expires": 180},
        "schedule": schedule_minute,
    },
    "cache_cloudtrail_denies_for_all_tenants": {
        "task": "common.celery_tasks.celery_tasks.cache_cloudtrail_denies_for_all_tenants",
        "options": {"expires": 180},
        "schedule": schedule_minute,
    },
    "cache_access_advisor_across_accounts_for_all_tenants": {
        "task": "common.celery_tasks.celery_tasks.cache_access_advisor_across_accounts_for_all_tenants",
        "options": {"expires": 180},
        "schedule": get_schedule(60 * 6),
    },
    # "cache_identities_for_all_tenants": {
    #     "task": "common.celery_tasks.celery_tasks.cache_identities_for_all_tenants",
    #     "options": {"expires": 180},
    #     "schedule": schedule_30_minute,
    # },
    # "cache_identity_group_requests_for_all_tenants": {
    #     "task": "common.celery_tasks.celery_tasks.cache_identity_group_requests_for_all_tenants",
    #     "options": {"expires": 180},
    #     "schedule": schedule_30_minute,
    # },
    "handle_tenant_aws_integration_queue": {
        "task": "common.celery_tasks.celery_tasks.handle_tenant_aws_integration_queue",
        "options": {"expires": 180},
        "schedule": schedule_15_seconds,
    },
    "cache_terraform_resources_task_for_all_tenants": {
        "task": "common.celery_tasks.celery_tasks.cache_terraform_resources_task_for_all_tenants",
        "options": {"expires": 180},
        "schedule": get_schedule(60),
    },
    "remove_expired_requests_for_all_tenants": {
        "task": "common.celery_tasks.celery_tasks.remove_expired_requests_for_all_tenants",
        "options": {"expires": 180},
        "schedule": get_schedule(60 * 6),
    },
<<<<<<< HEAD
    "sync_iambic_templates_all_tenants": {
        "task": "common.celery_tasks.celery_tasks.sync_iambic_templates_all_tenants",
        "options": {"expires": 180},
        "schedule": get_schedule(60),
=======
    "cache_iambic_data_for_all_tenants": {
        "task": "common.celery_tasks.celery_tasks.cache_iambic_data_for_all_tenants",
        "options": {"expires": 180},
        "schedule": get_schedule(60 * 6),
>>>>>>> 9cc05304
    },
}


if internal_celery_tasks and isinstance(internal_celery_tasks, dict):
    schedule = {**schedule, **internal_celery_tasks}

if config.get("_global_.celery.clear_tasks_for_development", False):
    schedule = {}

app.autodiscover_tasks(
    [
        "common.celery_tasks.auth",
        "common.celery_tasks.settings",
    ]
)

app.conf.beat_schedule = schedule
app.conf.timezone = "UTC"

# TODO: Remove
# TODO: Need a way to get signaled with files change in repo
# tenants = get_all_tenants()
# for tenant in tenants:
#     if tenant != "localhost":
#         continue
#     sync_iambic_templates_for_tenant(tenant)
#     iambic = IambicGit(tenant)
#     templates = asyncio.run(iambic.gather_templates_for_tenant())
# print("here")


# sync_iambic_templates_all_tenants()

# TODO: Message user with information about this being reviewed
# TODO: Determine how to map IdP groups to Slack channels<|MERGE_RESOLUTION|>--- conflicted
+++ resolved
@@ -9,7 +9,6 @@
 """
 from __future__ import absolute_import
 
-import asyncio
 import json  # We use a separate SetEncoder here so we cannot use ujson
 import ssl
 import sys
@@ -91,11 +90,8 @@
 from common.lib.event_bridge.role_updates import detect_role_changes_and_update_cache
 from common.lib.generic import un_wrap_json_and_dump_values
 from common.lib.git import store_iam_resources_in_git
-<<<<<<< HEAD
 from common.lib.iambic.git import IambicGit
-=======
 from common.lib.iambic.sync import sync_all_iambic_data
->>>>>>> 9cc05304
 from common.lib.plugins import get_plugin_by_name
 from common.lib.policies import get_aws_config_history_url_for_resource
 from common.lib.pynamo import NoqModel
@@ -2808,7 +2804,6 @@
 
 
 @app.task(soft_time_limit=600, **default_retry_kwargs)
-<<<<<<< HEAD
 def sync_iambic_templates_for_tenant(tenant: str) -> Dict:
     function = f"{__name__}.{sys._getframe().f_code.co_name}"
     log_data = {
@@ -2833,7 +2828,9 @@
     tenants = get_all_tenants()
     for tenant in tenants:
         sync_iambic_templates_for_tenant.delay(tenant)
-=======
+
+
+# TODO: See if this is still necessary
 def cache_iambic_data_for_all_tenants() -> Dict:
     function = f"{__name__}.{sys._getframe().f_code.co_name}"
     log_data = {
@@ -2843,7 +2840,6 @@
     log.debug(log_data)
     async_to_sync(sync_all_iambic_data)()
 
->>>>>>> 9cc05304
     return log_data
 
 
@@ -2998,18 +2994,16 @@
         "options": {"expires": 180},
         "schedule": get_schedule(60 * 6),
     },
-<<<<<<< HEAD
     "sync_iambic_templates_all_tenants": {
         "task": "common.celery_tasks.celery_tasks.sync_iambic_templates_all_tenants",
         "options": {"expires": 180},
         "schedule": get_schedule(60),
-=======
-    "cache_iambic_data_for_all_tenants": {
-        "task": "common.celery_tasks.celery_tasks.cache_iambic_data_for_all_tenants",
-        "options": {"expires": 180},
-        "schedule": get_schedule(60 * 6),
->>>>>>> 9cc05304
-    },
+    }
+    # "cache_iambic_data_for_all_tenants": {
+    #     "task": "common.celery_tasks.celery_tasks.cache_iambic_data_for_all_tenants",
+    #     "options": {"expires": 180},
+    #     "schedule": get_schedule(60 * 6),
+    # },
 }
 
 
