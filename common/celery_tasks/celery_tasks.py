--- conflicted
+++ resolved
@@ -51,18 +51,18 @@
     cache_cloud_accounts,
     get_account_id_to_name_mapping,
 )
-from common.lib.assume_role import get_boto3_instance
+from common.lib.assume_role import boto3_cached_conn
 from common.lib.aws import aws_config
 from common.lib.aws.access_advisor import AccessAdvisor
 from common.lib.aws.cached_resources.iam import (
     get_iam_roles_for_host,
-    store_iam_managed_policies_for_host,
     store_iam_roles_for_host,
 )
 from common.lib.aws.cloudtrail import CloudTrail
 from common.lib.aws.fetch_iam_principal import fetch_iam_role
 from common.lib.aws.iam import get_all_managed_policies
 from common.lib.aws.s3 import list_buckets
+from common.lib.aws.sanitize import sanitize_session_name
 from common.lib.aws.sns import list_topics
 from common.lib.aws.typeahead_cache import cache_aws_resource_details
 from common.lib.aws.utils import (
@@ -926,6 +926,7 @@
 
 
 @app.task(bind=True, soft_time_limit=2700, **default_retry_kwargs)
+@app.task(bind=True, soft_time_limit=2700, **default_retry_kwargs)
 def cache_iam_resources_for_account(self, account_id: str, host=None) -> Dict[str, Any]:
     if not host:
         raise Exception("`host` must be passed to this task.")
@@ -953,17 +954,6 @@
         "dev",
         "test",
     ]:
-<<<<<<< HEAD
-        client = async_to_sync(get_boto3_instance)(
-            "iam",
-            host,
-            account_id,
-            assume_role=ModelAdapter(SpokeAccount)
-            .load_config("spoke_accounts", host)
-            .with_query({"account_id": account_id})
-            .first.name,
-            session_name="cache_iam_resources_for_account",
-=======
         spoke_role_name = (
             ModelAdapter(SpokeAccount)
             .load_config("spoke_accounts", host)
@@ -987,7 +977,6 @@
             session_name=sanitize_session_name(
                 "consoleme_cache_iam_resources_for_account"
             ),
->>>>>>> 0641a659
         )
         paginator = client.get_paginator("get_account_authorization_details")
         response_iterator = paginator.paginate()
@@ -1042,48 +1031,7 @@
 
         last_updated: int = int((datetime.utcnow()).timestamp())
 
-<<<<<<< HEAD
-        if iam_users:
-            async_to_sync(store_json_results_in_redis_and_s3)(
-                iam_users,
-                s3_bucket=config.get_host_specific_key(
-                    "cache_iam_resources_for_account.iam_users.s3.bucket",
-                    host,
-                ),
-                s3_key=config.get_host_specific_key(
-                    "cache_iam_resources_for_account.iam_users.s3.file",
-                    host,
-                    "account_resource_cache/cache_{resource_type}_{account_id}_v1.json.gz",
-                ).format(resource_type="iam_users", account_id=account_id),
-                host=host,
-            )
-            log_data["num_iam_users"] = len(iam_users)
-
-        if iam_groups:
-            async_to_sync(store_json_results_in_redis_and_s3)(
-                iam_groups,
-                s3_bucket=config.get_host_specific_key(
-                    "cache_iam_resources_for_account.iam_groups.s3.bucket",
-                    host,
-                ),
-                s3_key=config.get_host_specific_key(
-                    "cache_iam_resources_for_account.iam_groups.s3.file",
-                    host,
-                    "account_resource_cache/cache_{resource_type}_{account_id}_v1.json.gz",
-                ).format(resource_type="iam_groups", account_id=account_id),
-                host=host,
-            )
-            log_data["num_iam_groups"] = len(iam_groups)
-
-        if iam_policies:
-            async_to_sync(store_iam_managed_policies_for_host)(
-                host, iam_policies, account_id
-            )
-            log_data["num_iam_policies"] = len(iam_policies)
-        ttl: int = int((datetime.utcnow() + timedelta(hours=36)).timestamp())
-=======
         ttl: int = int((datetime.utcnow() + timedelta(hours=6)).timestamp())
->>>>>>> 0641a659
         # Save them:
         for role in iam_roles:
             role_entry = {
@@ -1775,18 +1723,6 @@
     enabled_regions = async_to_sync(get_enabled_regions_for_account)(account_id, host)
     for region in enabled_regions:
         try:
-<<<<<<< HEAD
-            client = async_to_sync(get_boto3_instance)(
-                "sqs",
-                host,
-                account_id,
-                "cache_sqs_queues_for_account",
-                assume_role=ModelAdapter(SpokeAccount)
-                .load_config("spoke_accounts", host)
-                .with_query({"account_id": account_id})
-                .first.name,
-                region_name=region,
-=======
             spoke_role_name = (
                 ModelAdapter(SpokeAccount)
                 .load_config("spoke_accounts", host)
@@ -1802,8 +1738,17 @@
                 account_number=account_id,
                 assume_role=spoke_role_name,
                 region=region,
->>>>>>> 0641a659
                 read_only=True,
+                sts_client_kwargs=dict(
+                    region_name=config.region,
+                    endpoint_url=f"https://sts.{config.region}.amazonaws.com",
+                ),
+                client_kwargs=config.get_host_specific_key(
+                    "boto3.client_kwargs", host, {}
+                ),
+                session_name=sanitize_session_name(
+                    "consoleme_cache_sqs_queues_for_account"
+                ),
             )
 
             paginator = client.get_paginator("list_queues")
