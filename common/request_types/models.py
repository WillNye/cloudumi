--- conflicted
+++ resolved
@@ -2,7 +2,7 @@
 from datetime import datetime
 
 from sqlalchemy import JSON, Boolean, Column, ForeignKey, Index, Integer, String, update
-from sqlalchemy.dialects.postgresql import ARRAY, ENUM, UUID
+from sqlalchemy.dialects.postgresql import ARRAY, ENUM, JSONB, UUID
 from sqlalchemy.orm import relationship
 from sqlalchemy.sql.schema import Table
 
@@ -80,13 +80,6 @@
     Column("user_id", UUID(as_uuid=True), ForeignKey("users.id")),
 )
 
-change_type_iambic_template_association = Table(
-    "change_type_iambic_template_association",
-    Base.metadata,
-    Column("change_type_id", UUID(as_uuid=True), ForeignKey("change_type.id")),
-    Column("iambic_template_id", UUID(as_uuid=True), ForeignKey("iambic_template.id")),
-)
-
 change_type_iambic_template_provider_definition_association = Table(
     "change_type_iambic_template_provider_definition_association",
     Base.metadata,
@@ -98,6 +91,38 @@
     ),
 )
 
+user_favorited_change_type_association = Table(
+    "user_favorited_change_type_association",
+    Base.metadata,
+    Column("user_id", UUID(as_uuid=True), ForeignKey("users.id")),
+    Column(
+        "change_type_id",
+        UUID(as_uuid=True),
+        ForeignKey("change_type.id"),
+    ),
+    Index("ufcta_user_favorite_idx", "user_id", "change_type_id"),
+)
+user_favorited_change_type_association.change_type = relationship(
+    "ChangeType",
+    back_populates="favorited_by"
+)
+
+user_favorited_express_access_request_association = Table(
+    "user_favorited_express_access_request_association",
+    Base.metadata,
+    Column("user_id", UUID(as_uuid=True), ForeignKey("users.id")),
+    Column(
+        "express_access_request_id",
+        UUID(as_uuid=True),
+        ForeignKey("express_access_request.id"),
+    ),
+    Index("ufeara_user_favorite_idx", "user_id", "express_access_request_id"),
+)
+user_favorited_express_access_request_association.express_access_request = relationship(
+    "ExpressAccessRequest",
+    back_populates="favorited_by"
+)
+
 
 class TypeAheadFieldHelper(Base):
     __tablename__ = "typeahead_field_helper"
@@ -126,12 +151,6 @@
     name = Column(String, nullable=False)
     description = Column(String, nullable=False)
     provider = Column(TrustedProvider, nullable=False)
-    # This is the full list of templates types that are supported by this request type
-    supported_template_types = Column(ARRAY(String), nullable=False)
-    # This is the subset that are actually available to the tenant.
-    # For example, if SSO isn't set up.
-    # Permission sets are supported for the request type but not for the tenant until SSO is configured.
-    template_types = Column(ARRAY(String), nullable=False)
 
     tenant = relationship("Tenant")
     change_types = relationship(
@@ -152,7 +171,6 @@
             "name": self.name,
             "description": self.description,
             "provider": self.provider,
-            "supported_template_types": self.supported_template_types,
         }
         return response
 
@@ -170,58 +188,37 @@
             session.add(self)
             await session.commit()
 
-    async def reinitialize(self):
-        """Un-Delete the request type and all change types associated with it.
-
-        This can happen when the tenant had no supported template types but now they do.
-        """
-
-        async with ASYNC_PG_SESSION() as session:
-            stmt = (
-                update(ChangeType)
-                .where(ChangeType.request_type_id == self.id)
-                .values(deleted=False, deleted_at=None)
-            )
-            await session.execute(stmt)
-
-            self.updated_at = datetime.utcnow()
-            self.updated_by = "Noq"
-            self.deleted_at = None
-            self.deleted = False
-            session.add(self)
-            await session.commit()
-
-
-class ExpressChangeType(SoftDeleteMixin, Base):
-    included_groups = relationship(
-        "Group",
-        secondary=change_type_group_association,
-        back_populates="associated_change_types",
-    )
-    included_users = relationship(
-        "User",
-        secondary=change_type_user_association,
-        back_populates="associated_change_types",
-        uselist=False,
-    )
-    included_iambic_template_provider_definitions = relationship(
-        "IambicTemplateProviderDefinition",
-        secondary=change_type_iambic_template_provider_definition_association,
-        back_populates="associated_change_types",
-        uselist=False,
-    )
-    associated_change_type = relationship(
-        "ChangeType",
-        back_populates="associated_change_types",
-        uselist=False,
-    )
-
-    change_field_values = None  # TBD!!
-    # salesrole/production_acct
-    # TODO: Fill this out
-    # associated_change_type
-    # field_values # For the form values, like "sales bucket". Any missing field values
-    # have to be filled in by the user. eg: GET/LIST access to the sales bucket
+
+class ExpressAccessRequest(SoftDeleteMixin, Base):
+    """
+    This is essentially a pre-populated permission request change type
+    """
+
+    __tablename__ = "express_access_request"
+
+    id = Column(UUID(as_uuid=True), primary_key=True, default=uuid.uuid4)
+    change_type_id = Column(
+        UUID(as_uuid=True), ForeignKey("change_type.id"), nullable=False
+    )
+    tenant_id = Column(Integer, ForeignKey("tenant.id"), nullable=False)
+    name = Column(String, nullable=False)
+    description = Column(String, nullable=False)
+    field_values = Column(JSONB, nullable=False)
+    suggest_to_all = Column(Boolean, default=False)
+
+    tenant = relationship("Tenant")
+    change_type = relationship("ChangeType")
+    favorited_by = relationship(
+        "user_favorited_express_access_request_association",
+        back_populates="express_access_request",
+        uselist=True,
+        cascade="all, delete-orphan",
+    )
+
+    __table_args__ = (
+        Index("ear_change_type_idx", "tenant_id", "change_type_id"),
+        Index("ear_suggest_to_all_idx", "tenant_id", "suggest_to_all", "name", "change_type_id"),
+    )
 
 
 class ChangeType(SoftDeleteMixin, Base):
@@ -234,14 +231,19 @@
     tenant_id = Column(Integer, ForeignKey("tenant.id"), nullable=False)
     name = Column(String, nullable=False)
     description = Column(String, nullable=False)
-<<<<<<< HEAD
-=======
     template_attribute = Column(String, nullable=True)
     apply_attr_behavior = Column(ApplyAttrBehavior, nullable=True)
     provider_definition_field = Column(ProviderDefinitionField, nullable=True)
-
->>>>>>> 588c3508
     tenant = relationship("Tenant")
+    suggest_to_all = Column(Boolean, default=False)
+
+    # This is the full list of templates types that are supported by this request type
+    supported_template_types = Column(ARRAY(String), nullable=False)
+
+    # This is the subset that are actually available to the tenant.
+    # For example, if SSO isn't set up.
+    # Permission sets are supported for the change type but not for the tenant until SSO is configured.
+    template_types = Column(ARRAY(String), nullable=False)
 
     request_type = relationship("RequestType", back_populates="change_types")
     change_fields = relationship(
@@ -273,9 +275,16 @@
         secondary=change_type_iambic_template_provider_definition_association,
         back_populates="associated_change_types",
     )
+    favorited_by = relationship(
+        "user_favorited_change_type_association",
+        back_populates="change_type",
+        uselist=True,
+        cascade="all, delete-orphan",
+    )
 
     __table_args__ = (
         Index("ct_tenant_idx", "id", "tenant_id"),
+        Index("ct_suggested_change_type_idx", "id", "tenant_id", "name", "suggest_to_all"),
         Index("ct_request_type_idx", "tenant_id", "request_type_id"),
         Index("uix_change_type_request_name", "request_type_id", "name", unique=True),
     )
@@ -286,19 +295,23 @@
             "name": self.name,
             "description": self.description,
             "request_type_id": str(self.request_type_id),
-<<<<<<< HEAD
-            "included_iambic_templates": [
-                x.dict() for x in self.included_iambic_templates
-            ],
             "included_iambic_template_provider_definition": [
                 x.dict() for x in self.included_iambic_template_provider_definition
             ],
-            "included_users": [x.dict() for x in self.included_users],
-=======
             "provider_definition_field": self.provider_definition_field,
->>>>>>> 588c3508
         }
         return response
+
+    async def reinitialize(self):
+        """Un-Delete the change type.
+
+        This can happen when the tenant had no supported template types but now they do.
+        """
+        self.updated_at = datetime.utcnow()
+        self.updated_by = "Noq"
+        self.deleted_at = None
+        self.deleted = False
+        await self.write()
 
 
 class ChangeField(Base):
