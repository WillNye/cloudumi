--- conflicted
+++ resolved
@@ -3483,6 +3483,30 @@
                         response = await apply_create_role_change(
                             extended_request, specific_change, response, user, tenant
                         )
+                elif specific_change.change_type == "delete_resource":
+                    try:
+                        iam_resource_type = specific_change.principal.resource_type
+                        iam_resource_name = specific_change.principal.name
+                        if iam_resource_type == ResourceType.role:
+                            response = await IAMRole.delete_role(
+                                tenant, account_id, iam_resource_name, user
+                            )
+                        elif iam_resource_type == ResourceType.user:
+                            response = await delete_iam_user(
+                                account_id, iam_resource_name, user, tenant
+                            )
+                        else:
+                            response.errors += 1
+                            response.action_results.append(
+                                "Resource deletion not supported"
+                            )
+                    except Exception as e:
+                        delete_resource_err_msg = (
+                            f"Exception deleting AWS IAM {iam_resource_type}"
+                        )
+                        log_data["message"] = delete_resource_err_msg
+                        response.errors += 1
+                        response.action_results.append(delete_resource_err_msg)
                 elif (
                     specific_change.change_type == "resource_policy"
                     or specific_change.change_type == "sts_resource_policy"
@@ -3535,112 +3559,9 @@
                     response = await apply_tra_role_change(
                         extended_request, specific_change, response, user, tenant
                     )
-<<<<<<< HEAD
-            elif specific_change.change_type == "delete_resource":
-                try:
-                    iam_resource_type = specific_change.principal.resource_type
-                    iam_resource_name = specific_change.principal.name
-                    if iam_resource_type == ResourceType.role:
-                        response = await IAMRole.delete_role(
-                            tenant, account_id, iam_resource_name, user
-                        )
-                    elif iam_resource_type == ResourceType.user:
-                        response = await delete_iam_user(
-                            account_id, iam_resource_name, user, tenant
-                        )
-                    else:
-                        response.errors += 1
-                        response.action_results.append(
-                            "Resource deletion not supported"
-                        )
-                except Exception as e:
-                    delete_resource_err_msg = (
-                        f"Exception deleting AWS IAM {iam_resource_type}"
-                    )
-                    log_data["message"] = delete_resource_err_msg
-                    response.errors += 1
-                    response.action_results.append(delete_resource_err_msg)
-            elif (
-                specific_change.change_type == "resource_policy"
-                or specific_change.change_type == "sts_resource_policy"
-            ):
-                response = await apply_resource_policy_change(
-                    extended_request,
-                    specific_change,
-                    response,
-                    user,
-                    tenant,
-                    custom_aws_credentials=custom_aws_credentials,
-                )
-            elif (
-                specific_change.change_type == "resource_tag"
-                and not specific_change.principal.principal_arn.startswith(
-                    "arn:aws:iam::"
-                )
-            ):
-                response = await apply_non_iam_resource_tag_change(
-                    extended_request,
-                    specific_change,
-                    response,
-                    user,
-                    tenant,
-                    specific_change_arn,
-                    custom_aws_credentials=custom_aws_credentials,
-                )
-            elif (
-                specific_change.change_type == "resource_tag"
-                and managed_policy_arn_regex.search(specific_change_arn)
-            ):
-                response = await apply_managed_policy_resource_tag_change(
-                    extended_request,
-                    specific_change,
-                    response,
-                    user,
-                    tenant,
-                    custom_aws_credentials=custom_aws_credentials,
-                )
-            elif specific_change.change_type == "managed_policy_resource":
-                response = await apply_managed_policy_resource_change(
-                    extended_request,
-                    specific_change,
-                    response,
-                    user,
-                    tenant,
-                    custom_aws_credentials=custom_aws_credentials,
-                )
-            elif specific_change.change_type == "tra_can_assume_role":
-                response = await apply_tra_role_change(
-                    extended_request, specific_change, response, user, tenant
-                )
-            elif specific_change.change_type == "assume_role_access":
-                response = await apply_role_access_change(
-                    extended_request, specific_change, response, user, tenant
-                )
-            elif extended_request.principal.principal_arn:
-                # Save current policy by populating "old" policies at the time of application for historical record
-                extended_request = await populate_old_policies(
-                    extended_request, user, tenant
-                )
-                await apply_changes_to_role(
-                    extended_request,
-                    response,
-                    user,
-                    tenant,
-                    specific_change.id,
-                    custom_aws_credentials=custom_aws_credentials,
-                )
-                await update_resource_in_dynamo(
-                    tenant, extended_request.principal.principal_arn, force_refresh
-                )
-            if specific_change.status == Status.applied:
-                if extended_request.ttl:
-                    extended_request.expiration_date = datetime.utcnow() + timedelta(
-                        seconds=extended_request.ttl
-=======
                 elif specific_change.change_type == "assume_role_access":
                     response = await apply_role_access_change(
                         extended_request, specific_change, response, user, tenant
->>>>>>> b5124105
                     )
                 elif extended_request.principal.principal_arn:
                     # Save current policy by populating "old" policies at the time of application for historical record
