from datetime import datetime, timedelta
from typing import List, Optional, Union

import ujson as json
from policy_sentry.util.arns import parse_arn

from common.aws.iam.role.config import (
    get_active_tear_users_tag,
    get_tear_support_groups_tag,
)
from common.aws.iam.role.models import IAMRole
from common.aws.iam.user.utils import fetch_iam_user
from common.aws.utils import get_resource_tag
from common.config import config
from common.lib.account_indexers import get_account_id_to_name_mapping
from common.lib.asyncio import aio_wrapper
from common.lib.plugins import get_plugin_by_name
from common.lib.policies import get_aws_config_history_url_for_resource
from common.lib.redis import RedisHandler, redis_get
from common.models import (
    AppDetailsArray,
    AwsPrincipalModel,
    CloudTrailDetailsModel,
    CloudTrailErrorArray,
    EligibleRolesModel,
    EligibleRolesModelArray,
    ExtendedAwsPrincipalModel,
    PrincipalModelRoleAccessConfig,
    PrincipalModelTearConfig,
    S3DetailsModel,
    S3Error,
    S3ErrorArray,
)

stats = get_plugin_by_name(config.get("_global_.plugins.metrics", "cmsaas_metrics"))()
log = config.get_logger()


async def get_config_timeline_url_for_role(role, account_id, host):
    resource_id = role.get("resourceId")
    if resource_id:
        config_history_url = await get_aws_config_history_url_for_resource(
            account_id, resource_id, role["arn"], "AWS::IAM::Role", host
        )
        return config_history_url


async def get_cloudtrail_details_for_role(arn: str, host: str):
    """
    Retrieves CT details associated with role, if they exist exists
    :param arn:
    :return:
    """
    # internal_policies = get_plugin_by_name(
    #     config.get_host_specific_key(
    #         "plugins.internal_policies", host, "cmsaas_policies"
    #     )
    # )()
    # error_url = config.get_host_specific_key(
    #     "cloudtrail_errors.error_messages_by_role_uri", host, ""
    # ).format(arn=arn)
    #
    # errors_unformatted = await internal_policies.get_errors_by_role(
    #     arn,
    #     host,
    #     config.get_host_specific_key(
    #         "policies.number_cloudtrail_errors_to_display", host, 5
    #     ),
    # )
    #
    # ct_errors = []
    #
    # for event_string, value in errors_unformatted.items():
    #     event_call, resource = event_string.split("|||")
    #     ct_errors.append(
    #         CloudTrailError(
    #             event_call=event_call,
    #             resource=resource,
    #             generated_policy=value.get("generated_policy"),
    #             count=value.get("count", 0),
    #         )
    #     )
    #
    # return CloudTrailDetailsModel(
    #     error_url=error_url, errors=CloudTrailErrorArray(cloudtrail_errors=ct_errors)
    # )
    return CloudTrailDetailsModel(
        error_url="", errors=CloudTrailErrorArray(cloudtrail_errors=[])
    )


async def get_s3_details_for_role(
    account_id: str, role_name: str, host: str
) -> S3DetailsModel:
    """
    Retrieves s3 details associated with role, if it exists
    :return:
    """
    arn = f"arn:aws:iam::{account_id}:role/{role_name}"
    yesterday = (datetime.today() - timedelta(days=1)).strftime("%Y%m%d")
    error_url = config.get_host_specific_key("s3.query_url", host, "").format(
        yesterday=yesterday, role_name=f"'{role_name}'", account_id=f"'{account_id}'"
    )
    query_url = config.get_host_specific_key("s3.non_error_query_url", host, "").format(
        yesterday=yesterday, role_name=f"'{role_name}'", account_id=f"'{account_id}'"
    )

    s3_error_topic = config.get_host_specific_key(
        "redis.s3_errors", host, f"{host}_S3_ERRORS"
    )
    all_s3_errors = await redis_get(s3_error_topic, host)
    s3_errors_unformatted = []
    if all_s3_errors:
        s3_errors_unformatted = json.loads(all_s3_errors).get(arn, [])
    s3_errors_formatted = []
    for error in s3_errors_unformatted:
        s3_errors_formatted.append(
            S3Error(
                count=error.get("count", ""),
                bucket_name=error.get("bucket_name", ""),
                request_prefix=error.get("request_prefix", ""),
                error_call=error.get("error_call", ""),
                status_code=error.get("status_code", ""),
                status_text=error.get("status_text", ""),
                role_arn=arn,
            )
        )

    return S3DetailsModel(
        query_url=query_url,
        error_url=error_url,
        errors=S3ErrorArray(s3_errors=s3_errors_formatted),
    )


async def get_app_details_for_role(arn: str, host: str):
    """
    Retrieves applications associated with role, if they exist
    :param arn:
    :return:
    """
    return AppDetailsArray(app_details=[])
    # internal_policies = get_plugin_by_name(
    #     config.get_host_specific_key(
    #         "plugins.internal_policies", host, "cmsaas_policies"
    #     )
    # )()
    # return await internal_policies.get_applications_associated_with_role(arn, host)


async def get_role_template(arn: str, host: str):
    red = RedisHandler().redis_sync(host)
    return await aio_wrapper(
        red.hget,
        config.get_host_specific_key(
            "templated_roles.redis_key",
            host,
            f"{host}_TEMPLATED_ROLES_v2",
        ),
        arn.lower(),
    )


async def get_user_details(
    account_id: str,
    user_name: str,
    host: str,
    extended: bool = False,
    force_refresh: bool = False,
) -> Optional[Union[ExtendedAwsPrincipalModel, AwsPrincipalModel]]:
    account_ids_to_name = await get_account_id_to_name_mapping(host)
    arn = f"arn:aws:iam::{account_id}:user/{user_name}"

    user = await fetch_iam_user(account_id, arn, host)
    # requested user doesn't exist
    if not user:
        return None
    if extended:
        return ExtendedAwsPrincipalModel(
            name=user_name,
            account_id=account_id,
            account_name=account_ids_to_name.get(account_id, None),
            arn=arn,
            inline_policies=user.get("UserPolicyList", []),
            config_timeline_url=await get_config_timeline_url_for_role(
                user, account_id, host
            ),
            cloudtrail_details=await get_cloudtrail_details_for_role(arn, host),
            s3_details=await get_s3_details_for_role(
                account_id=account_id,
                role_name=user_name,
                host=host,
            ),
            apps=await get_app_details_for_role(arn, host),
            managed_policies=user["AttachedManagedPolicies"],
            groups=user["Groups"],
            tags=user["Tags"],
            owner=user.get("owner"),
            templated=False,
            template_link=None,
            created_time=str(user.get("CreateDate", "")),
            last_used_time=user.get("RoleLastUsed", {}).get("LastUsedDate"),
            description=user.get("Description"),
            permissions_boundary=user.get("PermissionsBoundary", {}),
        )
    else:
        return AwsPrincipalModel(
            name=user_name,
            account_id=account_id,
            account_name=account_ids_to_name.get(account_id, None),
            arn=arn,
        )


async def get_noq_authorization_tag_groups(role, host: str) -> dict:

    is_enabled = config.get_host_specific_key(
        "cloud_credential_authorization_mapping.role_tags.enabled",
        host,
        False,
    )

    authourized_tags = config.get_host_specific_key(
        "cloud_credential_authorization_mapping.role_tags.authorized_groups_tags",
        host,
        [],
    )
    cli_authourized_tags = config.get_host_specific_key(
        "cloud_credential_authorization_mapping.role_tags.authorized_groups_cli_only_tags",
        host,
        [],
    )

    role_access_data = {
        "default_noq_authorized_tag": None,
        "default_noq_authorized_cli_tag": None,
        "is_valid_config": True,
        "cli_authourized_groups": [],
        "authourized_groups": [],
    }

    if is_enabled and len(cli_authourized_tags) and len(authourized_tags):
        authourized_groups = []
        cli_authourized_groups = []

        role_access_data["default_noq_authorized_tag"] = authourized_tags[0]
        role_access_data["default_noq_authorized_cli_tag"] = cli_authourized_tags[0]

        for groups_tag in authourized_tags:
            authourized_groups.append(
                {
                    "tag_name": groups_tag,
                    "web_access": True,
                    "source": "noq",
                    "value": get_role_tag(role, groups_tag, True, set()),
                }
            )
        role_access_data["authourized_groups"] = authourized_groups

        for groups_tag in cli_authourized_tags:
            cli_authourized_groups.append(
                {
                    "tag_name": groups_tag,
                    "web_access": False,
                    "source": "noq",
                    "value": get_role_tag(role, groups_tag, True, set()),
                }
            )

        role_access_data["cli_authourized_groups"] = cli_authourized_groups
    else:
        role_access_data["is_valid_config"] = False

    return role_access_data


async def get_role_details(
    account_id: str,
    role_name: str,
    host: str,
    extended: bool = False,
    force_refresh: bool = False,
    is_admin_request: bool = False,
) -> Optional[Union[ExtendedAwsPrincipalModel, AwsPrincipalModel]]:
    account_ids_to_name = await get_account_id_to_name_mapping(host)
    arn = f"arn:aws:iam::{account_id}:role/{role_name}"
    role: IAMRole = await IAMRole.get(
        host, account_id, arn, force_refresh=force_refresh
    )

    role: dict = role.dict()
    # requested role doesn't exist
    if not role:
        return None
    if extended:
        elevated_access_config = None
        role_access_config = None
        template = await get_role_template(arn, host)
        tags = role["policy"]["Tags"]
        if config.get_host_specific_key(
            "temporary_elevated_access_requests.enabled", host, False
        ):
            tear_support_tag = get_tear_support_groups_tag(host)
            tear_users_tag = get_active_tear_users_tag(host)
            if is_admin_request:
                active_users = get_resource_tag(role, tear_users_tag, True, set())
                supported_groups = get_resource_tag(role, tear_support_tag, True, set())

                elevated_access_config = PrincipalModelTearConfig(
                    active_users=list(active_users),
                    supported_groups=list(supported_groups),
                )

<<<<<<< HEAD
        if is_admin_request:
            role_access_data = await get_noq_authorization_tag_groups(role, host)
            role_access_config = PrincipalModelRoleAccessConfig(
                noq_authorized_tag=role_access_data["default_noq_authorized_tag"],
                noq_authorized_cli_tag=role_access_data[
                    "default_noq_authorized_cli_tag"
                ],
                noq_authorized_cli_groups=role_access_data["cli_authourized_groups"],
                noq_authorized_groups=role_access_data["authourized_groups"],
                is_valid_config=role_access_data["is_valid_config"],
            )

        return ExtendedAwsPrincipalModel(
=======
        principal = ExtendedAwsPrincipalModel(
>>>>>>> 98694d3d
            name=role_name,
            account_id=account_id,
            account_name=account_ids_to_name.get(account_id, None),
            arn=arn,
            inline_policies=role["policy"].get(
                "RolePolicyList", role["policy"].get("UserPolicyList", [])
            ),
            assume_role_policy_document=role["policy"]["AssumeRolePolicyDocument"],
            config_timeline_url=await get_config_timeline_url_for_role(
                role, account_id, host
            ),
            cloudtrail_details=await get_cloudtrail_details_for_role(arn, host),
            s3_details=await get_s3_details_for_role(
                account_id=account_id,
                role_name=role_name,
                host=host,
            ),
            apps=await get_app_details_for_role(arn, host),
            managed_policies=role["policy"]["AttachedManagedPolicies"],
            tags=tags,
            elevated_access_config=elevated_access_config,
            role_access_config=role_access_config,
            templated=bool(template),
            template_link=template,
            created_time=role["policy"].get("CreateDate"),
            last_used_time=role["policy"].get("RoleLastUsed", {}).get("LastUsedDate"),
            description=role["policy"].get("Description"),
            owner=role.get("owner"),
            permissions_boundary=role["policy"].get("PermissionsBoundary", {}),
            terraform=role.get("terraform"),
        )
        return principal
    else:
        return AwsPrincipalModel(
            name=role_name,
            account_id=account_id,
            account_name=account_ids_to_name.get(account_id, None),
            arn=arn,
        )


async def get_eligible_role_details(
    eligible_roles: List[str],
    host: str,
) -> EligibleRolesModelArray:
    account_ids_to_name = await get_account_id_to_name_mapping(host)
    eligible_roles_detailed = []
    for role in eligible_roles:
        arn_parsed = parse_arn(role)
        account_id = arn_parsed["account"]
        role_name = (
            arn_parsed["resource_path"]
            if arn_parsed["resource_path"]
            else arn_parsed["resource"]
        )
        account_friendly_name = account_ids_to_name.get(account_id, "Unknown")
        role_apps = await get_app_details_for_role(role, host)
        eligible_roles_detailed.append(
            EligibleRolesModel(
                arn=role,
                account_id=account_id,
                account_friendly_name=account_friendly_name,
                role_name=role_name,
                apps=role_apps,
            )
        )

    return EligibleRolesModelArray(roles=eligible_roles_detailed)<|MERGE_RESOLUTION|>--- conflicted
+++ resolved
@@ -252,7 +252,7 @@
                     "tag_name": groups_tag,
                     "web_access": True,
                     "source": "noq",
-                    "value": get_role_tag(role, groups_tag, True, set()),
+                    "value": get_resource_tag(role, groups_tag, True, set()),
                 }
             )
         role_access_data["authourized_groups"] = authourized_groups
@@ -263,7 +263,7 @@
                     "tag_name": groups_tag,
                     "web_access": False,
                     "source": "noq",
-                    "value": get_role_tag(role, groups_tag, True, set()),
+                    "value": get_resource_tag(role, groups_tag, True, set()),
                 }
             )
 
@@ -311,7 +311,6 @@
                     supported_groups=list(supported_groups),
                 )
 
-<<<<<<< HEAD
         if is_admin_request:
             role_access_data = await get_noq_authorization_tag_groups(role, host)
             role_access_config = PrincipalModelRoleAccessConfig(
@@ -324,10 +323,7 @@
                 is_valid_config=role_access_data["is_valid_config"],
             )
 
-        return ExtendedAwsPrincipalModel(
-=======
         principal = ExtendedAwsPrincipalModel(
->>>>>>> 98694d3d
             name=role_name,
             account_id=account_id,
             account_name=account_ids_to_name.get(account_id, None),
