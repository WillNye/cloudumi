import datetime
import sys

import tornado.httputil
from cryptography import x509
from cryptography.hazmat.primitives import hashes, serialization
from cryptography.hazmat.primitives.asymmetric import rsa
from cryptography.x509.oid import NameOID
from furl import furl
from onelogin.saml2.auth import OneLogin_Saml2_Auth
from onelogin.saml2.errors import OneLogin_Saml2_Error
from onelogin.saml2.idp_metadata_parser import OneLogin_Saml2_IdPMetadataParser

from common.config import config
from common.config.config import dict_merge
from common.config.tenant_config import TenantConfig
from common.exceptions.exceptions import WebAuthNError
from common.lib.asyncio import aio_wrapper
from common.lib.generic import should_force_redirect
from common.lib.storage import TenantFileStorageHandler

log = config.get_logger(__name__)


<<<<<<< HEAD
async def generate_saml_certificates(
    tenant_storage: TenantFileStorageHandler,
    tenant_config: TenantConfig,
):
    # If we don't have a cert or key, generate them.
    # Then, upload them to the service provider
=======
async def init_saml_auth(request, tenant):
    tenant_storage = TenantFileStorageHandler(tenant)
    tenant_config = TenantConfig.get_instance(tenant)
    idp_metadata_url = config.get_tenant_specific_key(
        "get_user_by_saml_settings.idp_metadata_url", tenant
    )
    idp_metadata = {}
    if idp_metadata_url:
        idp_metadata = OneLogin_Saml2_IdPMetadataParser.parse_remote(idp_metadata_url)

    saml_config = dict_merge(tenant_config.saml_config, idp_metadata)

>>>>>>> 92f9c27d
    if not (
        await tenant_storage.tenant_file_exists(tenant_config.saml_key_path)
        and await tenant_storage.tenant_file_exists(tenant_config.saml_cert_path)
    ):
        key = rsa.generate_private_key(
            public_exponent=65537,
            key_size=2048,
        )

        # TODO: Need file handler to prevent colissions
        # Write our key to disk for safe keeping
        private_key = key.private_bytes(
            encoding=serialization.Encoding.PEM,
            format=serialization.PrivateFormat.TraditionalOpenSSL,
            encryption_algorithm=serialization.NoEncryption(),
        )
        await tenant_storage.write_file(tenant_config.saml_key_path, "wb", private_key)

        subject = issuer = x509.Name(
            [
                x509.NameAttribute(NameOID.COUNTRY_NAME, "US"),
                x509.NameAttribute(NameOID.STATE_OR_PROVINCE_NAME, "California"),
                x509.NameAttribute(NameOID.LOCALITY_NAME, "San Francisco"),
                x509.NameAttribute(NameOID.ORGANIZATION_NAME, "Noq"),
                x509.NameAttribute(
                    NameOID.COMMON_NAME, "{}".format(tenant_config.tenant_base_url)
                ),
            ]
        )
        cert = (
            x509.CertificateBuilder()
            .subject_name(subject)
            .issuer_name(issuer)
            .public_key(key.public_key())
            .serial_number(x509.random_serial_number())
            .not_valid_before(datetime.datetime.utcnow())
            .not_valid_after(datetime.datetime.utcnow() + datetime.timedelta(days=3650))
            .add_extension(
                x509.SubjectAlternativeName(
                    [x509.DNSName(tenant_config.tenant_base_url)]
                ),
                critical=False,
                # Sign our certificate with our private key
            )
            .sign(key, hashes.SHA256())
        )

        encoded_cert = cert.public_bytes(serialization.Encoding.PEM)
        await tenant_storage.write_file(
            tenant_config.saml_cert_path, "wb", encoded_cert
        )


async def init_saml_auth(request, tenant):
    tenant_storage = TenantFileStorageHandler(tenant)
    tenant_config = TenantConfig(tenant)
    idp_metadata_url = config.get_tenant_specific_key(
        "get_user_by_saml_settings.idp_metadata_url", tenant
    )
    idp_metadata = {}
    if idp_metadata_url:
        idp_metadata = OneLogin_Saml2_IdPMetadataParser.parse_remote(idp_metadata_url)

    # NOTE: if it is dev environment, please check the port number at assertionConsumerService.url
    saml_config = dict_merge(tenant_config.saml_config, idp_metadata)

    await generate_saml_certificates(tenant_storage, tenant_config)

    auth = await aio_wrapper(
        OneLogin_Saml2_Auth,
        request,
        saml_config,
        custom_base_path=await tenant_storage.get_tenant_file_path(
            tenant_config.saml_certificate_folder
        ),
    )
    return auth


def get_saml_login_endpoint(saml_login_endpoint, tenant):
    redirect_uri_f = furl(saml_login_endpoint)
    additional_request_parameters = config.get_tenant_specific_key(
        "get_user_by_saml_settings.additional_saml_request_parameters",
        tenant,
        {},
    )
    for k, v in additional_request_parameters.items():
        redirect_uri_f.args[k] = v
    return redirect_uri_f.url


async def prepare_tornado_request_for_saml(request, tenant):
    tenant_config = TenantConfig.get_instance(tenant)
    dataDict = {}

    for key in request.arguments:
        dataDict[key] = request.arguments[key][0].decode("utf-8")
    redirect_uri = dataDict.get("redirect_url") or "/"
    redirect_path = request.path
    redirect_port = tornado.httputil.split_host_and_port(tenant_config.tenant_url)[1]
    if redirect_uri:
        parsed_redirect_uri = furl(redirect_uri)
        redirect_path = parsed_redirect_uri.pathstr
        redirect_port = parsed_redirect_uri.port
    result = {
        "https": "on" if tenant_config.tenant_url.startswith("https:") else "off",
        "http_host": request.host,
        "script_name": redirect_path,
        "server_port": redirect_port,
        "get_data": dataDict,
        "post_data": dataDict,
        "query_string": request.query,
    }
    return result


async def authenticate_user_by_saml(request, return_200=False, force_redirect=None):
    log_data = {"function": f"{__name__}.{sys._getframe().f_code.co_name}"}
    # TODO: Start here
    tenant = request.get_tenant_name()
    saml_req = await prepare_tornado_request_for_saml(request.request, tenant)
    saml_auth = await init_saml_auth(saml_req, tenant)
    if force_redirect is None:
        force_redirect = await should_force_redirect(request.request)
    try:
        await aio_wrapper(saml_auth.process_response)
    except OneLogin_Saml2_Error as e:
        log_data["error"] = e
        log.error(log_data)
        login_endpoint = get_saml_login_endpoint(
            saml_auth.login(return_to=saml_req.get("get_data", {}).get("redirect_url")),
            tenant,
        )
        if force_redirect:
            return request.redirect(login_endpoint)
        else:
            if not return_200:
                # GraphQL (New UI) will not work if we return 403
                request.set_status(403)
            request.write(
                {
                    "type": "redirect",
                    "redirect_url": login_endpoint,
                    "reason": "unauthenticated",
                    "message": "User is not authenticated. Redirect to authenticate",
                }
            )
            request.finish()
            return

    saml_errors = await aio_wrapper(saml_auth.get_errors)
    if saml_errors:
        log_data["error"] = saml_errors
        log.error(log_data)
        raise WebAuthNError(reason=saml_errors)

    # We redirect the user to the login page if they are still not authenticated by this point
    not_auth_warn = not await aio_wrapper(saml_auth.is_authenticated)
    if not_auth_warn:
        login_endpoint = get_saml_login_endpoint(saml_auth.login(), tenant)
        if force_redirect:
            return request.redirect(login_endpoint)
        else:
            if not return_200:
                # GraphQL (New UI) will not work if we return 403
                request.set_status(403)
            request.write(
                {
                    "type": "redirect",
                    "redirect_url": login_endpoint,
                    "reason": "unauthenticated",
                    "message": "User is not authenticated. Redirect to authenticate",
                }
            )
            request.finish()
            return<|MERGE_RESOLUTION|>--- conflicted
+++ resolved
@@ -13,8 +13,9 @@
 
 from common.config import config
 from common.config.config import dict_merge
-from common.config.tenant_config import TenantConfig
+from common.config.tenant_config import TenantConfig, TenantConfigBase
 from common.exceptions.exceptions import WebAuthNError
+from common.handlers.base import TornadoRequestHandler
 from common.lib.asyncio import aio_wrapper
 from common.lib.generic import should_force_redirect
 from common.lib.storage import TenantFileStorageHandler
@@ -22,27 +23,12 @@
 log = config.get_logger(__name__)
 
 
-<<<<<<< HEAD
 async def generate_saml_certificates(
     tenant_storage: TenantFileStorageHandler,
-    tenant_config: TenantConfig,
+    tenant_config: TenantConfigBase,
 ):
     # If we don't have a cert or key, generate them.
     # Then, upload them to the service provider
-=======
-async def init_saml_auth(request, tenant):
-    tenant_storage = TenantFileStorageHandler(tenant)
-    tenant_config = TenantConfig.get_instance(tenant)
-    idp_metadata_url = config.get_tenant_specific_key(
-        "get_user_by_saml_settings.idp_metadata_url", tenant
-    )
-    idp_metadata = {}
-    if idp_metadata_url:
-        idp_metadata = OneLogin_Saml2_IdPMetadataParser.parse_remote(idp_metadata_url)
-
-    saml_config = dict_merge(tenant_config.saml_config, idp_metadata)
-
->>>>>>> 92f9c27d
     if not (
         await tenant_storage.tenant_file_exists(tenant_config.saml_key_path)
         and await tenant_storage.tenant_file_exists(tenant_config.saml_cert_path)
@@ -96,9 +82,9 @@
         )
 
 
-async def init_saml_auth(request, tenant):
+async def init_saml_auth(request: TornadoRequestHandler, tenant: str):
     tenant_storage = TenantFileStorageHandler(tenant)
-    tenant_config = TenantConfig(tenant)
+    tenant_config = TenantConfig.get_instance(tenant)
     idp_metadata_url = config.get_tenant_specific_key(
         "get_user_by_saml_settings.idp_metadata_url", tenant
     )
@@ -159,7 +145,9 @@
     return result
 
 
-async def authenticate_user_by_saml(request, return_200=False, force_redirect=None):
+async def authenticate_user_by_saml(
+    request: TornadoRequestHandler, return_200=False, force_redirect=None
+):
     log_data = {"function": f"{__name__}.{sys._getframe().f_code.co_name}"}
     # TODO: Start here
     tenant = request.get_tenant_name()
