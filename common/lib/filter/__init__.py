import math
from enum import Enum
from typing import Any, Optional

from sqlalchemy import and_, func, or_
from sqlalchemy.sql import select

from common.config.globals import ASYNC_PG_SESSION
from common.group_memberships.models import GroupMembership  # noqa: F401, E402
from common.groups.models import Group  # noqa: F401, E402
from common.lib.pydantic import BaseModel
from common.models import DataTableResponse
from common.pg_core.models import Base  # noqa: F401,E402
from common.tenants.models import Tenant  # noqa: F401, E402
from common.users.models import User  # noqa: F401, E402


class PaginatedQueryResponse(BaseModel):
    filtered_count: int
    pages: int
    page_size: int
    current_page_index: int
    data: list[Any]


class FilterPagination(BaseModel):
    currentPageIndex: int = 1
    pageSize: int = 30


class FilterSortingColumn(BaseModel):
    id: str
    sortingField: str
    header: str
    minWidth: int


class FilterSorting(BaseModel):
    sortingColumn: FilterSortingColumn
    sortingDescending: bool = False


class FilterOperator(Enum):
    equals = "="
    not_equals = "!="
    contains = ":"
    does_not_contain = "!:"
    greater_than = ">"
    less_than = "<"


class FilterToken(BaseModel):
    propertyKey: Optional[str]
    operator: FilterOperator
    value: Any


class FilterOperation(Enum):
    _and = "and"
    _or = "or"


class Filter(BaseModel):
    tokens: list[FilterToken] = []
    operation: FilterOperation = FilterOperation._and


class FilterModel(BaseModel):
    pagination: FilterPagination = FilterPagination()
    sorting: Optional[FilterSorting]
    filtering: Filter = None


async def filter_data(data, filter_obj) -> DataTableResponse:
    options = FilterModel.parse_obj(filter_obj)
    filter = options.filtering
    sorting = options.sorting
    pagination = options.pagination
    filtered_data = []
    total_count = len(data)
    for item in data:
        if not filter or not filter.tokens:
            filtered_data.append(item)
            continue
        if filter.operation == FilterOperation._and:
            match = True
            for token in filter.tokens:
                prop_val = item[token.propertyKey]
                if token.operator == FilterOperator.equals:
                    match = match and prop_val == token.value
                elif token.operator == FilterOperator.not_equals:
                    match = match and prop_val != token.value
                elif token.operator == FilterOperator.contains:
                    match = match and token.value in prop_val
                elif token.operator == FilterOperator.does_not_contain:
                    match = match and token.value not in prop_val
                elif token.operator == FilterOperator.greater_than:
                    match = match and prop_val > token.value
                elif token.operator == FilterOperator.less_than:
                    match = match and prop_val < token.value
            if match:
                filtered_data.append(item)
        elif filter.operation == FilterOperation._or:
            match = False
            for token in filter.tokens:
                prop_val = item[token.propertyKey]
                if token.operator == FilterOperator.equals:
                    match = match or prop_val == token.value
                elif token.operator == FilterOperator.not_equals:
                    match = match or prop_val != token.value
                elif token.operator == FilterOperator.contains:
                    match = match or token.value in prop_val
                elif token.operator == FilterOperator.does_not_contain:
                    match = match or token.value not in prop_val
                elif token.operator == FilterOperator.greater_than:
                    match = match or prop_val > token.value
                elif token.operator == FilterOperator.less_than:
                    match = match or prop_val < token.value
            if match:
                filtered_data.append(item)
    filtered_count = len(filtered_data)
    if sorting and sorting.sortingColumn:
        filtered_data.sort(
            key=lambda x: x[sorting.sortingColumn.sortingField],
            reverse=sorting.sortingDescending,
        )
    if pagination and pagination.pageSize and pagination.currentPageIndex:
        start = (pagination.currentPageIndex - 1) * pagination.pageSize
        end = start + pagination.pageSize
        paginated_data = filtered_data[start:end]
    else:
        paginated_data = filtered_data

    return DataTableResponse(
        totalCount=total_count, filteredCount=filtered_count, data=paginated_data
    )


async def get_relationship_tables(Table) -> list[str]:
    relationship_tables = []
    for relationship in Table.__mapper__.relationships:
        relationship_tables.append(relationship.key)
    return relationship_tables


async def get_dynamic_objects_from_filter_tokens(Table, token):
    """
    This function get_dynamic_objects_from_filter_tokens takes in a Table and a token and returns the token with updated values if necessary.

    It's a necessary evil because of the way the `filter_data_with_sqlalchemy` gets into meta programming to build filters.
    We have to resolve the relationship objects and since all pointers are lazily loaded, we have to actually import the
    relevant model to get the object.

    The function first retrieves related tables from the input Table using the get_relationship_tables function. Then, it splits the
    value of the token's propertyKey into separate components and processes them accordingly. If the components contain more than one item,
    the function attempts to import the relevant module and table based on the first component. If a matching module and table are found,
    the token's propertyKey and value are updated accordingly.

    If the token's value could not be found in the related table, an AttributeError will be raised.

    :param Table: The input Table object.
    :type Table: object
    :param token: The input token object.
    :type token: object
    :return: The updated token object.
    :rtype: object
    """
    original_token_value = token.value
    rel_tables = await get_relationship_tables(Table)
    propertyKey_tokens = str(token.propertyKey).split(".")
    if len(propertyKey_tokens) > 1:
        import importlib

        rel_name_wo_ess = propertyKey_tokens[0].lower()
        rel_name_w_ess = (propertyKey_tokens[0] + "s").lower()
        value_attribute = propertyKey_tokens[1]
        if rel_name_w_ess in rel_tables or rel_name_wo_ess in rel_tables:
            try:
                propertyKeyModule = importlib.import_module(
                    f"common.{rel_name_wo_ess}.models"
                )
            except ImportError:
                try:
                    propertyKeyModule = importlib.import_module(
                        f"common.{rel_name_w_ess}.models"
                    )
                except ImportError:
                    raise
            try:
                propertyKeyTable = getattr(
                    propertyKeyModule, rel_name_wo_ess.capitalize()
                )
            except AttributeError:
                try:
                    propertyKeyTable = getattr(
                        propertyKeyModule, rel_name_w_ess.capitalize()
                    )
                except AttributeError:
                    raise
            if rel_name_w_ess in rel_tables:
                token.propertyKey = rel_name_w_ess
            elif rel_name_wo_ess in rel_tables:
                token.propertyKey = rel_name_wo_ess
            else:
                raise AttributeError(
                    f"Could not find {rel_name_w_ess} or {rel_name_wo_ess} in relationships: {rel_tables}"
                )
            token.value = await propertyKeyTable.get_by_attr(
                value_attribute, token.value
            )
            if token.value is None:
                raise AttributeError(
                    f"Could not find {value_attribute} with value {original_token_value} in {propertyKeyTable}"
                )
    return token


async def get_query_conditions(Table, token, conditions):
    if token.operator == FilterOperator.equals:
        conditions.append(getattr(Table, token.propertyKey) == token.value)
    elif token.operator == FilterOperator.not_equals:
        conditions.append(getattr(Table, token.propertyKey) != token.value)
    elif token.operator == FilterOperator.contains:
        conditions.append(getattr(Table, token.propertyKey).ilike(f"%{token.value}%"))
    elif token.operator == FilterOperator.does_not_contain:
        conditions.append(
            getattr(Table, token.propertyKey).notilike(f"%{token.value}%")
        )
    elif token.operator == FilterOperator.greater_than:
        conditions.append(getattr(Table, token.propertyKey) > token.value)
    elif token.operator == FilterOperator.less_than:
        conditions.append(getattr(Table, token.propertyKey) < token.value)
    return conditions


async def filter_data_with_sqlalchemy(filter_obj, tenant, Table, allow_deleted=False):
    options = FilterModel.parse_obj(filter_obj)
    filter = options.filtering
    sorting = options.sorting
    pagination = options.pagination
    conditions = []

    async with ASYNC_PG_SESSION() as session:
        async with session.begin():
            query = select(Table).filter(getattr(Table, "tenant") == tenant)
<<<<<<< HEAD
            conditions = []
=======
            if not allow_deleted:
                query = query.filter(getattr(Table, "deleted") == allow_deleted)
>>>>>>> 06cffb00
            if filter and filter.tokens:
                if filter.operation == FilterOperation._and:
                    for token in filter.tokens:
                        try:
                            token = await get_dynamic_objects_from_filter_tokens(
                                Table, token
                            )
                        except AttributeError:
                            return []
                        conditions = await get_query_conditions(
                            Table, token, conditions
                        )
                        query = query.filter(and_(*conditions))
                elif filter.operation == FilterOperation._or:
                    conditions = []
                    for token in filter.tokens:
                        try:
                            token = await get_dynamic_objects_from_filter_tokens(
                                Table, token
                            )
                        except AttributeError:
                            return []
                        conditions = await get_query_conditions(
                            Table, token, conditions
                        )
                    query = query.filter(
                        and_(or_(*conditions), [getattr(Table, "tenant") == tenant])
                    )

            if sorting and sorting.sortingColumn:
                query = query.order_by(
                    getattr(Table, sorting.sortingColumn.sortingField).desc()
                    if sorting.sortingDescending
                    else getattr(Table, sorting.sortingColumn.sortingField).asc()
                )

            filtered_count_query = query.with_only_columns(func.count()).order_by(None)
            filtered_count = await session.execute(filtered_count_query)
            filtered_count = filtered_count.scalar()
            pages = math.ceil(filtered_count / pagination.pageSize)

            if pagination and pagination.pageSize and pagination.currentPageIndex:
                query = query.offset(
                    (pagination.currentPageIndex - 1) * pagination.pageSize
                ).limit(pagination.pageSize)
            res = await session.execute(query)

            return PaginatedQueryResponse(
                filtered_count=filtered_count,
                pages=pages,
                page_size=pagination.pageSize,
                current_page_index=pagination.currentPageIndex,
                data=res.unique().scalars().all(),
            )<|MERGE_RESOLUTION|>--- conflicted
+++ resolved
@@ -243,12 +243,9 @@
     async with ASYNC_PG_SESSION() as session:
         async with session.begin():
             query = select(Table).filter(getattr(Table, "tenant") == tenant)
-<<<<<<< HEAD
             conditions = []
-=======
             if not allow_deleted:
                 query = query.filter(getattr(Table, "deleted") == allow_deleted)
->>>>>>> 06cffb00
             if filter and filter.tokens:
                 if filter.operation == FilterOperation._and:
                     for token in filter.tokens:
@@ -263,7 +260,6 @@
                         )
                         query = query.filter(and_(*conditions))
                 elif filter.operation == FilterOperation._or:
-                    conditions = []
                     for token in filter.tokens:
                         try:
                             token = await get_dynamic_objects_from_filter_tokens(
