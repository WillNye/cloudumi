import asyncio
import sys
from typing import Any, Dict, Optional

import boto3
import sentry_sdk
import ujson as json
from asgiref.sync import sync_to_async
from botocore.exceptions import ClientError
from tenacity import AsyncRetrying, RetryError, stop_after_attempt, wait_fixed
from tornado.httpclient import AsyncHTTPClient, HTTPClientError, HTTPRequest

from common.config import config
from common.config.account import get_hub_account, set_hub_account, upsert_spoke_account
from common.exceptions.exceptions import DataNotRetrievable, MissingConfigurationValue
from common.lib.assume_role import boto3_cached_conn
from common.lib.messaging import iterate_event_messages
from common.models import HubAccount, SpokeAccount

log = config.get_logger()


async def return_cf_response(
    status: str,
    status_message: Optional[str],
    response_url: str,
    physical_resource_id: str,
    stack_id: str,
    request_id: str,
    logical_resource_id: str,
    host: Optional[str] = None,
) -> Dict[str, Any]:
    """
    Emit an S3 error event to CloudFormation.
    """

    log_data: dict = {
        "function": f"{__name__}.{sys._getframe().f_code.co_name}",
        "status": status,
        "status_message": status_message,
        "host": host,
        "physical_resource_id": physical_resource_id,
        "message": "Responding to CloudFormation",
    }

    http_client = AsyncHTTPClient(force_instance=True)

    response_data = {
        "Status": status,
        "Reason": status_message,
        "PhysicalResourceId": physical_resource_id,
        "StackId": stack_id,
        "RequestId": request_id,
        "LogicalResourceId": logical_resource_id,
    }

    response_data_json = json.dumps(response_data)
    headers = {
        "Content-Type": "application/json",
        "Content-Length": str(len(response_data_json)),
    }

    http_req = HTTPRequest(
        url=response_url,
        method="PUT",
        headers=headers,
        body=json.dumps(response_data),
    )
    try:
        resp = await http_client.fetch(request=http_req)
        log_data["message"] = "Notification sent"
        log_data["response_body"] = resp.body
        log.debug(log_data)
    except (ConnectionError, HTTPClientError) as e:
        log_data["message"] = "Error occurred sending notification to CF"
        log_data["error"] = str(e)
        log.error(log_data)
        sentry_sdk.capture_exception()
        return {"statusCode": status, "body": None}

    return {"statusCode": status, "body": resp.body}


async def handle_spoke_account_registration(body):
    log_data = {
        "function": f"{__name__}.{sys._getframe().f_code.co_name}",
    }

    spoke_role_name = body["ResourceProperties"].get("SpokeRoleName")
    account_id_for_role = body["ResourceProperties"].get("AWSAccountId")
    host = body["ResourceProperties"].get("Host")
    external_id = body["ResourceProperties"].get("ExternalId")
    if not spoke_role_name or not account_id_for_role or not external_id or not host:
        error_message = (
            "Message is missing spoke_role_name, account_id_for_role, or host"
        )
        sentry_sdk.capture_message(
            error_message,
            "error",
        )
        log.error(
            {
                **log_data,
                "error": error_message,
                "cf_message": body,
                "spoke_role_name": spoke_role_name,
                "account_id_for_role": account_id_for_role,
                "host": host,
                "external_id": external_id,
            }
        )
        return {
            "success": False,
            "message": error_message,
        }

    # Verify External ID
    external_id_in_config = config.get_host_specific_key(
        "tenant_details.external_id", host
    )

    if external_id != external_id_in_config:
        error_message = (
            "External ID from CF doesn't match host's external ID configuration"
        )
        sentry_sdk.capture_message(
            error_message,
            "error",
        )
        log.error(
            {
                **log_data,
                "error": error_message,
                "cf_message": body,
                "external_id_from_cf": external_id,
                "external_id_in_config": external_id_in_config,
                "host": host,
            }
        )
        return {
            "success": False,
            "message": error_message,
        }

    spoke_role_arn = f"arn:aws:iam::{account_id_for_role}:role/{spoke_role_name}"

    external_id = config.get_host_specific_key("tenant_details.external_id", host)
    # Get central role arn
    hub_account = await get_hub_account(host)
    if not hub_account:
        error_message = "No Central Role ARN detected in configuration."
        sentry_sdk.capture_message(
            error_message,
            "error",
        )
        log.error(
            {
                **log_data,
                "error": error_message,
                "cf_message": body,
                "external_id_from_cf": external_id,
                "external_id_in_config": external_id_in_config,
                "host": host,
            }
        )
        return {
            "success": False,
            "message": error_message,
        }

    # Assume role from noq_dev_central_role
    try:
        sts_client = await sync_to_async(boto3_cached_conn)("sts", host)
<<<<<<< HEAD
        retry_attempts = 0
        while True:
            try:
=======
        for attempt in AsyncRetrying(stop=stop_after_attempt(3), wait=wait_fixed(3)):
            with attempt:
>>>>>>> 0634206f
                central_role_credentials = await sync_to_async(sts_client.assume_role)(
                    RoleArn=hub_account.role_arn,
                    RoleSessionName="noq_registration_verification",
                    ExternalId=external_id,
                )
<<<<<<< HEAD
                break
            except ClientError:
                if retry_attempts > 3:
                    raise
                retry_attempts += 1
                await asyncio.sleep(3)

    except ClientError as e:
=======

    except RetryError as e:
>>>>>>> 0634206f
        error_message = "Unable to assume customer's central account role"
        sentry_sdk.capture_exception()
        log.error(
            {
                **log_data,
                "message": error_message,
                "cf_message": body,
                "external_id": external_id,
                "host": host,
                "error": str(e),
            }
        )
        return {
            "success": False,
            "message": error_message,
        }

    customer_central_role_sts_client = await sync_to_async(boto3.client)(
        "sts",
        aws_access_key_id=central_role_credentials["Credentials"]["AccessKeyId"],
        aws_secret_access_key=central_role_credentials["Credentials"][
            "SecretAccessKey"
        ],
        aws_session_token=central_role_credentials["Credentials"]["SessionToken"],
    )

    try:
<<<<<<< HEAD
        retry_attempts = 0
        while True:
            try:
=======
        for attempt in AsyncRetrying(stop=stop_after_attempt(3), wait=wait_fixed(3)):
            with attempt:
>>>>>>> 0634206f
                customer_spoke_role_credentials = await sync_to_async(
                    customer_central_role_sts_client.assume_role
                )(
                    RoleArn=spoke_role_arn,
                    RoleSessionName="noq_registration_verification",
                )
<<<<<<< HEAD
                break
            except ClientError:
                if retry_attempts > 3:
                    raise
                retry_attempts += 1
                await asyncio.sleep(3)
    except ClientError as e:
=======
    except RetryError as e:
>>>>>>> 0634206f
        error_message = "Unable to assume customer's spoke account role"
        sentry_sdk.capture_exception()
        log.error(
            {
                **log_data,
                "message": error_message,
                "cf_message": body,
                "external_id": external_id,
                "host": host,
                "error": str(e),
            }
        )
        return {
            "success": False,
            "message": error_message,
        }

    customer_spoke_role_iam_client = await sync_to_async(boto3.client)(
        "iam",
        aws_access_key_id=customer_spoke_role_credentials["Credentials"]["AccessKeyId"],
        aws_secret_access_key=customer_spoke_role_credentials["Credentials"][
            "SecretAccessKey"
        ],
        aws_session_token=customer_spoke_role_credentials["Credentials"][
            "SessionToken"
        ],
    )

    account_aliases_co = await sync_to_async(
        customer_spoke_role_iam_client.list_account_aliases
    )()
    account_aliases = account_aliases_co["AccountAliases"]
    master_account = True
    if account_aliases:
        account_name = account_aliases[0]
        master_account = False
    else:
        account_name = account_id_for_role
        # Try Organizations
        customer_spoke_role_org_client = await sync_to_async(boto3.client)(
            "organizations",
            aws_access_key_id=customer_spoke_role_credentials["Credentials"][
                "AccessKeyId"
            ],
            aws_secret_access_key=customer_spoke_role_credentials["Credentials"][
                "SecretAccessKey"
            ],
            aws_session_token=customer_spoke_role_credentials["Credentials"][
                "SessionToken"
            ],
        )
        try:
            account_details_call = await sync_to_async(
                customer_spoke_role_org_client.describe_account
            )(AccountId=account_id_for_role)
            account_details = account_details_call.get("Account")
            if account_details and account_details.get("Name"):
                account_name = account_details["Name"]
        except ClientError:
            # Most likely this isn't an organizations master account and we can ignore
            master_account = False

    spoke_account = SpokeAccount(
        name=account_name,
        account_id=account_id_for_role,
        role_arn=spoke_role_arn,
        external_id=external_id,
        hub_account_arn=hub_account.role_arn,
        master_for_account=master_account,
    )
    await upsert_spoke_account(host, spoke_account)
    return {
        "success": True,
        "message": "Successfully registered spoke account",
    }


async def handle_central_account_registration(body) -> Dict[str, Any]:
    # TODO: Fix "policies.role_name" configuration and validation
    # host_config["policies"]["role_name"] = spoke_role_name
    log_data = {
        "function": f"{__name__}.{sys._getframe().f_code.co_name}",
    }

    log.info(f"ResourceProperties: {body['ResourceProperties']}")

    spoke_role_name = body["ResourceProperties"].get("SpokeRole")
    account_id_for_role = body["ResourceProperties"].get("AWSAccountId")
    role_arn = body["ResourceProperties"].get("CentralRoleArn")
    external_id = body["ResourceProperties"].get("ExternalId")
    host = body["ResourceProperties"].get("Host")

    if (
        not spoke_role_name
        or not account_id_for_role
        or not role_arn
        or not external_id
        or not host
    ):
        error_message = "Missing spoke_role_name, account_id_for_role, role_arn, external_id, or host in message body"
        sentry_sdk.capture_message(
            error_message,
            "error",
        )
        log.error(
            {
                **log_data,
                "error": error_message,
                "cf_message": body,
                "spoke_role_name": spoke_role_name,
                "account_id_for_role": account_id_for_role,
                "role_arn": role_arn,
                "external_id": external_id,
                "host": host,
            }
        )
        return {
            "success": False,
            "message": error_message,
        }

    # Verify External ID
    external_id_in_config = config.get_host_specific_key(
        "tenant_details.external_id", host
    )

    if external_id != external_id_in_config:
        error_message = (
            "External ID from CF doesn't match host's external ID configuration"
        )
        sentry_sdk.capture_message(
            error_message,
            "error",
        )
        log.error(
            {
                **log_data,
                "error": error_message,
                "cf_message": body,
                "external_id_from_cf": external_id,
                "external_id_in_config": external_id_in_config,
                "host": host,
            }
        )
        return {
            "success": False,
            "message": error_message,
        }

    # Assume roe from noq_dev_central_role
    try:
        sts_client = boto3.client("sts")
<<<<<<< HEAD
        retry_attempts = 0
        while True:
            try:
=======
        for attempt in AsyncRetrying(stop=stop_after_attempt(3), wait=wait_fixed(3)):
            with attempt:
>>>>>>> 0634206f
                customer_central_account_creds = await sync_to_async(
                    sts_client.assume_role
                )(
                    RoleArn=role_arn,
                    RoleSessionName="noq_registration_verification",
                    ExternalId=external_id,
                )
<<<<<<< HEAD
                break
            except ClientError:
                if retry_attempts > 3:
                    raise
                retry_attempts += 1
                await asyncio.sleep(3)
    except ClientError as e:
=======
    except RetryError as e:
>>>>>>> 0634206f
        error_message = "Unable to assume customer's central account role"
        sentry_sdk.capture_exception()
        log.error(
            {
                **log_data,
                "message": error_message,
                "cf_message": body,
                "external_id_from_cf": external_id,
                "external_id_in_config": external_id_in_config,
                "host": host,
                "error": str(e),
            }
        )
        return {
            "success": False,
            "message": error_message,
        }
    spoke_role_arn = f"arn:aws:iam::{account_id_for_role}:role/{spoke_role_name}"
    try:
        central_account_sts_client = await sync_to_async(boto3.client)(
            "sts",
            aws_access_key_id=customer_central_account_creds["Credentials"][
                "AccessKeyId"
            ],
            aws_secret_access_key=customer_central_account_creds["Credentials"][
                "SecretAccessKey"
            ],
            aws_session_token=customer_central_account_creds["Credentials"][
                "SessionToken"
            ],
        )
<<<<<<< HEAD
        retry_attempts = 0
        while True:
            try:
=======
        for attempt in AsyncRetrying(stop=stop_after_attempt(3), wait=wait_fixed(3)):
            with attempt:
>>>>>>> 0634206f
                central_account_sts_client.assume_role(
                    RoleArn=spoke_role_arn,
                    RoleSessionName="noq_registration_verification",
                )
<<<<<<< HEAD
                break
            except ClientError:
                if retry_attempts > 3:
                    raise
                retry_attempts += 1
                await asyncio.sleep(3)
    except ClientError as e:
=======
    except RetryError as e:
>>>>>>> 0634206f
        error_message = "Unable to assume customer's spoke account role"
        sentry_sdk.capture_message(error_message, "error")
        log.error(
            {
                **log_data,
                "message": error_message,
                "cf_message": body,
                "external_id_from_cf": external_id,
                "external_id_in_config": external_id_in_config,
                "host": host,
                "error": str(e),
            }
        )
        return {
            "success": False,
            "message": error_message,
        }

    hub_account = HubAccount(
        name=role_arn.split("/")[-1],
        account_id=account_id_for_role,
        role_arn=role_arn,
        external_id=external_id,
    )
    await set_hub_account(host, hub_account)
    spoke_account = SpokeAccount(
        name=spoke_role_name,
        account_id=account_id_for_role,
        role_arn=spoke_role_arn,
        external_id=external_id,
        hub_account_arn=hub_account.role_arn,
    )
    await upsert_spoke_account(host, spoke_account)
    return {"success": True}


async def handle_tenant_integration_queue(
    celery_app,
    max_num_messages_to_process: Optional[int] = None,
) -> Dict[str, Any]:
    log_data = {
        "function": f"{__name__}.{sys._getframe().f_code.co_name}",
    }

    if not max_num_messages_to_process:
        max_num_messages_to_process = config.get(
            "_global_.noq_registration.max_num_messages_to_process",
            100,
        )

    account_id = config.get("_global_.integrations.aws.account_id")
    cluster_id = config.get("_global_.deployment.cluster_id")
    region = config.get("_global_.integrations.aws.region")
    queue_arn = config.get(
        "_global_.integrations.aws.registration_queue_arn",
        f"arn:aws:sqs:{region}:{account_id}:{cluster_id}-registration-queue",
    )
    if not queue_arn:
        raise MissingConfigurationValue(
            "Unable to find required configuration value: "
            "`_global_.integrations.aws.registration_queue_arn`"
        )
    queue_name = queue_arn.split(":")[-1]
    queue_region = queue_arn.split(":")[3]

    sqs_client = boto3.client("sqs", region_name=queue_region)

    queue_url_res = await sync_to_async(sqs_client.get_queue_url)(QueueName=queue_name)
    queue_url = queue_url_res.get("QueueUrl")
    if not queue_url:
        raise DataNotRetrievable(f"Unable to retrieve Queue URL for {queue_arn}")

    messages_awaitable = await sync_to_async(sqs_client.receive_message)(
        QueueUrl=queue_url, MaxNumberOfMessages=10
    )
    messages = messages_awaitable.get("Messages", [])
    num_events = 0
    while messages:
        if num_events >= max_num_messages_to_process:
            break
        processed_messages = []

        for message in iterate_event_messages(queue_region, queue_name, messages):
            num_events += 1
            try:
                message_id = message.get("message_id")
                receipt_handle = message.get("receipt_handle")
                processed_messages.append(
                    {
                        "Id": message_id,
                        "ReceiptHandle": receipt_handle,
                    }
                )

                # TODO: handle deletion / updates
                if message["body"]["RequestType"] != "Create":
                    log_data[
                        "message"
                    ] = f"RequestType {message['body']['RequestType']} not supported"
                    log.debug(log_data)
                    continue
                action_type = message["body"]["ResourceProperties"]["ActionType"]
                if action_type not in [
                    "AWSSpokeAcctRegistration",
                    "AWSCentralAcctRegistration",
                ]:
                    log_data["message"] = f"ActionType {action_type} not supported"
                    log.debug(log_data)
                    continue

                body = message.get("body", {})
                request_type = body.get("RequestType")
                response_url = body.get("ResponseURL")
                resource_properties = body.get("ResourceProperties", {})
                host = resource_properties.get("Host")
                external_id = resource_properties.get("ExternalId")
                physical_resource_id = external_id
                stack_id = body.get("StackId")
                request_id = body.get("RequestId")
                logical_resource_id = body.get("LogicalResourceId")

                if not (
                    body
                    or physical_resource_id
                    or response_url
                    or host
                    or external_id
                    or resource_properties
                    or stack_id
                    or request_id
                    or logical_resource_id
                ):
                    # We don't have a CFN Physical Resource ID, so we can't respond to the request
                    # but we can make some noise in our logs
                    error_mesage = "SQS message doesn't have expected parameters"
                    sentry_sdk.capture_message(error_mesage, "error")
                    log.error(
                        {
                            **log_data,
                            "error": error_mesage,
                            "cf_message": body,
                            "physical_resource_id": physical_resource_id,
                            "response_url": response_url,
                            "host": host,
                            "external_id": external_id,
                            "resource_properties": resource_properties,
                            "stack_id": stack_id,
                            "request_id": request_id,
                        }
                    )
                    # There's no way to respond without some parameters
                    if (
                        response_url
                        and physical_resource_id
                        and stack_id
                        and request_id
                        and logical_resource_id
                        and host
                    ):
                        await return_cf_response(
                            "SUCCESS",
                            "OK",
                            response_url,
                            physical_resource_id,
                            stack_id,
                            request_id,
                            logical_resource_id,
                            host,
                        )
                    continue

                if request_type not in ["Create", "Delete"]:
                    log.error(
                        {
                            **log_data,
                            "error": "Unknown RequestType",
                            "cf_message": body,
                            "request_type": request_type,
                        }
                    )
                    if request_type == "Update":
                        await return_cf_response(
                            "SUCCESS",
                            "OK",
                            response_url,
                            physical_resource_id,
                            stack_id,
                            request_id,
                            logical_resource_id,
                            host,
                        )
                    else:
                        await return_cf_response(
                            "FAILED",
                            "Unknown Request Type",
                            response_url,
                            physical_resource_id,
                            stack_id,
                            request_id,
                            logical_resource_id,
                            host,
                        )
                    continue

                if request_type == "Delete":
                    # Send success message to CloudFormation
                    await return_cf_response(
                        "SUCCESS",
                        "OK",
                        response_url,
                        physical_resource_id,
                        stack_id,
                        request_id,
                        logical_resource_id,
                        host,
                    )
                    # TODO: Handle deletion in Noq. It's okay if this is manual for now.
                    continue

                if action_type == "AWSSpokeAcctRegistration":
                    res = await handle_spoke_account_registration(body)
                elif action_type == "AWSCentralAcctRegistration":
                    res = await handle_central_account_registration(body)
                else:
                    error_message = "ActionType not supported"
                    log.error(
                        {
                            **log_data,
                            "error": error_message,
                            "cf_message": body,
                            "request_type": request_type,
                            "action_type": action_type,
                            "physical_resource_id": physical_resource_id,
                            "response_url": response_url,
                            "host": host,
                            "external_id": external_id,
                            "resource_properties": resource_properties,
                            "stack_id": stack_id,
                            "request_id": request_id,
                        }
                    )
                    sentry_sdk.capture_message(error_message, "error")
                    await return_cf_response(
                        "FAILED",
                        error_message,
                        response_url,
                        physical_resource_id,
                        stack_id,
                        request_id,
                        logical_resource_id,
                        host,
                    )
                    continue

                if res["success"]:
                    await return_cf_response(
                        "SUCCESS",
                        "OK",
                        response_url,
                        physical_resource_id,
                        stack_id,
                        request_id,
                        logical_resource_id,
                        host,
                    )
                else:
                    await return_cf_response(
                        "FAILED",
                        res["message"],
                        response_url,
                        physical_resource_id,
                        stack_id,
                        request_id,
                        logical_resource_id,
                        host,
                    )
                    continue
                # TODO: Refresh configuration
                # Ensure it is written to Redis. trigger refresh job in worker

                account_id_for_role = body["ResourceProperties"]["AWSAccountId"]
                celery_app.send_task(
                    "common.celery_tasks.celery_tasks.cache_iam_resources_for_account",
                    args=[account_id_for_role],
                    kwargs={"host": host},
                )
                celery_app.send_task(
                    "common.celery_tasks.celery_tasks.cache_s3_buckets_for_account",
                    args=[account_id_for_role],
                    kwargs={"host": host},
                )
                celery_app.send_task(
                    "common.celery_tasks.celery_tasks.cache_sns_topics_for_account",
                    args=[account_id_for_role],
                    kwargs={"host": host},
                )
                celery_app.send_task(
                    "common.celery_tasks.celery_tasks.cache_sqs_queues_for_account",
                    args=[account_id_for_role],
                    kwargs={"host": host},
                )
                celery_app.send_task(
                    "common.celery_tasks.celery_tasks.cache_managed_policies_for_account",
                    args=[account_id_for_role],
                    kwargs={"host": host},
                )
                celery_app.send_task(
                    "common.celery_tasks.celery_tasks.cache_resources_from_aws_config_for_account",
                    args=[account_id_for_role],
                    kwargs={"host": host},
                )

            except Exception:
                raise
        if processed_messages:
            await sync_to_async(sqs_client.delete_message_batch)(
                QueueUrl=queue_url, Entries=processed_messages
            )
        messages_awaitable = await sync_to_async(sqs_client.receive_message)(
            QueueUrl=queue_url, MaxNumberOfMessages=10
        )
        messages = messages_awaitable.get("Messages", [])
    return {"message": "Successfully processed all messages", "num_events": num_events}<|MERGE_RESOLUTION|>--- conflicted
+++ resolved
@@ -1,4 +1,3 @@
-import asyncio
 import sys
 from typing import Any, Dict, Optional
 
@@ -171,32 +170,15 @@
     # Assume role from noq_dev_central_role
     try:
         sts_client = await sync_to_async(boto3_cached_conn)("sts", host)
-<<<<<<< HEAD
-        retry_attempts = 0
-        while True:
-            try:
-=======
         for attempt in AsyncRetrying(stop=stop_after_attempt(3), wait=wait_fixed(3)):
             with attempt:
->>>>>>> 0634206f
                 central_role_credentials = await sync_to_async(sts_client.assume_role)(
                     RoleArn=hub_account.role_arn,
                     RoleSessionName="noq_registration_verification",
                     ExternalId=external_id,
                 )
-<<<<<<< HEAD
-                break
-            except ClientError:
-                if retry_attempts > 3:
-                    raise
-                retry_attempts += 1
-                await asyncio.sleep(3)
-
-    except ClientError as e:
-=======
 
     except RetryError as e:
->>>>>>> 0634206f
         error_message = "Unable to assume customer's central account role"
         sentry_sdk.capture_exception()
         log.error(
@@ -224,31 +206,15 @@
     )
 
     try:
-<<<<<<< HEAD
-        retry_attempts = 0
-        while True:
-            try:
-=======
         for attempt in AsyncRetrying(stop=stop_after_attempt(3), wait=wait_fixed(3)):
             with attempt:
->>>>>>> 0634206f
                 customer_spoke_role_credentials = await sync_to_async(
                     customer_central_role_sts_client.assume_role
                 )(
                     RoleArn=spoke_role_arn,
                     RoleSessionName="noq_registration_verification",
                 )
-<<<<<<< HEAD
-                break
-            except ClientError:
-                if retry_attempts > 3:
-                    raise
-                retry_attempts += 1
-                await asyncio.sleep(3)
-    except ClientError as e:
-=======
     except RetryError as e:
->>>>>>> 0634206f
         error_message = "Unable to assume customer's spoke account role"
         sentry_sdk.capture_exception()
         log.error(
@@ -401,14 +367,8 @@
     # Assume roe from noq_dev_central_role
     try:
         sts_client = boto3.client("sts")
-<<<<<<< HEAD
-        retry_attempts = 0
-        while True:
-            try:
-=======
         for attempt in AsyncRetrying(stop=stop_after_attempt(3), wait=wait_fixed(3)):
             with attempt:
->>>>>>> 0634206f
                 customer_central_account_creds = await sync_to_async(
                     sts_client.assume_role
                 )(
@@ -416,17 +376,7 @@
                     RoleSessionName="noq_registration_verification",
                     ExternalId=external_id,
                 )
-<<<<<<< HEAD
-                break
-            except ClientError:
-                if retry_attempts > 3:
-                    raise
-                retry_attempts += 1
-                await asyncio.sleep(3)
-    except ClientError as e:
-=======
     except RetryError as e:
->>>>>>> 0634206f
         error_message = "Unable to assume customer's central account role"
         sentry_sdk.capture_exception()
         log.error(
@@ -458,29 +408,13 @@
                 "SessionToken"
             ],
         )
-<<<<<<< HEAD
-        retry_attempts = 0
-        while True:
-            try:
-=======
         for attempt in AsyncRetrying(stop=stop_after_attempt(3), wait=wait_fixed(3)):
             with attempt:
->>>>>>> 0634206f
                 central_account_sts_client.assume_role(
                     RoleArn=spoke_role_arn,
                     RoleSessionName="noq_registration_verification",
                 )
-<<<<<<< HEAD
-                break
-            except ClientError:
-                if retry_attempts > 3:
-                    raise
-                retry_attempts += 1
-                await asyncio.sleep(3)
-    except ClientError as e:
-=======
     except RetryError as e:
->>>>>>> 0634206f
         error_message = "Unable to assume customer's spoke account role"
         sentry_sdk.capture_message(error_message, "error")
         log.error(
