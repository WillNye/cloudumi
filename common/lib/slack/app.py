import datetime
import logging
import re
import time
from collections import defaultdict
from typing import Optional
from uuid import uuid4

import jq
import ujson as json
from policyuniverse.expander_minimizer import _expand_wildcard_action
from slack_bolt.async_app import AsyncApp
from slack_bolt.oauth.async_oauth_settings import AsyncOAuthSettings
from slack_bolt.oauth.callback_options import CallbackOptions, FailureArgs, SuccessArgs
from slack_bolt.response import BoltResponse
from slack_sdk.errors import SlackApiError
from slack_sdk.oauth.installation_store import Bot, Installation
from slack_sdk.oauth.installation_store.async_installation_store import (
    AsyncInstallationStore,
)
from slack_sdk.oauth.state_store.async_state_store import AsyncOAuthStateStore
from sqlalchemy import MetaData, Table, and_, desc
from sqlalchemy.sql import insert, select

from common.config import config, globals
from common.config.globals import ASYNC_PG_SESSION
from common.config.tenant_config import TenantConfig
from common.iambic_request.request_crud import (
    create_request,
    get_request,
    update_request,
)
from common.lib.asyncio import aio_wrapper
from common.lib.cache import retrieve_json_data_from_redis_or_s3
from common.lib.change_request import _get_policy_sentry_access_level_actions
from common.lib.iambic.git import IambicGit
from common.lib.redis import RedisHandler
from common.lib.slack.models import BOTS_TABLE, INSTALLATIONS_TABLE, OAUTH_STATES_TABLE
from common.lib.slack.workflows import FRIENDLY_RESOURCE_TYPE_NAMES, SlackWorkflows
from common.lib.yaml import yaml
from common.models import IambicTemplateChange
from common.tenants.models import Tenant

log = config.get_logger()
scopes = """app_mentions:read,channels:history,channels:join,channels:read,chat:write,chat:write.public,emoji:read,groups:history,groups:read,groups:write,im:history,im:read,im:write,mpim:history,mpim:read,mpim:write,pins:read,pins:write,reactions:read,reactions:write,users:read,users:read.email,channels:manage,chat:write.customize,dnd:read,files:read,files:write,links:read,links:write,metadata.message:read,usergroups:read,usergroups:write,users.profile:read,users:write""".split(
    ","
)

GLOBAL_SLACK_APP = None


logger = logging.getLogger(__name__)


class AsyncSQLAlchemyInstallationStore(AsyncInstallationStore):
    database_url: str
    client_id: str
    metadata: MetaData
    installations: Table
    bots: Table

    def __init__(
        self,
        client_id: str,
        database_url: str,
        logger: logging.Logger = logging.getLogger(__name__),
    ):
        self.client_id = client_id
        self.database_url = database_url
        self._logger = logger
        self.metadata = MetaData()
        self.installations = INSTALLATIONS_TABLE
        self.bots = BOTS_TABLE

    @property
    def logger(self) -> logging.Logger:
        return self._logger

    async def async_save(self, installation: Installation):
        async with ASYNC_PG_SESSION() as session:
            async with session.begin():
                i = installation.to_dict()
                i["client_id"] = self.client_id
                stmt = insert(self.installations).values(**i)
                await session.execute(stmt)
                b = installation.to_bot().to_dict()
                b["client_id"] = self.client_id
                stmt = insert(self.bots).values(**b)
                await session.execute(stmt)

    async def async_find_bot(
        self,
        *,
        enterprise_id: Optional[str],
        team_id: Optional[str],
        is_enterprise_install: Optional[bool],
    ) -> Optional[Bot]:
        c = self.bots.c
        async with ASYNC_PG_SESSION() as session:
            async with session.begin():
                query = (
                    select(self.bots)
                    .where(
                        and_(
                            c.enterprise_id == enterprise_id,
                            c.team_id == team_id,
                            c.is_enterprise_install == is_enterprise_install,
                        )
                    )
                    .order_by(desc(c.installed_at))
                    .limit(1)
                )
                exec = await session.execute(query)
                result = exec.first()
                if result:
                    return Bot(
                        app_id=result.app_id,
                        enterprise_id=result.enterprise_id,
                        team_id=result.team_id,
                        bot_token=result.bot_token,
                        bot_id=result.bot_id,
                        bot_user_id=result.bot_user_id,
                        bot_scopes=result.bot_scopes,
                        installed_at=result.installed_at,
                    )
                else:
                    return None


class AsyncSQLAlchemyOAuthStateStore(AsyncOAuthStateStore):
    database_url: str
    expiration_seconds: int
    metadata: MetaData
    oauth_states: Table

    def __init__(
        self,
        *,
        expiration_seconds: int,
        database_url: str,
        logger: logging.Logger = logging.getLogger(__name__),
    ):
        self.expiration_seconds = expiration_seconds
        self.database_url = database_url
        self._logger = logger
        self.metadata = MetaData()
        self.oauth_states = OAUTH_STATES_TABLE

    @property
    def logger(self) -> logging.Logger:
        return self._logger

    async def async_issue(self) -> str:
        state: str = str(uuid4())
        now = datetime.datetime.utcfromtimestamp(time.time() + self.expiration_seconds)
        async with ASYNC_PG_SESSION() as session:
            async with session.begin():
                stmt = self.oauth_states.insert().values(state=state, expire_at=now)
                await session.execute(stmt)
        return state

    async def async_consume(self, state: str) -> bool:
        async with ASYNC_PG_SESSION() as session:
            async with session.begin():
                c = self.oauth_states.c
                query = select(self.oauth_states.c.id).where(
                    and_(c.state == state, c.expire_at > datetime.datetime.utcnow())
                )
                exec = await session.execute(query)
                row = exec.first()
                self.logger.debug(f"consume's query result: {row}")
                if row:
                    stmt = self.oauth_states.delete().where(c.id == row.id)
                    await session.execute(stmt)
                    return True
                return False
        return False


def get_installation_store():
    return AsyncSQLAlchemyInstallationStore(
        client_id=config.get("_global_.secrets.slack.client_id"),
        database_url=globals.ASYNC_PG_CONN_STR,
        logger=logger,
    )


async def success(args: SuccessArgs) -> BoltResponse:
    # Do anything here ...
    args.request.context["team_id"] = args.installation.team_id
    args.request.context["app_id"] = args.installation.app_id

    # Call the default handler to return HTTP response
    return await args.default.success(args)


async def failure(args: FailureArgs) -> BoltResponse:
    # Do anything here ...

    # Call the default handler to return HTTP response
    return await args.default.failure(args)


def get_slack_app():
    database_url = globals.ASYNC_PG_CONN_STR

    oauth_state_store = AsyncSQLAlchemyOAuthStateStore(
        expiration_seconds=120,
        database_url=database_url,
        logger=logger,
    )
    oauth_settings = AsyncOAuthSettings(
        client_id=config.get("_global_.secrets.slack.client_id"),
        client_secret=config.get("_global_.secrets.slack.client_secret"),
        state_store=oauth_state_store,
        installation_store=get_installation_store(),
        scopes=scopes,
        # user_scopes=scopes,
        install_path="/api/v3/slack/install",
        redirect_uri_path="/api/v3/slack/oauth_redirect",
        callback_options=CallbackOptions(success=success, failure=failure),
    )

    slack_app = AsyncApp(
        logger=logger,
<<<<<<< HEAD
        # installation_store=get_installation_store(),
        # token=config.get("_global_.secrets.slack.bot_token"),
=======
>>>>>>> 92c2e238
        signing_secret=config.get("_global_.secrets.slack.signing_secret"),
        oauth_settings=oauth_settings,
        process_before_response=True,
    )

    return slack_app


def create_log_request_handler(tenant):
    async def _log_request(logger, body, next):
        # logger.debug(body)
        return await next()

    return _log_request


class TenantAsyncSlackApp(AsyncApp):
    pass


class TenantSlackApp:
    def __init__(self, tenant, enterprise_id, team_id, app_id):
        """
        Constructor method for the TenantSlackApp class. All tenant
        slack bots should be created through this class.

        Args:
            tenant (str): Tenant ID.
            enterprise_id (str): Enterprise ID.
            team_id (str): Team ID.
            app_id (str): App ID.
        """
        self.tenant = tenant
        self.tenant_config = TenantConfig(self.tenant)
        self.enterprise_id = enterprise_id
        self.team_id = team_id
        self.app_id = app_id
        self.tenant_slack_app = None
        self.log_data = {
            "tenant": self.tenant,
            "class": "TenantSlackApp",
        }
        self.workflows = SlackWorkflows(self.tenant)

    async def get_slack_app(self):
        """
        Retrieves the Slack app for the tenant.

        Returns:
            TenantAsyncSlackApp: A Slack app.
        """
        self.tenant_slack_app = TenantAsyncSlackApp(
            name=self.tenant,
            logger=logger,
            installation_store=get_installation_store(),
            signing_secret=config.get("_global_.secrets.slack.signing_secret"),
            process_before_response=True,
        )
        self.tenant_slack_app.use(create_log_request_handler(self.tenant))

        # This is the handler for the Noq App Shortcut
        self.tenant_slack_app.shortcut("noq")(
            ack=self.handle_generic_ack,
            lazy=[self.noq_command_welcome_selection],
        )
        # This is the handler for the `/noq` command
        self.tenant_slack_app.command(re.compile("/noq.*"))(
            ack=self.handle_generic_ack,
            lazy=[self.noq_command_welcome_selection],
        )

        # This handles the typeahead for resource selection, with a filter on the
        # resource type (Specified as `.*` below)
        self.tenant_slack_app.options(re.compile("^select_resources/.*"))(
            self.handle_select_resources_options_tenant
        )

        self.tenant_slack_app.action("self-service-select")(
            self.handle_self_service_select
        )

        self.tenant_slack_app.action("cancel_request")(self.cancel_request)

        self.tenant_slack_app.action("create_access_request")(
            ack=self.handle_generic_ack,
            lazy=[
                self.handle_request_access_to_resource_tenant,
            ],
        )

        self.tenant_slack_app.action(re.compile(r"^update_access_request/.*"))(
            ack=self.handle_generic_ack,
            lazy=[
                self.handle_request_access_to_resource_tenant,
            ],
        )

        # self.tenant_slack_app.action("select_app_type")(self.handle_select_app_type)
        self.tenant_slack_app.action(re.compile(r"^update_permissions_request/.*"))(
            ack=self.handle_generic_ack,
            lazy=[self.handle_update_permissions_request],
        )
        self.tenant_slack_app.view("request_success")(self.handle_generic_ack)

        self.tenant_slack_app.action(
            "self_service_request_permissions_step_2_option_selection"
        )(
            self.handle_request_permissions_step_2_option_selection,
        )
        self.tenant_slack_app.options("select_identities_action")(
            self.handle_select_cloud_identities_options_tenant
        )

        self.tenant_slack_app.options("select_aws_services_action")(
            self.handle_select_aws_actions_options
        )

        self.tenant_slack_app.options("select_aws_resources_action")(
            self.handle_select_aws_resources_options
        )

        self.tenant_slack_app.action("create_cloud_permissions_request")(
            ack=self.handle_generic_ack,
            lazy=[self.handle_request_cloud_permissions_to_resources],
        )

        self.tenant_slack_app.action(
            re.compile(r"^update_cloud_permissions_request/.*")
        )(
            ack=self.handle_generic_ack,
            lazy=[self.handle_request_cloud_permissions_to_resources],
        )
        self.tenant_slack_app.action("select_aws_services_action")(
            self.handle_generic_ack
        )
        self.tenant_slack_app.action("select_aws_resources_action")(
            self.handle_generic_ack
        )

        self.tenant_slack_app.action("select_identities_action")(
            self.handle_generic_ack
        )

        self.tenant_slack_app.options("select_aws_accounts")(
            self.handle_select_aws_accounts_options
        )

        self.tenant_slack_app.action("approve_request")(
            self.handle_approve_request_action
        )

        self.tenant_slack_app.options("select_aws_predefined_policies")(
            self.handle_select_aws_predefined_policy_options
        )

        self.tenant_slack_app.action("select_aws_predefined_policies")(
            self.handle_select_aws_predefined_policies_action
        )

        self.tenant_slack_app.action("create_update_tag_request")(
            self.handle_create_update_tag_request_action
        )

        self.tenant_slack_app.action(re.compile(r"^create_update_tag_request/.*"))(
            self.handle_create_update_tag_request_action
        )

        return self.tenant_slack_app

    async def handle_select_aws_predefined_policies_action(self, ack, body, client):
        # EXPERIMENTAL
        """
        policy_selection = body["state"]["values"]["select_aws_predefined_policies"][
        "select_aws_predefined_policies"
        ]["selected_options"][0]["value"]

        policy_mapping = {
            "s3_list_access": {
                "template_type": "NOQ::AWS::PolicyTemplate",
                "identifier": "s3_list_bucket",
                "description": "Arbitrary description",
                "properties": {
                    "action": ["s3:ListBucket"],
                    "resource": ["{{NOQ::AWS::S3::Bucket/bucket_name}}"],
                    "effect": ["Allow"],
                    "condition": {
                        "stringlike": ["{{NOQ::AWS::S3::Bucket/bucket_name}}/*"]
                    },
                },
            }
        }
        """

        # This isn't working
        # original_message = await client.conversations_history(channel=body['container']['channel_id'], limit=1, latest=body['container']['message_ts'], inclusive=True)
        await ack()

    async def handle_select_aws_predefined_policy_options(self, ack, body):
        options = []
        options.append(
            {
                "text": {
                    "type": "plain_text",
                    "text": "s3_list_access",
                },
                "value": "s3_list_access",
            }
        )
        await ack({"options": options})
        # return await self.workflows.get_aws_predefined_policy_options(body)

    async def handle_generic_ack(self, ack):
        await ack()

    async def noq_command_welcome_selection(self, ack, body, client):
        await ack()
        await client.chat_postEphemeral(
            user=body["user_id"],
            text=" ",
            blocks=self.workflows.get_self_service_step_1_blocks(),
            channel=body["channel_id"],
        )

    async def handle_approve_request_action(self, ack, body, client):
        await ack()
        action_id = body["actions"][0]["action_id"]
        request_id = action_id.split("/")[-1]
        request = await self.workflows.get_request_by_id(request_id)
        if request:
            await self.workflows.approve_request(request, body["user"]["id"], client)

    async def handle_select_resources_options_tenant(self, ack, body):
        """Handle the action of selecting resource options in a slack app dialog.

        Arguments:
            ack (func): Callback function to acknowledge the request.
            body (dict): The request payload.
            tenant (str): The tenant id.

        Returns:
            None: This function returns nothing.
        """

        slack_app_type = None
        try:
            private_metadata = json.loads(body["view"]["private_metadata"])
            slack_app_type = private_metadata.get("app_type")
        except (KeyError, json.JSONDecodeError):
            private_metadata = {}
            slack_app_type = body["action_id"].split("/")[-1]
            if slack_app_type not in FRIENDLY_RESOURCE_TYPE_NAMES.keys():
                slack_app_type = None

        redis_key = f"{self.tenant}_IAMBIC_TEMPLATES"
        template_dicts = await retrieve_json_data_from_redis_or_s3(
            redis_key=redis_key,
            tenant=self.tenant,
        )
        res = []
        if slack_app_type:
            res.extend(
                jq.compile(
                    f".[] | select(.template_type == \"{slack_app_type}\") | select(.identifier | test(\"{body['value']}\"; \"i\"))?"
                )
                .input(template_dicts)
                .all()
            )
            res.extend(
                jq.compile(
                    f".[] | select(.template_type == \"{slack_app_type}\") | select(.properties.name | test(\"{body['value']}\"; \"i\"))?"
                )
                .input(template_dicts)
                .all()
            )

        else:
            res.extend(
                jq.compile(
                    f".[] | select(.identifier | test(\"{body['value']}\"; \"i\"))?"
                )
                .input(template_dicts)
                .all()
            )
            res.extend(
                jq.compile(
                    f".[] | select(.properties.name | test(\"{body['value']}\"; \"i\"))?"
                )
                .input(template_dicts)
                .all()
            )
        # Lambda to remove duplicates if repo_relative_file_path is the same
        res = list({v["repo_relative_file_path"]: v for v in res}.values())

        option_groups = defaultdict(list)
        for typeahead_entry in res:
            template_type = typeahead_entry["template_type"]
            friendly_name = FRIENDLY_RESOURCE_TYPE_NAMES.get(
                template_type, template_type
            )
            if not option_groups.get(friendly_name):
                option_groups[friendly_name] = {
                    "label": {"type": "plain_text", "text": friendly_name},
                    "options": [],
                }

            option_groups[friendly_name]["options"].append(
                {
                    "text": {
                        "type": "plain_text",
                        "text": typeahead_entry.get(
                            "identifier",
                            typeahead_entry.get("properties", {}).get("name"),
                        ),
                    },
                    # Warning: Slack docs specify the max length of options value is 75 characters
                    # but it is actually larger. Slack will not give you an error if this is exceeded,
                    # and you will be left wandering aimlessly in the abyss.
                    "value": typeahead_entry["hash"],
                }
            )
        option_groups = [v for _, v in option_groups.items()]
        option_groups_formatted = {
            "option_groups": option_groups,
        }
        res = await ack(option_groups_formatted)

    async def handle_self_service_select(self, ack, body, client, respond):
        # Acknowledge the action to confirm receipt
        await ack()
        selected_option = body["state"]["values"]["self-service-select"][
            "self-service-select"
        ]["selected_option"]["value"]

        if selected_option == "aws-permissions-or-tags":
            # blocks = select_desired_permissions_blocks()
            blocks = (
                self.workflows.self_service_request_permissions_step_2_option_selection()
            )
        elif selected_option == "aws-credentials":
            blocks = self.workflows.generate_self_service_request_aws_credentials_step_2_option_selection(
                "NOQ::AWS::IdentityCenter::PermissionSet"
            )
        else:
            blocks = self.workflows.generate_self_service_step_2_app_group_access(
                selected_option,
                selected_options=None,
                justification=None,
                duration=None,
                update=False,
            )

        await respond(
            # Pass the user ID of the person who invoked the command
            # user=body["user"]["id"],
            # ts=body['container']['message_ts'],
            # Pass the text of the message you want to send
            replace_original=True,
            text=" ",
            blocks=blocks,
            # Pass any additional parameters as necessary
            # For example, you can specify the channel or thread to send the message in
            # channel=body["channel"]["id"],
        )
        # TODO: add clears: The chat.update method can be used to update an existing
        # message. You’ll need to pass the original message ts (it’s in the response
        # payload when you send a message) so make sure to keep that for later.

    async def cancel_request(self, ack, body, client, respond):
        await ack()
        await respond(
            replace_original=True,
            delete_original=True,
            text=" ",
        )

    # async def handle_request_access_to_resource_ack(self, ack):
    #     await ack(response_action="update", view=request_access_to_resource_success)

    async def handle_request_access_to_resource_tenant(
        self, body, client, logger, respond
    ):
        reverse_hash_for_templates = await retrieve_json_data_from_redis_or_s3(
            redis_key=self.tenant_config.iambic_templates_reverse_hash_redis_key,
            tenant=self.tenant,
        )

        # TODO: Use original message
        # original_message = await client.conversations_history(channel=body['container']['channel_id'], limit=1, latest=body['container']['message_ts'], inclusive=True)
        # original_message_blocks = original_message['messages'][0]['blocks']
        # original_branch_name = None
        # original_duration = None
        # original_request_id = None
        # original_user_email = None
        # original_pull_request_id = None
        # for block in original_message_blocks:
        #     block_id = block.get('block_id')
        #     if block_id.startswith('branch_name/'):
        #         original_branch_name = block_id.replace('branch_name/', '')
        #     if block_id.startswith('duration/'):
        #         original_duration = block_id.replace('duration/', '')
        #     if block_id.startswith('request_id/'):
        #         original_request_id = block_id.replace('request_id/', '')
        #     if block_id.startswith('user_email/'):
        #         original_user_email = block_id.replace('user_email/', '')
        #     if block_id.startswith('pull_request_id/'):
        #         original_pull_request_id = block_id.replace('pull_request_id/', '')
        # TODO: Use IambicGit to make a request
        # TODO: Convert Slack username to e-mail
        # justification = body["view"]["state"]["values"]["justification"]["justification"][
        #     "value"
        # ]
        justification = body["state"]["values"]["justification"]["justification"][
            "value"
        ]
        iambic = IambicGit(self.tenant)
        # await get_iambic_repo(self.tenant)
        username = body["user"]["username"]

        update = False
        request_id = None
        actions = body["actions"][0]["value"]
        if actions.startswith("update_access_request/"):
            update = True
            request_id = actions.split("update_access_request/")[1]
        user_info = await client.users_info(user=body["user"]["id"])
        user_email = user_info["user"]["profile"]["email"]
        # selected_options = body["view"]["state"]["values"]["request_access"][
        #     "select_resources"
        # ]["selected_options"]
        selected_options = []
        resource_type = None
        dynamic_select_options = body["state"]["values"]["select_resources"]
        for k, v in dynamic_select_options.items():
            if k.startswith("select_resources/"):
                resource_type = k.split("select_resources/")[1]
                selected_options.extend(v["selected_options"])

        # Only valid for AWS
        selected_aws_accounts = (
            body["state"]["values"]
            .get("select_aws_accounts", {})
            .get("select_aws_accounts", {})
            .get("selected_options", [])
        )
        # body['state']['values']['select_resources']['select_resources/NOQ::Okta::App']['selected_options']
        duration = body["state"]["values"]["duration"]["duration"]["selected_option"][
            "value"
        ]
        template_changes = []
        resources = defaultdict(list)
        owners = []
        # TODO: We need git url of resources
        for option in selected_options:
            hash = option["value"]
            template = None
            iambic_template_details = reverse_hash_for_templates[hash]
            template_type = iambic_template_details["template_type"]
            repo_name = iambic_template_details["repo_name"]
            path = iambic_template_details["repo_relative_file_path"]
            if template_type == "NOQ::Google::Group":
                template = await iambic.google_add_user_to_group(
                    template_type, repo_name, path, user_email, duration
                )
                resources[template_type].append(template.properties.name)

            elif template_type == "NOQ::Okta::Group":
                template = await iambic.okta_add_user_to_group(
                    template_type, repo_name, path, user_email, duration
                )
                resources[template_type].append(template.properties.name)
            elif template_type == "NOQ::Okta::App":
                template = await iambic.okta_add_user_to_app(
                    template_type, repo_name, path, user_email, duration
                )
                resources[template_type].append(template.properties.name)
            elif template_type == "NOQ::AWS::IdentityCenter::PermissionSet":
                template = await iambic.aws_add_user_to_permission_set(
                    template_type,
                    repo_name,
                    path,
                    user_email,
                    duration,
                    selected_aws_accounts,
                )
                resources[template_type].append(template.properties.name)
            else:
                raise Exception("Invalid Template Type")

            if template and template.owner and "@" in template.owner:
                try:
                    # TODO: Message owners directly
                    user_details = await client.users_lookupByEmail(
                        email=template.owner
                    )
                    owners.append(user_details)
                except SlackApiError:
                    # Most likely a group e-mail address and not a user
                    pass

            # else:
            #     raise Exception("Unsupported template type")
            template_changes.append(
                IambicTemplateChange(
                    path=path, body=template.get_body(exclude_unset=False)
                )
            )
        if not template_changes:
            await respond(
                errors={
                    "select_resources": "You must select at least one resource to request access to"
                },
            )
            return

        request_notes_d = {
            "justification": justification,
            "slack_username": username,
            "slack_email": user_email,
            "selected_options": selected_options,
            "duration": duration,
            "resource_type": resource_type,
        }

        if selected_aws_accounts:
            request_notes_d["selected_aws_accounts"] = selected_aws_accounts
        request_notes = yaml.dump(request_notes_d)
        approvers = "engineering@noq.dev"
        channel_id = "C045MFZ2A10"
        db_tenant = await Tenant.get_by_name(self.tenant)
        if not db_tenant:
            raise Exception("Tenant not found")
        if update:
            res = await update_request(
                db_tenant,
                request_id,
                user_email,
                [],
                justification=justification,
                changes=template_changes,
                request_notes=request_notes,
            )

            full_request = res["request"]
            friendly_request = res["friendly_request"]

            # branch_name = original_branch_name
            # TODO: Need more detailed description
            # await request_pr.update_request(
            #     updated_by=user_email,
            #     description="Updating change",
            #     template_changes=template_changes,
            #     request_notes=request_notes,
            #     reset_branch=True,
            # )
        else:
            res = await create_request(
                db_tenant,
                user_email,
                justification,
                template_changes,
                request_method="SLACK",
                slack_username=username,
                slack_email=user_email,
                duration=duration,
                resource_type=resource_type,
                request_notes=request_notes,
            )
            full_request = res["request"]
            friendly_request = res["friendly_request"]
            # branch_name  = await request_pr.create_request(justification, template_changes, request_notes=request_notes)
        pr_url = friendly_request["pull_request_url"]

        slack_message_to_reviewers = self.workflows.self_service_access_review_blocks(
            username,
            resources,
            duration,
            approvers,
            justification,
            pr_url,
            full_request.branch_name,
            full_request.id,
            user_email,
        )
        user_id = body["user"]["id"]
        if update:
            res = await client.chat_update(
                channel=full_request.slack_channel_id,
                ts=full_request.slack_message_id,
                text="An access request is awaiting your review. (Updated)",
                blocks=slack_message_to_reviewers,
            )

        else:
            await client.chat_postMessage(
                channel=user_id,
                text=(
                    "Your request has been successfully submitted. "
                    f"Click the link below to view more details: {pr_url}"
                ),
            )

            res = await client.chat_postMessage(
                channel=channel_id,
                blocks=slack_message_to_reviewers,
                text="An access request is awaiting your review.",
            )
            full_request.slack_channel_id = res["channel"]
            full_request.slack_message_id = res["ts"]
            full_request.pull_requesturl = pr_url
            await full_request.write()

        permalink_res = await client.chat_getPermalink(
            channel=full_request.slack_channel_id,
            message_ts=full_request.slack_message_id,
        )
        permalink = permalink_res["permalink"]
        await respond(
            replace_original=True,
            blocks=self.workflows.get_self_service_submission_success_blocks(
                permalink, updated=update
            ),
        )

    # async def handle_select_app_type(self, ack, logger, body, client, respond):
    #     # Acknowledge the action to confirm receipt
    #     await ack()
    #     view_template = request_access_to_resource_block
    #     view_template["private_metadata"] = json.dumps(
    #         {"app_type": body["actions"][0]["selected_option"]["value"]}
    #     )
    #     await client.views_update(
    #         view_id=body["view"]["id"],
    #         hash=body["view"]["hash"],
    #         view=view_template,
    #     )

    async def handle_update_permissions_request(
        self, ack, client, body, logger, respond
    ):
        # Acknowledge the action to confirm receipt
        await ack()
        db_tenant = await Tenant.get_by_name(self.tenant)
        if not db_tenant:
            log.error({**self.log_data, "error": "No tenant found"})
            return
        # print edit screen. Prefill?
        # TODO: git fetch origin 'refs/notes/*':'refs/notes/*'
        # git log --show-notes='*'
        user_info = await client.users_info(user=body["user"]["id"])
        user_email = user_info["user"]["profile"]["email"]
        # iambic = IambicGit(self.tenant)
        # iambic_repo = await get_iambic_repo(self.tenant)
        request_id = None
        for action in body["actions"]:
            action_id = action.get("action_id", "")
            if action_id.startswith("update_permissions_request/"):
                request_id = action_id.replace("update_permissions_request/", "")

        if not request_id:
            log.error({**self.log_data, "error": "No request id found"})
            return

        request = await get_request(db_tenant, request_id)

        if not request:
            log.error({**self.log_data, "error": "No request found"})
            return

        request_notes = yaml.load(request.request_notes)
        request_type = "access"
        if request_notes.get("selected_permissions"):
            request_type = "permissions"

        if request_type == "access":
            selected_options = json.loads(json.dumps(request_notes))["selected_options"]
            resource_type = request_notes["resource_type"]
            blocks = self.workflows.generate_self_service_step_2_app_group_access(
                resource_type,
                selected_options=selected_options,
                justification=request_notes["justification"],
                duration=request_notes["duration"],
                update=True,
                message_ts=body["message"]["ts"],
                channel_id=body["channel"]["id"],
                branch_name=request.branch_name,
                pull_request_id=request.pull_request_id,
                user_email=user_email,
                request_id=request_id,
            )
            await client.chat_postEphemeral(
                user=body["user"]["id"],
                text=" ",
                blocks=blocks,
                channel=body["channel"]["id"],
            )
        elif request_type == "permissions":
            selected_permissions = request_notes["selected_permissions"]
            blocks = self.workflows.select_desired_permissions_blocks(
                selected_permissions=selected_permissions,
                selected_identities=request_notes["selected_identities"],
                selected_resources=request_notes["selected_resources"],
                justification=request_notes["justification"],
                selected_duration=request_notes["duration"],
                update=True,
                selected_services=request_notes["selected_services"],
                request_id=request_id,
            )
            await client.chat_postEphemeral(
                user=body["user"]["id"],
                text=" ",
                blocks=blocks,
                channel=body["channel"]["id"],
            )

    async def handle_request_permissions_step_2_option_selection(
        self, respond, ack, body, logger
    ):
        # Acknowledge the action to confirm receipt
        await ack()

        # Get the value of the selected radio button
        selected_option = body["state"]["values"][
            "self_service_permissions_step_2_block"
        ]["self_service_request_permissions_step_2_option_selection"][
            "selected_option"
        ][
            "value"
        ]

        # Render step 2 conditionally based on the selected option
        if selected_option == "select_predefined_policy":
            blocks = self.workflows.select_predefined_policy_blocks()
        elif selected_option == "update_inline_policies":
            blocks = self.workflows.select_desired_permissions_blocks()
        elif selected_option == "update_managed_policies":
            blocks = self.workflows.select_desired_permissions_blocks()
        elif selected_option == "update_tags":
            blocks = self.workflows.generate_update_or_remove_tags_blocks()
        else:
            raise Exception("Invalid option selected")
        await ack(response_action="update", blocks=blocks)
        await respond(
            replace_original=True,
            text=" ",
            blocks=blocks,
        )

    async def handle_select_cloud_identities_options_tenant(
        self, ack, logger, body, client, respond
    ):
        res = await retrieve_json_data_from_redis_or_s3(
            redis_key=self.tenant_config.iambic_arn_typeahead_redis_key,
            tenant=self.tenant,
        )

        # reverse_hash_for_arn = await retrieve_json_data_from_redis_or_s3(
        #             redis_key=tenant_config.iambic_hash_arn_redis_key,
        #             tenant=tenant,
        #         )
        num_entries = 0
        option_groups = defaultdict(list)
        for typeahead_entry, template_details in res.items():

            # Maximum length of option group options is 100:
            if num_entries >= 100:
                break
            reverse_hash_for_arn = template_details["hash"]
            account_id = typeahead_entry.split(":")[4]
            account_name = template_details["account_name"]
            partial_arn = typeahead_entry.replace(f"arn:aws:iam::{account_id}:", "")
            account_name_arn = partial_arn.replace(
                partial_arn, f"{account_name}:{partial_arn}"
            )
            if not (
                body["value"].lower() in typeahead_entry.lower()
                or body["value"].lower() in account_name_arn.lower()
            ):
                continue
            template_type = template_details["template_type"]

            friendly_name = FRIENDLY_RESOURCE_TYPE_NAMES.get(
                template_type, template_type
            )
            if not option_groups.get(friendly_name):
                option_groups[friendly_name] = {
                    "label": {"type": "plain_text", "text": friendly_name[:75]},
                    "options": [],
                }

            option_groups[friendly_name]["options"].append(
                {
                    "text": {
                        "type": "plain_text",
                        "text": account_name_arn[:75],
                    },
                    # Warning: Slack docs specify the max length of options value is 75 characters
                    # but it is actually larger. Slack will not give you an error if this is exceeded,
                    # and you will be left wandering aimlessly in the abyss.
                    "value": reverse_hash_for_arn[:75],
                }
            )
            num_entries += 1
        option_groups = [v for _, v in option_groups.items()]
        option_groups_formatted = {
            "option_groups": option_groups,
        }
        res = await ack(option_groups_formatted)

    async def handle_select_aws_actions_options(
        self, ack, logger, body, client, respond
    ):
        # Acknowledge the action to confirm receipt
        await ack()
        # Get the value of the selected radio button
        options = []
        prefix = body["value"] + "*"
        results = sorted(_expand_wildcard_action(prefix))
        services = sorted(
            list({r.split(":")[0].replace("*", "") for r in results if ":" in r})
        )
        if body["value"].endswith("*"):
            options.append(
                {
                    "text": {
                        "type": "plain_text",
                        "text": body["value"][:75],
                    },
                    "value": body["value"][:75],
                }
            )
        for service in services:
            options.append(
                {
                    "text": {
                        "type": "plain_text",
                        "text": f"{service[:75]}",
                    },
                    "value": f"{service[:75]}",
                }
            )
        await ack(options=options[:100])

    async def handle_select_aws_accounts_options(
        self, ack, logger, body, client, respond
    ):
        await ack()

        # Get the value of the selected radio button
        options = []
        account_ids_to_account_names = await retrieve_json_data_from_redis_or_s3(
            redis_key=self.tenant_config.iambic_aws_account_ids_to_names,
            tenant=self.tenant,
        )

        account_ids_to_account_names["*"] = "All Accounts (*)"

        for account_id, account_name in account_ids_to_account_names.items():
            if len(options) >= 100:
                break
            if body["value"] not in account_id and body["value"] not in account_name:
                continue
            options.append(
                {
                    "text": {
                        "type": "plain_text",
                        "text": f"{account_name} ({account_id})"[:75],
                    },
                    "value": account_name[:75],
                }
            )
        await ack(options=options)

    async def handle_select_aws_resources_options(
        self, ack, logger, body, client, respond
    ):
        # Acknowledge the action to confirm receipt
        await ack()
        # Get the value of the selected radio button
        options = []
        try:
            private_metadata = json.loads(body["view"]["private_metadata"])
        except (KeyError, json.JSONDecodeError):
            private_metadata = {}
        resource_redis_cache_key = config.get_tenant_specific_key(
            "aws_config_cache.redis_key",
            self.tenant,
            f"{self.tenant}_AWSCONFIG_RESOURCE_CACHE",
        )

        s3_bucket_redis_key = self.tenant_config.aws_s3_buckets_redis_key
        red = await RedisHandler().redis(self.tenant)
        account_ids_to_account_names = await retrieve_json_data_from_redis_or_s3(
            redis_key=self.tenant_config.iambic_aws_account_ids_to_names,
            tenant=self.tenant,
        )
        all_resource_arns = await aio_wrapper(red.hkeys, resource_redis_cache_key)
        all_buckets = red.hgetall(s3_bucket_redis_key)
        options.append(
            {
                "text": {
                    "type": "plain_text",
                    "text": body["value"],
                },
                "value": body["value"],
            }
        )

        for resource in all_resource_arns:
            if len(options) >= 100:
                break
            if body["value"] not in resource:
                continue
            action_included = False
            # If user selected AWS actions, make sure the resources we're looking up
            # are compatible with the actions
            if private_metadata.get("actions"):
                for full_action in private_metadata["actions"]:
                    if full_action == "*":
                        action_included = True
                        break
                    expected_prefix = f"arn:aws:{full_action.split(':')[0]}"
                    if not resource.startswith(expected_prefix):
                        continue
                    action_included = True
                    break
            else:
                action_included = True
            if not action_included:
                continue

            bucket_account_id = None
            bucket_account_name = None

            if resource.startswith("arn:aws:s3:::"):
                bucket_name = resource.split("arn:aws:s3:::")[1]
                bucket_name = bucket_name.split("/")[0]

                for account_id, buckets_j in all_buckets.items():
                    buckets = json.loads(buckets_j)
                    if bucket_name in buckets:
                        bucket_account_id = account_id
                        break
            if bucket_account_id:
                bucket_account_name = account_ids_to_account_names.get(
                    bucket_account_id
                )
            resource_name = resource[:75]
            if bucket_account_name:
                resource_name = f"{resource_name} ({bucket_account_name})"[:75]
            options.append(
                {
                    "text": {
                        "type": "plain_text",
                        "text": resource_name,
                    },
                    "value": resource[:75],
                }
            )
        await ack(options=options)

    async def handle_create_update_tag_request_action(
        self,
        body,
        client,
        logger,
        respond,
    ):

        state = body["state"]
        iambic_aws_accounts = await retrieve_json_data_from_redis_or_s3(
            redis_key=self.tenant_config.iambic_aws_accounts,
            tenant=self.tenant,
        )
        reverse_hash_for_arns = await retrieve_json_data_from_redis_or_s3(
            redis_key=self.tenant_config.iambic_hash_arn_redis_key,
            tenant=self.tenant,
        )
        justification = state["values"]["justification"]["justification"]["value"]
        iambic = IambicGit(self.tenant)
        username = body["user"]["username"]
        update = False
        request_id = None
        duration = None
        actions = body["actions"][0]["value"]
        if actions.startswith("create_update_tag_request/"):
            update = True
            request_id = actions.split("create_update_tag_request/")[1]
        user_info = await client.users_info(user=body["user"]["id"])
        user_email = user_info["user"]["profile"]["email"]
        selected_identities = state["values"]["select_identities"][
            "select_identities_action"
        ]["selected_options"]

        tag_action: str = state["values"]["tag_action"]["tag_action"][
            "selected_option"
        ]["value"]

        if tag_action not in ["create_update", "remove"]:
            raise Exception("Invalid tag action")

        tag_key: str = state["values"]["tag_key_input"]["tag_key_input"]["value"]
        tag_value: str = (
            state["values"]
            .get("tag_value_input", {})
            .get("tag_value_input", {})
            .get("value")
        )

        justification: str = state["values"]["justification"]["justification"]["value"]
        template_type = None
        template_changes = {}
        resources = defaultdict(list)
        for identity in selected_identities:
            identity_hash = identity["value"]

            identity_info = reverse_hash_for_arns[identity_hash]
            repo_relative_file_path = identity_info["repo_relative_file_path"]
            template = template_changes.get(repo_relative_file_path, None)
            if template:
                template = template.template
            arn = identity_info["arn"]
            account_id = arn.split(":")[4]
            account_name = account_id
            for account in iambic_aws_accounts:
                if account["account_id"] == account_id:
                    account_name = account["account_name"]
                    break
            template_type = identity_info["template_type"]
            repo_name = identity_info["repo_name"]
            if template_type == "NOQ::AWS::IAM::Role":
                template = await iambic.aws_iam_role_add_update_remove_tag(
                    template_type,
                    repo_name,
                    repo_relative_file_path,
                    user_email,
                    tag_action,
                    tag_key,
                    tag_value,
                    [account_name],
                    existing_template=template,
                )
                resources[template_type].append(template.identifier)
            template_changes[repo_relative_file_path] = IambicTemplateChange(
                path=repo_relative_file_path,
                body=template.get_body(exclude_unset=False),
                template=template,
            )
        if not template_changes:
            await respond(
                response_action="errors",
                errors={
                    "select_resources": "You must select at least one resource to request access to"
                },
            )
            return
        request_notes = yaml.dump(
            {
                "justification": justification,
                "slack_username": username,
                "slack_email": user_email,
                "selected_identities": selected_identities,
                "tag_action": tag_action,
                "tag_key": tag_key,
                "tag_value": tag_value,
                "template_type": template_type,
            }
        )
        reviewers = "engineering@noq.dev"
        channel_id = "C045MFZ2A10"

        db_tenant = await Tenant.get_by_name(self.tenant)
        if not db_tenant:
            raise Exception("Tenant not found")
        if update:
            res = await update_request(
                db_tenant,
                request_id,
                user_email,
                [],
                justification=justification,
                changes=list(template_changes.values()),
                request_notes=request_notes,
            )

            full_request = res["request"]
            friendly_request = res["friendly_request"]
        else:
            res = await create_request(
                db_tenant,
                user_email,
                justification,
                list(template_changes.values()),
                request_method="SLACK",
                slack_username=username,
                slack_email=user_email,
                duration=duration,
                resource_type=template_type,
                request_notes=request_notes,
            )
            full_request = res["request"]
            friendly_request = res["friendly_request"]

        pr_url = friendly_request["pull_request_url"]

        slack_message_to_reviewers = (
            self.workflows.self_service_permissions_review_blocks(
                username,
                resources,
                duration,
                reviewers,
                justification,
                pr_url,
                full_request.branch_name,
                full_request.id,
                user_email,
            )
        )

        user_id = body["user"]["id"]
        if update:
            res = await client.chat_update(
                channel=full_request.slack_channel_id,
                ts=full_request.slack_message_id,
                text="An access request is awaiting your review. (Updated)",
                blocks=slack_message_to_reviewers,
            )
        else:
            await client.chat_postMessage(
                channel=user_id,
                text=(
                    "Your request has been successfully submitted. "
                    f"Click the link below to view more details: {pr_url}"
                ),
            )

            res = await client.chat_postMessage(
                channel=channel_id,
                blocks=slack_message_to_reviewers,
                text="An access request is awaiting your review.",
            )
            full_request.slack_channel_id = res["channel"]
            full_request.slack_message_id = res["ts"]
            full_request.pull_requesturl = pr_url
            await full_request.write()

        permalink_res = await client.chat_getPermalink(
            channel=full_request.slack_channel_id,
            message_ts=full_request.slack_message_id,
        )
        permalink = permalink_res["permalink"]
        await respond(
            replace_original=True,
            blocks=self.workflows.get_self_service_submission_success_blocks(
                permalink, updated=update
            ),
        )

    async def handle_request_cloud_permissions_to_resources(
        self,
        body,
        client,
        logger,
        respond,
    ):

        state = body["state"]
        # res = await retrieve_json_data_from_redis_or_s3(
        #     redis_key=tenant_config.iambic_arn_typeahead_redis_key,
        #     tenant=tenant
        # )
        iambic_aws_accounts = await retrieve_json_data_from_redis_or_s3(
            redis_key=self.tenant_config.iambic_aws_accounts,
            tenant=self.tenant,
        )
        # TODO: Get account names affected by user change
        reverse_hash_for_arns = await retrieve_json_data_from_redis_or_s3(
            redis_key=self.tenant_config.iambic_hash_arn_redis_key,
            tenant=self.tenant,
        )
        justification = state["values"]["justification"]["justification"]["value"]
        iambic = IambicGit(self.tenant)
        # iambic_repo = await get_iambic_repo(self.tenant)
        username = body["user"]["username"]

        update = False
        request_id = None
        actions = body["actions"][0]["value"]
        if actions.startswith("update_cloud_permissions_request/"):
            update = True
            request_id = actions.split("update_cloud_permissions_request/")[1]

        user_info = await client.users_info(user=body["user"]["id"])
        user_email = user_info["user"]["profile"]["email"]

        selected_identities = state["values"]["select_identities"][
            "select_identities_action"
        ]["selected_options"]
        selected_services_options = state["values"]["select_services"][
            "select_aws_services_action"
        ]["selected_options"]
        selected_services = [b["value"] for b in selected_services_options]
        selected_resources_options = state["values"]["select_resources"][
            "select_aws_resources_action"
        ]["selected_options"]
        selected_resources = [b["value"] for b in selected_resources_options]
        selected_permissions_options = state["values"]["desired_permissions"][
            "desired_permissions_action"
        ]["selected_options"]
        selected_permissions = [b["value"] for b in selected_permissions_options]

        all_aws_actions = []

        for action in selected_services:
            service = action.split(":")[0]
            if service == "*":
                aws_actions = ["*"]
            else:
                try:
                    aws_actions = await _get_policy_sentry_access_level_actions(
                        service, selected_permissions
                    )
                except TypeError:  # Invalid service provided
                    pass
            all_aws_actions.extend(aws_actions)
        duration = state["values"]["duration"]["duration"]["selected_option"]["value"]
        template_type = None
        template_changes = {}
        resources = defaultdict(list)
        for identity in selected_identities:
            identity_hash = identity["value"]

            identity_info = reverse_hash_for_arns[identity_hash]
            repo_relative_file_path = identity_info["repo_relative_file_path"]
            template = template_changes.get(repo_relative_file_path, None)
            if template:
                template = template.template
            arn = identity_info["arn"]
            account_id = arn.split(":")[4]
            account_name = account_id
            for account in iambic_aws_accounts:
                if account["account_id"] == account_id:
                    account_name = account["account_name"]
                    break
            template_type = identity_info["template_type"]
            repo_name = identity_info["repo_name"]

            if template_type == "NOQ::AWS::IAM::Role":
                template = await iambic.aws_iam_role_add_inline_policy(
                    template_type,
                    repo_name,
                    repo_relative_file_path,
                    user_email,
                    duration,
                    all_aws_actions,
                    selected_resources,
                    account_name,
                    existing_template=template
                    # TODO: If I modify 2 roles on the same account, we need
                    # to recurse over the template to make sure both sets of changes
                    # are captured in a single template
                )
                resources[template_type].append(template.identifier)
            elif template_type == "NOQ::AWS::IAM::ManagedPolicy":
                template = await iambic.aws_iam_managed_policy_add_policy_statement(
                    template_type,
                    repo_name,
                    repo_relative_file_path,
                    user_email,
                    duration,
                    all_aws_actions,
                    selected_resources,
                    account_name,
                    existing_template=template,
                )
            template_changes[repo_relative_file_path] = IambicTemplateChange(
                path=repo_relative_file_path,
                body=template.get_body(exclude_unset=False),
                template=template,
            )
        if not template_changes:
            await respond(
                response_action="errors",
                errors={
                    "select_resources": "You must select at least one resource to request access to"
                },
            )
            return

        request_notes = yaml.dump(
            {
                "justification": justification,
                "slack_username": username,
                "slack_email": user_email,
                "selected_identities": selected_identities,
                "selected_services": selected_services_options,
                "selected_resources": selected_resources_options,
                "selected_permissions": selected_permissions_options,
                "duration": duration,
                "template_type": template_type,
            }
        )
        reviewers = "engineering@noq.dev"
        channel_id = "C045MFZ2A10"

        db_tenant = await Tenant.get_by_name(self.tenant)
        if not db_tenant:
            raise Exception("Tenant not found")
        if update:
            res = await update_request(
                db_tenant,
                request_id,
                user_email,
                [],
                justification=justification,
                changes=list(template_changes.values()),
                request_notes=request_notes,
            )

            full_request = res["request"]
            friendly_request = res["friendly_request"]
        else:
            res = await create_request(
                db_tenant,
                user_email,
                justification,
                list(template_changes.values()),
                request_method="SLACK",
                slack_username=username,
                slack_email=user_email,
                duration=duration,
                resource_type=template_type,
                request_notes=request_notes,
            )
            full_request = res["request"]
            friendly_request = res["friendly_request"]

        pr_url = friendly_request["pull_request_url"]

        slack_message_to_reviewers = (
            self.workflows.self_service_permissions_review_blocks(
                username,
                resources,
                duration,
                reviewers,
                justification,
                pr_url,
                full_request.branch_name,
                full_request.id,
                user_email,
            )
        )

        user_id = body["user"]["id"]
        if update:
            res = await client.chat_update(
                channel=full_request.slack_channel_id,
                ts=full_request.slack_message_id,
                text="An access request is awaiting your review. (Updated)",
                blocks=slack_message_to_reviewers,
            )
        else:
            await client.chat_postMessage(
                channel=user_id,
                text=(
                    "Your request has been successfully submitted. "
                    f"Click the link below to view more details: {pr_url}"
                ),
            )

            res = await client.chat_postMessage(
                channel=channel_id,
                blocks=slack_message_to_reviewers,
                text="An access request is awaiting your review.",
            )
            full_request.slack_channel_id = res["channel"]
            full_request.slack_message_id = res["ts"]
            full_request.pull_requesturl = pr_url
            await full_request.write()

        permalink_res = await client.chat_getPermalink(
            channel=full_request.slack_channel_id,
            message_ts=full_request.slack_message_id,
        )
        permalink = permalink_res["permalink"]
        await respond(
            replace_original=True,
            blocks=self.workflows.get_self_service_submission_success_blocks(
                permalink, updated=update
            ),
        )

    # async def select_aws_services_action(self, ack, body, logger, client):
    #     await ack()
    #     view_template = select_desired_permissions_modal
    #     view_template["private_metadata"] = json.dumps(
    #         {
    #             "actions": [
    #                 b["value"]
    #                 for b in body["view"]["state"]["values"]["select_services"][
    #                     "select_aws_services_action"
    #                 ]["selected_options"]
    #             ]
    #         }
    #     )
    #     await client.views_update(
    #         view_id=body["view"]["id"],
    #         hash=body["view"]["hash"],
    #         view=view_template,
    #     )
    #     logger.info(body)

    async def handle_request_update_or_remove_tags(self, logger, body, client, respond):
        pass
        # reverse_hash_for_arns = await retrieve_json_data_from_redis_or_s3(
        #     redis_key=self.tenant_config.iambic_hash_arn_redis_key,
        #     tenant=self.tenant,
        # )

        # justification = body["view"]["state"]["values"]["justification"][
        #     "justification"
        # ]["value"]

        # selected_identities = body["view"]["state"]["values"]["select_identities"][
        #     "select_identities_action"
        # ]["selected_options"]


# TODO: Select Policy Group
# Policy group has substitutions that define if typeahead or string
# {{}}
# iampulse.com has good examples of sane policies
#
# template_type: NOQ::AWS::PolicyTemplate
# identifier: s3_list_bucket
# description: blah
# properties:
#   action:
#     - s3:ListBucket
#   effect:
#     - Allow
#   resource:
#    {{NOQ::AWS::S3::Bucket/bucket_name}}
#   condition:
#     stringlike:
#       - {{NOQ::AWS::S3::Bucket/bucket_name}}/*
#       - # alternatively {{?}}

# template_type: NOQ::AWS::PolicyTemplate
# identifier: self_role_assumption
# properties:
#   action:
#     - sts:AssumeRole
#   effect: Allow
#   resource:
#     - {{NOQ::AWS::IAM::Role/RoleName}}

# template_type: NOQ::AWS::PolicyTemplate
# identifier: ReadSecret
# properties:
#  action:
#   - secretsmanager:GetSecretValue
#   - secretsmanager:DescribeSecret
#   - secretsmanager:ListSecretVersionIds
#   - secretsmanager:GetResourcePolicy
# effect:
#  - Allow
# resource:
#  - {{NOQ::AWS::SecretsManager::Secret/Secret_Prefix}}/*<|MERGE_RESOLUTION|>--- conflicted
+++ resolved
@@ -223,11 +223,6 @@
 
     slack_app = AsyncApp(
         logger=logger,
-<<<<<<< HEAD
-        # installation_store=get_installation_store(),
-        # token=config.get("_global_.secrets.slack.bot_token"),
-=======
->>>>>>> 92c2e238
         signing_secret=config.get("_global_.secrets.slack.signing_secret"),
         oauth_settings=oauth_settings,
         process_before_response=True,
@@ -480,8 +475,7 @@
             slack_app_type = body["action_id"].split("/")[-1]
             if slack_app_type not in FRIENDLY_RESOURCE_TYPE_NAMES.keys():
                 slack_app_type = None
-
-        redis_key = f"{self.tenant}_IAMBIC_TEMPLATES"
+        redis_key = self.tenant_config.iambic_templates_redis_key
         template_dicts = await retrieve_json_data_from_redis_or_s3(
             redis_key=redis_key,
             tenant=self.tenant,
