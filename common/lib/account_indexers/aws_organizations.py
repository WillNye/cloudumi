from typing import Any, Dict, List, Literal

from asgiref.sync import sync_to_async
from botocore.exceptions import ClientError

from common.config import config
from common.config.models import ModelAdapter
from common.exceptions.exceptions import MissingConfigurationValue
from common.lib.assume_role import ConsoleMeCloudAux, boto3_cached_conn
from common.lib.aws.aws_paginate import aws_paginated
from common.models import (
    CloudAccountModel,
    CloudAccountModelArray,
    OrgAccount,
    ServiceControlPolicyDetailsModel,
    ServiceControlPolicyModel,
    ServiceControlPolicyTargetModel,
    SpokeAccount,
)


async def retrieve_accounts_from_aws_organizations(host) -> CloudAccountModelArray:
    """
    Polls AWS Organizations for our Account ID to Account Name mapping
    :param: null
    :return: CloudAccountModelArray
    """

    cloud_accounts = []
    for organization in (
        ModelAdapter(OrgAccount).load_config("org_accounts", host).models
    ):
<<<<<<< HEAD
        role_to_assume = organization.org_id
=======
        organizations_master_account_id = organization.get(
            "organizations_master_account_id"
        )
        role_to_assume = organization.get(
            "organizations_master_role_to_assume",
            ModelAdapter(SpokeAccount)
            .load_config("spoke_accounts", host)
            .with_query({"account_id": organizations_master_account_id})
            .first.name,
        )
        if not organizations_master_account_id:
            raise MissingConfigurationValue(
                "Your AWS Organizations Master Account ID is not specified in configuration. "
                "Unable to sync accounts from "
                "AWS Organizations"
            )

>>>>>>> 30ad09d9
        # Not recommended, but people can run this on their org master account and just not assume a role
        # if not role_to_assume:
        #     raise MissingConfigurationValue(
        #         "ConsoleMe doesn't know what role to assume to retrieve account information "
        #         "from AWS Organizations. please set the appropriate configuration value."
        #     )
        if (
            not organization.account_id
        ):  # Consider making this a required field in swagger
            raise MissingConfigurationValue(
                "Your AWS Organizations Master Account ID is not specified in configuration. "
                "Unable to sync accounts from "
                "AWS Organizations"
            )
        client = await sync_to_async(boto3_cached_conn)(
            "organizations",
            host,
            account_number=organization.account_id,
            assume_role=role_to_assume,
            session_name="ConsoleMeOrganizationsSync",
        )
        paginator = await sync_to_async(client.get_paginator)("list_accounts")
        page_iterator = await sync_to_async(paginator.paginate)()
        accounts = []
        for page in page_iterator:
            accounts.extend(page["Accounts"])

        for account in accounts:
            status = account["Status"].lower()
            cloud_accounts.append(
                CloudAccountModel(
                    id=account["Id"],
                    name=account["Name"],
                    email=account["Email"],
                    status=status,
                    type="aws",
                    sync_enabled=True,  # TODO: Check for tag to disable sync?
                )
            )

    return CloudAccountModelArray(accounts=cloud_accounts)


@aws_paginated(
    "Policies",
    response_pagination_marker="NextToken",
    request_pagination_marker="NextToken",
)
def _list_service_control_policies(ca: ConsoleMeCloudAux, **kwargs) -> List[Dict]:
    """Return a complete list of service control policy metadata dicts from the paginated ListPolicies API call

    Args:
        ca: ConsoleMeCloudAux instance
    """
    return ca.call(
        "organizations.client.list_policies",
        Filter="SERVICE_CONTROL_POLICY",
        MaxResults=20,
        **kwargs,
    )


async def _transform_organizations_policy_object(policy: Dict) -> Dict:
    """Transform a Policy object returned by an AWS Organizations API to a more convenient format

    Args:
        policy: policy dict returned from organizations:DescribePolicy API
    """
    transformed_policy = policy["PolicySummary"]
    transformed_policy["Content"] = policy["Content"]
    return transformed_policy


async def _get_service_control_policy(ca: ConsoleMeCloudAux, policy_id: str) -> Dict:
    """Retrieve metadata for an SCP by Id, transformed to convenient format. If not found, return an empty dict

    Args:
        ca: ConsoleMeCloudAux instance
        policy_id: Service Control Policy ID
    """
    try:
        result = await sync_to_async(ca.call)(
            "organizations.client.describe_policy", PolicyId=policy_id
        )
    except ClientError as e:
        if (
            e.response["Error"]["Code"] == "400"
            and "PolicyNotFoundException" in e.response["Error"]["Message"]
        ):
            return {}
        raise e
    policy = result.get("Policy")
    return await _transform_organizations_policy_object(policy)


@aws_paginated(
    "Targets",
    response_pagination_marker="NextToken",
    request_pagination_marker="NextToken",
)
def _list_targets_for_policy(
    ca: ConsoleMeCloudAux, scp_id: str, **kwargs
) -> List[Dict[str, str]]:
    """Return a complete list of target metadata dicts from the paginated ListTargetsForPolicy API call

    Args:
        ca: ConsoleMeCloudAux instance
        scp_id: service control policy ID
    """
    return ca.call(
        "organizations.client.list_targets_for_policy",
        PolicyId=scp_id,
        MaxResults=20,
        **kwargs,
    )


def _describe_ou(ca: ConsoleMeCloudAux, ou_id: str, **kwargs) -> Dict[str, str]:
    """Wrapper for organizations:DescribeOrganizationalUnit

    Args:
        ca: ConsoleMeCloudAux instance
        ou_id: organizational unit ID
    """
    result = ca.call(
        "organizations.client.describe_organizational_unit",
        OrganizationalUnitId=ou_id,
        **kwargs,
    )
    return result.get("OrganizationalUnit")


def _describe_account(
    ca: ConsoleMeCloudAux, account_id: str, **kwargs
) -> Dict[str, str]:
    """Wrapper for organizations:DescribeAccount

    Args:
        ca: ConsoleMeCloudAux instance
        account_id: AWS account ID
    """
    result = ca.call(
        "organizations.client.describe_account", AccountId=account_id, **kwargs
    )
    return result.get("Account")


@aws_paginated(
    "Children",
    response_pagination_marker="NextToken",
    request_pagination_marker="NextToken",
)
def _list_children_for_ou(
    ca: ConsoleMeCloudAux,
    parent_id: str,
    child_type: Literal["ACCOUNT", "ORGANIZATIONAL_UNIT"],
    **kwargs,
) -> List[Dict[str, Any]]:
    """Wrapper for organizations:ListChildren

    Args:
        ca: ConsoleMeCloudAux instance
        parent_id: ID of organization root or organizational unit
        child_type: ACCOUNT or ORGANIZATIONAL_UNIT
    """
    return ca.call(
        "organizations.client.list_children",
        ChildType=child_type,
        ParentId=parent_id,
        **kwargs,
    )


@aws_paginated(
    "Roots",
    response_pagination_marker="NextToken",
    request_pagination_marker="NextToken",
)
def _list_org_roots(ca: ConsoleMeCloudAux, **kwargs) -> List[Dict[str, Any]]:
    """Wrapper for organizations:ListRoots

    Args:
        ca: ConsoleMeCloudAux instance
    """
    return ca.call("organizations.client.list_roots", **kwargs)


def _get_children_for_ou(ca: ConsoleMeCloudAux, root_id: str) -> Dict[str, Any]:
    """Recursively build OU structure

    Args:
        ca: ConsoleMeCloudAux instance
        root_id: ID of organization root or organizational unit
    """
    children: List[Dict[str, Any]] = []
    children.extend(_list_children_for_ou(ca, root_id, "ORGANIZATIONAL_UNIT"))
    children.extend(_list_children_for_ou(ca, root_id, "ACCOUNT"))
    for child in children:
        child["Parent"] = root_id
        if child["Type"] == "ORGANIZATIONAL_UNIT":
            child.update(_describe_ou(ca, child["Id"]))
            child["Children"] = _get_children_for_ou(ca, child["Id"])
        else:
            child.update(_describe_account(ca, child["Id"]))
    return children


async def retrieve_org_structure(
    org_account_id: str,
    host,
    role_to_assume: str = "ConsoleMe",
    region: str = "us-east-1",
) -> Dict[str, Any]:
    """Retrieve org roots then recursively build a dict of child OUs and accounts.

    This is a slow and expensive operation.

    Args:
        org_account_id: ID for AWS account containing org(s)
        region: AWS region
    """
    conn_details = {
        "assume_role": role_to_assume,
        "account_number": org_account_id,
        "session_name": "ConsoleMeSCPSync",
        "region": region,
        "host": host,
        "client_kwargs": config.get_host_specific_key("boto3.client_kwargs", host, {}),
    }
    ca = ConsoleMeCloudAux(**conn_details)
    roots = _list_org_roots(ca)
    org_structure = {}
    for root in roots:
        root_id = root["Id"]
        root["Children"] = _get_children_for_ou(ca, root["Id"])
        org_structure[root_id] = root
    return org_structure


async def retrieve_scps_for_organization(
    org_account_id: str,
    host: str,
    role_to_assume: str = "ConsoleMe",
    region: str = "us-east-1",
) -> List[ServiceControlPolicyModel]:
    """Return a ServiceControlPolicyArrayModel containing all SCPs for an organization

    Args:
        org_account_id: ID for AWS account containing org(s)
        region: AWS region
    """
    conn_details = {
        "host": host,
        "assume_role": role_to_assume,
        "account_number": org_account_id,
        "session_name": "ConsoleMeSCPSync",
        "region": region,
        "client_kwargs": config.get_host_specific_key("boto3.client_kwargs", host, {}),
    }
    ca = ConsoleMeCloudAux(**conn_details)
    all_scp_metadata = await sync_to_async(_list_service_control_policies)(ca)
    all_scp_objects = []
    for scp_metadata in all_scp_metadata:
        targets = await sync_to_async(_list_targets_for_policy)(ca, scp_metadata["Id"])
        policy = await _get_service_control_policy(ca, scp_metadata["Id"])
        target_models = [ServiceControlPolicyTargetModel(**t) for t in targets]
        scp_object = ServiceControlPolicyModel(
            targets=target_models,
            policy=ServiceControlPolicyDetailsModel(**policy),
        )
        all_scp_objects.append(scp_object.dict())
    return all_scp_objects<|MERGE_RESOLUTION|>--- conflicted
+++ resolved
@@ -30,33 +30,17 @@
     for organization in (
         ModelAdapter(OrgAccount).load_config("org_accounts", host).models
     ):
-<<<<<<< HEAD
-        role_to_assume = organization.org_id
-=======
-        organizations_master_account_id = organization.get(
-            "organizations_master_account_id"
-        )
-        role_to_assume = organization.get(
-            "organizations_master_role_to_assume",
+        role_to_assume = (
             ModelAdapter(SpokeAccount)
             .load_config("spoke_accounts", host)
-            .with_query({"account_id": organizations_master_account_id})
-            .first.name,
+            .with_query({"account_id": organization.account_id})
+            .first.name
         )
-        if not organizations_master_account_id:
+        if not role_to_assume:
             raise MissingConfigurationValue(
-                "Your AWS Organizations Master Account ID is not specified in configuration. "
-                "Unable to sync accounts from "
-                "AWS Organizations"
+                "Noq doesn't know what role to assume to retrieve account information "
+                "from AWS Organizations. please set the appropriate configuration value."
             )
-
->>>>>>> 30ad09d9
-        # Not recommended, but people can run this on their org master account and just not assume a role
-        # if not role_to_assume:
-        #     raise MissingConfigurationValue(
-        #         "ConsoleMe doesn't know what role to assume to retrieve account information "
-        #         "from AWS Organizations. please set the appropriate configuration value."
-        #     )
         if (
             not organization.account_id
         ):  # Consider making this a required field in swagger
@@ -261,7 +245,7 @@
 async def retrieve_org_structure(
     org_account_id: str,
     host,
-    role_to_assume: str = "ConsoleMe",
+    role_to_assume: str = "NoqSpokeRole",
     region: str = "us-east-1",
 ) -> Dict[str, Any]:
     """Retrieve org roots then recursively build a dict of child OUs and accounts.
