import asyncio
import base64
import operator
import re
import sys
from datetime import datetime, timedelta
from functools import reduce
from typing import Any

import jwt
import pytz
import sentry_sdk
import tornado.httpclient
from furl import furl
from jwt.algorithms import ECAlgorithm, RSAAlgorithm
from jwt.exceptions import DecodeError
from tornado import httputil

import common.lib.noq_json as json
from common.config import config
from common.exceptions.exceptions import MissingConfigurationValue, UnableToAuthenticate
from common.lib.auth.user_management import maybe_create_users_groups_in_database
from common.lib.cognito.identity import CognitoUserClient
from common.lib.generic import should_force_redirect
from common.lib.jwt import generate_jwt_token
from common.lib.plugins import get_plugin_by_name

log = config.get_logger(__name__)


async def populate_oidc_config(tenant):
    http_client = tornado.httpclient.AsyncHTTPClient()
    metadata_url = config.get_tenant_specific_key(
        "get_user_by_oidc_settings.metadata_url", tenant
    )

    if metadata_url:
        res = await http_client.fetch(
            metadata_url,
            method="GET",
            headers={
                "Content-Type": "application/x-www-form-urlencoded",
                "Accept": "application/json",
            },
        )
        oidc_config = json.loads(res.body)
    else:
        authorization_endpoint = config.get_tenant_specific_key(
            "get_user_by_oidc_settings.authorization_endpoint",
            tenant,
        )
        token_endpoint = config.get_tenant_specific_key(
            "get_user_by_oidc_settings.token_endpoint", tenant
        )
        jwks_uri = config.get_tenant_specific_key(
            "get_user_by_oidc_settings.jwks_uri", tenant
        )
        if not (authorization_endpoint or token_endpoint or jwks_uri):
            raise MissingConfigurationValue("Missing OIDC Configuration.")
        oidc_config = {
            "authorization_endpoint": authorization_endpoint,
            "token_endpoint": token_endpoint,
            "jwks_uri": jwks_uri,
        }
    client_id = config.get_tenant_specific_key("secrets.auth.oidc.client_id", tenant)
    client_secret = config.get_tenant_specific_key(
        "secrets.auth.oidc.client_secret", tenant
    )
    if not client_id:
        raise MissingConfigurationValue("Missing OIDC ID")
    oidc_config["client_id"] = client_id
    oidc_config["client_secret"] = client_secret
    oidc_config["jwt_keys"] = {}
    jwks_uris = [oidc_config["jwks_uri"]]
    jwks_uris.extend(
        config.get_tenant_specific_key(
            "get_user_by_oidc_settings.extra_jwks_uri", tenant, []
        )
    )
    for jwks_uri in jwks_uris:
        # Fetch jwks_uri for jwt validation
        res = await http_client.fetch(
            jwks_uri,
            method="GET",
            headers={
                "Content-Type": "application/x-www-form-urlencoded",
                "Accept": "application/json",
            },
        )
        jwks_data = json.loads(res.body)
        for k in jwks_data["keys"]:
            key_type = k["kty"]
            key_id = k["kid"]
            if key_type == "RSA":
                oidc_config["jwt_keys"][key_id] = RSAAlgorithm.from_jwk(json.dumps(k))
            elif key_type == "EC":
                oidc_config["jwt_keys"][key_id] = ECAlgorithm.from_jwk(json.dumps(k))
            else:
                raise MissingConfigurationValue(
                    f"OIDC/OAuth2 key type not recognized. Detected key type: {key_type}."
                )
    return oidc_config


async def get_roles_from_token(tenant, token: dict[str, Any]) -> set:
    roles = set()
    custom_role_attributes = config.get_tenant_specific_key(
        "get_user_by_oidc_settings.custom_role_attributes", tenant, []
    )
    for role_attribute in custom_role_attributes:
        attribute_name = role_attribute["name"]
        delimiter = role_attribute.get("delimiter", ",")
        regex = role_attribute.get("regex", "(.*)")
        role_match = role_attribute.get("role_match", "\\1")

        if not token.get(attribute_name):
            continue
        raw_role_values = token[role_attribute["name"]].split(delimiter)
        regexp = re.compile(regex, re.IGNORECASE)

        for role_val in raw_role_values:
            roles.add(re.sub(regexp, role_match, role_val))
    return roles


async def authenticate_user_by_oidc(request, return_200=False, force_redirect=None):
    jwt_tokens = {}
    try:
        request_body: dict = json.loads(request.request.body)
        if request_body.get("idToken").get("jwtToken", {}):
            jwt_tokens = request_body
    except Exception:
        pass
    id_token = jwt_tokens.get("idToken", {}).get("jwtToken", None)
    access_token = jwt_tokens.get("accessToken", {}).get("jwtToken", None)
    full_host = request.request.headers.get("X-Forwarded-Host")
    http_client = tornado.httpclient.AsyncHTTPClient()
    if not full_host:
        full_host = request.get_tenant()
    tenant = request.get_tenant_name()

    cognito_enabled = False
    if (
        config.get_tenant_specific_key(
            "get_user_by_oidc_settings.jwt_groups_key", tenant
        )
        == "cognito:groups"
    ):
        cognito_enabled = True
    groups = []
    decoded_access_token = {}
    oidc_config = await populate_oidc_config(tenant)
    function = f"{__name__}.{sys._getframe().f_code.co_name}"
    log_data = {"function": function}
    code = request.get_argument("code", None)
    protocol = request.request.protocol
    if "https://" in config.get_tenant_specific_key(
        "url", tenant
    ) or "https://" in request.request.headers.get("Referer", ""):
        # If we're behind a load balancer that terminates tls for us, request.request.protocol will be "http://" and our
        # oidc redirect will be invalid
        protocol = "https"
    if force_redirect is None:
        force_redirect = await should_force_redirect(request.request)

    # The endpoint where we want our OIDC provider to redirect us back to perform auth
    oidc_redirect_uri = f"{protocol}://{full_host}/auth"

    # The endpoint where the user wants to be sent after authentication. This will be stored in the state
    after_redirect_uri = request.request.arguments.get("redirect_url", [""])[0]
    if not after_redirect_uri:
        after_redirect_uri = request.request.arguments.get("state", [""])[0]
    if after_redirect_uri and isinstance(after_redirect_uri, bytes):
        after_redirect_uri = after_redirect_uri.decode("utf-8")
    if not after_redirect_uri and force_redirect:
        # If we're forcing a redirect, we need to redirect to the same page.
        after_redirect_uri = request.request.uri
    if not after_redirect_uri:
        after_redirect_uri = config.get_tenant_specific_key(
            "url", tenant, f"{protocol}://{full_host}/"
        )

    if not code and not id_token:
        parsed_after_redirect_uri = furl(after_redirect_uri)
        code = parsed_after_redirect_uri.args.get("code")
        if code:
            del parsed_after_redirect_uri.args["code"]
        after_redirect_uri = parsed_after_redirect_uri.url

    if not code and not id_token:
        args = {"response_type": "code"}
        client_scope = config.get_tenant_specific_key(
            "get_user_by_oidc_settings.client_scopes", tenant
        )
        if (
            config.get_tenant_specific_key(
                "get_user_by_oidc_settings.include_admin_scope", tenant, True
            )
            and "aws.cognito.signin.user.admin" not in client_scope
        ):
            client_scope.append("aws.cognito.signin.user.admin")
        if request.request.uri is not None:
            args["redirect_uri"] = oidc_redirect_uri
        args["client_id"] = oidc_config["client_id"]
        if client_scope:
            args["scope"] = " ".join(client_scope)

        args["state"] = after_redirect_uri

        if force_redirect:
            request.redirect(
                httputil.url_concat(oidc_config["authorization_endpoint"], args)
            )
        else:
            if not return_200:
                # GraphQL (New UI) will not work if we return 403
                request.set_status(403)
            request.write(
                {
                    "type": "redirect",
                    "redirect_url": httputil.url_concat(
                        oidc_config["authorization_endpoint"], args
                    ),
                    "reason": "unauthenticated",
                    "message": "User is not authenticated. Redirect to authenticate",
                }
            )
        raise tornado.web.Finish()
    if not id_token or not access_token:
        try:
            client_id = oidc_config["client_id"]
            # exchange the authorization code with the access token
            grant_type = config.get_tenant_specific_key(
                "get_user_by_oidc_settings.grant_type",
                tenant,
                "authorization_code",
            )
            authorization_header = f"{client_id}:{oidc_config['client_secret']}"
            authorization_header_encoded = base64.b64encode(
                authorization_header.encode("UTF-8")
            ).decode("UTF-8")
            url = f"{oidc_config['token_endpoint']}"
            client_scope = config.get_tenant_specific_key(
                "get_user_by_oidc_settings.client_scopes", tenant
            )
            if (
                config.get_tenant_specific_key(
                    "get_user_by_oidc_settings.include_admin_scope", tenant, True
                )
                and "aws.cognito.signin.user.admin" not in client_scope
            ):
                client_scope.append("aws.cognito.signin.user.admin")
            if client_scope:
                client_scope = " ".join(client_scope)
            try:
                client_secret = oidc_config.get("client_secret")
                headers = {
                    "Content-Type": "application/x-www-form-urlencoded",
                    "Accept": "application/json",
                }
                if client_secret:
                    # If authorization header is included in a token exchange request
                    # for a client without a client_secret, Cognito will return an
                    # ambiguous error.
                    headers["Authorization"] = "Basic %s" % authorization_header_encoded
                body = f"grant_type={grant_type}&code={code}&redirect_uri={oidc_redirect_uri}&scope={client_scope}"
                if cognito_enabled:
                    body += f"&client_id={client_id}"
                token_exchange_response = await http_client.fetch(
                    url,
                    method="POST",
                    headers=headers,
<<<<<<< HEAD
                    body=f"grant_type={grant_type}&code={code}&redirect_uri={oidc_redirect_uri}&scope={client_scope}",
=======
                    body=body,
>>>>>>> cfccf9b7
                )
            except tornado.httpclient.HTTPError as e:
                log_data[
                    "message"
                ] = f"Exception trying to exchange OIDC token: {str(e)}"
                log_data["error"] = str(e)
                log.error(log_data, exc_info=True)
                raise

            token_exchange_response_body_dict = json.loads(token_exchange_response.body)
            id_token = token_exchange_response_body_dict.get(
                config.get_tenant_specific_key(
                    "get_user_by_oidc_settings.id_token_response_key",
                    tenant,
                    "id_token",
                )
            )
            access_token = token_exchange_response_body_dict.get(
                config.get_tenant_specific_key(
                    "get_user_by_oidc_settings.access_token_response_key",
                    tenant,
                    "access_token",
                )
            )
        except Exception as e:
            log_data["error"] = e
            log.error(log_data, exc_info=True)
            return
    try:
        header = jwt.get_unverified_header(id_token)
        key_id = header["kid"]
        algorithm = header["alg"]
        if algorithm == "none" or not algorithm:
            raise UnableToAuthenticate(
                "ID Token header does not specify a signing algorithm."
            )
        pub_key = oidc_config["jwt_keys"][key_id]
        # This will raises errors if the audience isn't right or if the token is expired or has other errors.
        decoded_id_token = jwt.decode(
            id_token,
            pub_key,
            audience=oidc_config["client_id"],
            algorithms=algorithm,
        )

        email = decoded_id_token.get(
            config.get_tenant_specific_key(
                "get_user_by_oidc_settings.jwt_email_key",
                tenant,
                "email",
            )
        )
        mfa_setup_required = None
        if cognito_enabled and not decoded_id_token.get("identities"):
            user_client = CognitoUserClient.tenant_client(tenant)
            mfa_configured = user_client.user_mfa_enabled(email)
            if not mfa_configured and config.get_tenant_specific_key(
                "get_user_by_oidc_settings.enable_mfa", tenant, True
            ):
                # If MFA isn't enabled for the user, begin the setup process
                mfa_setup_required = await user_client.get_mfa_secret(
                    email, access_token=access_token, tenant=tenant
                )
                after_redirect_uri = f"{protocol}://{full_host}/mfa"

        # For google auth, the access_token does not contain JWT-parsable claims.
        if config.get_tenant_specific_key(
            "get_user_by_oidc_settings.get_groups_from_access_token",
            tenant,
            True,
        ):
            try:
                header = jwt.get_unverified_header(access_token)
                key_id = header["kid"]
                algorithm = header["alg"]
                if algorithm == "none" or not algorithm:
                    raise UnableToAuthenticate(
                        "Access Token header does not specify a signing algorithm."
                    )
                pub_key = oidc_config["jwt_keys"][key_id]
                # This will raises errors if the audience isn't right or if the token is expired or has other
                # errors.
                decoded_access_token = jwt.decode(
                    access_token,
                    pub_key,
                    audience=config.get_tenant_specific_key(
                        "get_user_by_oidc_settings.access_token_audience",
                        tenant,
                    ),
                    algorithms=algorithm,
                )
            except (DecodeError, KeyError) as e:
                # This exception occurs when the access token is opaque or otherwise not JWT-parsable.
                # It is expected with some IdPs.
                log.debug(
                    {
                        **log_data,
                        "message": (
                            "Unable to derive user's groups from access_token. Attempting to get groups through "
                            "userinfo endpoint. "
                        ),
                        "error": str(e),
                        "user": email,
                    }
                )
                log.debug(log_data, exc_info=True)
                groups = []

        email = email or decoded_id_token.get(
            config.get_tenant_specific_key(
                "get_user_by_oidc_settings.jwt_email_key",
                tenant,
                "email",
            )
        )

        if not email:
            raise UnableToAuthenticate("Unable to determine user from ID Token")

        role_allowance_sets = await asyncio.gather(
            get_roles_from_token(tenant, decoded_id_token),
            get_roles_from_token(tenant, decoded_access_token),
        )
        role_allowances = reduce(operator.or_, role_allowance_sets)
        groups = (
            groups
            or decoded_access_token.get(
                config.get_tenant_specific_key(
                    "get_user_by_oidc_settings.jwt_groups_key",
                    tenant,
                    "groups",
                ),
            )
            or decoded_id_token.get(
                config.get_tenant_specific_key(
                    "get_user_by_oidc_settings.jwt_groups_key",
                    tenant,
                    "groups",
                ),
                [],
            )
        )

        # Groups from the token are not always in the correct format. For JumpCloud,
        # The format is a string that looks like valid JSON, but isn't. Example:
        # '[Cool%2C+and+Stuff%7C%7C%7C%7E%21%40%24%40%23%24%25%24%40%25%26%24%25%26*%5E%29%28%26*_%2B_, group_with_underscores, All Users, Engineering Group, Other group with a sane name]'
        if (
            groups
            and isinstance(groups, str)
            and groups.startswith("[")
            and groups.endswith("]")
        ):
            try:
                groups = json.loads(groups)
            except json.JSONDecodeError:
                try:
                    groups = groups[1:-1].split(", ")
                except Exception as e:
                    log.debug(
                        {
                            **log_data,
                            "message": ("Unable to parse user's groups from id token"),
                            "error": str(e),
                            "user": email,
                            "groups": groups,
                        }
                    )
                    sentry_sdk.capture_exception()
        if (
            not groups
            and oidc_config.get("userinfo_endpoint")
            and config.get_tenant_specific_key(
                "get_user_by_oidc_settings.get_groups_from_userinfo_endpoint",
                tenant,
                True,
            )
        ):
            user_info = await http_client.fetch(
                oidc_config["userinfo_endpoint"],
                method="GET",
                headers={
                    "Content-Type": "application/x-www-form-urlencoded",
                    "Authorization": "Bearer %s" % access_token,
                    "Accept": "application/json",
                },
            )
            groups = json.loads(user_info.body).get(
                config.get_tenant_specific_key(
                    "get_user_by_oidc_settings.user_info_groups_key",
                    tenant,
                    "groups",
                ),
                [],
            )

        if config.get("_global_.auth.set_auth_cookie", True):
            auth = get_plugin_by_name(
                config.get_tenant_specific_key("plugins.auth", tenant, "cmsaas_auth")
            )()
            groups = await auth.get_groups(groups, email, request, only_google=True)
            expiration = datetime.utcnow().replace(tzinfo=pytz.UTC) + timedelta(
                minutes=config.get_tenant_specific_key(
                    "jwt.expiration_minutes", tenant, 1200
                )
            )
            encoded_cookie = await generate_jwt_token(
                email,
                groups,
                tenant,
                roles=list(role_allowances),
                exp=expiration,
                mfa_setup_required=mfa_setup_required,
            )
            request.set_cookie(
                config.get("_global_.auth.cookie.name", "noq_auth"),
                encoded_cookie,
                expires=expiration,
                secure=config.get_tenant_specific_key(
                    "auth.cookie.secure",
                    tenant,
                    "https://" in config.get_tenant_specific_key("url", tenant),
                ),
                httponly=config.get_tenant_specific_key(
                    "auth.cookie.httponly", tenant, True
                ),
                samesite=config.get_tenant_specific_key(
                    "auth.cookie.samesite", tenant, True
                ),
            )

        if force_redirect:
            request.redirect(after_redirect_uri)
        else:
            if not return_200:
                # GraphQL (New UI) will not work if we return 403
                request.set_status(403)
            request.write(
                {
                    "type": "redirect",
                    "redirect_url": after_redirect_uri,
                    "reason": "unauthenticated",
                    "message": "User has been authenticated and needs to be redirected to their intended destination",
                }
            )
        await maybe_create_users_groups_in_database(
            request.ctx.db_tenant,
            email,
            groups,
            description="Created by SSO Sign-In",
            managed_by="SSO",
        )
        raise tornado.web.Finish()

    except Exception as e:
        log_data["error"] = e
        log.error(log_data, exc_info=True)
        return<|MERGE_RESOLUTION|>--- conflicted
+++ resolved
@@ -270,11 +270,7 @@
                     url,
                     method="POST",
                     headers=headers,
-<<<<<<< HEAD
-                    body=f"grant_type={grant_type}&code={code}&redirect_uri={oidc_redirect_uri}&scope={client_scope}",
-=======
                     body=body,
->>>>>>> cfccf9b7
                 )
             except tornado.httpclient.HTTPError as e:
                 log_data[
