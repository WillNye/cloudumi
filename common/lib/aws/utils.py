import asyncio
import fnmatch
import json
import re
import sys
import urllib.parse
from datetime import datetime
from typing import Any, Dict, List, Optional, Set, Tuple

import boto3
import sentry_sdk
from botocore.exceptions import ClientError

from common.aws.iam.policy.utils import (
    fetch_managed_policy_details,
    get_resource_policy,
    should_exclude_policy_from_comparison,
)
from common.aws.iam.role.config import get_active_tear_users_tag
<<<<<<< HEAD
from common.aws.utils import get_resource_account, get_resource_tag
from common.config import config, models
=======
from common.aws.utils import ResourceSummary, get_resource_tag
from common.config import config
>>>>>>> 9914a1cf
from common.config.models import ModelAdapter
from common.exceptions.exceptions import (
    BackgroundCheckNotPassedException,
    InvalidInvocationArgument,
    MissingConfigurationValue,
)
from common.lib import noq_json as ujson
from common.lib.account_indexers import get_account_id_to_name_mapping
from common.lib.account_indexers.aws_organizations import (
    retrieve_org_structure,
    retrieve_scps_for_organization,
)
from common.lib.assume_role import boto3_cached_conn
from common.lib.asyncio import aio_wrapper
from common.lib.aws.s3 import (
    get_bucket_location,
    get_bucket_policy,
    get_bucket_resource,
    get_bucket_tagging,
)
from common.lib.aws.sanitize import sanitize_session_name
from common.lib.aws.sns import get_topic_attributes
from common.lib.aws.sqs import get_queue_attributes, get_queue_url, list_queue_tags
from common.lib.cache import (
    retrieve_json_data_from_redis_or_s3,
    store_json_results_in_redis_and_s3,
)
from common.lib.plugins import get_plugin_by_name
from common.lib.redis import redis_hgetex, redis_hsetex
from common.models import (
    ExtendedRequestModel,
    HubAccount,
    OrgAccount,
    RequestStatus,
    ServiceControlPolicyArrayModel,
    ServiceControlPolicyModel,
    SpokeAccount,
    Status,
)
from common.user_request.models import IAMRequest

log = config.get_logger(__name__)
stats = get_plugin_by_name(config.get("_global_.plugins.metrics", "cmsaas_metrics"))()

PERMISSIONS_SEPARATOR = "||"


async def fetch_resource_details(
    account_id: str,
    service: str,
    resource_name: str,
    region: str,
    tenant,
    user,
    path: str = None,
) -> dict:
    if service == "s3":
        return await fetch_s3_bucket(account_id, resource_name, tenant, user)
    elif service == "sqs":
        return await fetch_sqs_queue(account_id, region, resource_name, tenant, user)
    elif service == "sns":
        return await fetch_sns_topic(account_id, region, resource_name, tenant, user)
    elif service == "managed_policy":
        return await fetch_managed_policy_details(
            account_id, resource_name, tenant, user, path
        )
    else:
        return {}


async def fetch_sns_topic(
    account_id: str, region: str, resource_name: str, tenant: str, user: str
) -> dict:
    from common.lib.policies import get_aws_config_history_url_for_resource

    regions = await get_enabled_regions_for_account(account_id, tenant)
    if region not in regions:
        raise InvalidInvocationArgument(
            f"Region '{region}' is not valid region on account '{account_id}'."
        )

    arn: str = f"arn:aws:sns:{region}:{account_id}:{resource_name}"
    client = await aio_wrapper(
        boto3_cached_conn,
        "sns",
        tenant,
        user,
        account_number=account_id,
        assume_role=ModelAdapter(SpokeAccount)
        .load_config("spoke_accounts", tenant)
        .with_query({"account_id": account_id})
        .first.name,
        region=region,
        sts_client_kwargs=dict(
            region_name=config.region,
            endpoint_url=f"https://sts.{config.region}.amazonaws.com",
        ),
        client_kwargs=config.get_tenant_specific_key("boto3.client_kwargs", tenant, {}),
        retry_max_attempts=2,
        session_name="noq_fetch_sns_topic",
    )

    result: Dict = await aio_wrapper(
        get_topic_attributes,
        account_number=account_id,
        assume_role=ModelAdapter(SpokeAccount)
        .load_config("spoke_accounts", tenant)
        .with_query({"account_id": account_id})
        .first.name,
        TopicArn=arn,
        region=region,
        sts_client_kwargs=dict(
            region_name=config.region,
            endpoint_url=f"https://sts.{config.region}.amazonaws.com",
        ),
        client_kwargs=config.get_tenant_specific_key("boto3.client_kwargs", tenant, {}),
        retry_max_attempts=2,
        tenant=tenant,
        user=user,
    )

    tags: Dict = await aio_wrapper(client.list_tags_for_resource, ResourceArn=arn)
    result["TagSet"] = tags["Tags"]
    if not isinstance(result["Policy"], dict):
        result["Policy"] = json.loads(result["Policy"])

    result["config_timeline_url"] = await get_aws_config_history_url_for_resource(
        account_id,
        arn,
        resource_name,
        "AWS::SNS::Topic",
        tenant,
        region=region,
    )
    return result


async def fetch_sqs_queue(
    account_id: str, region: str, resource_name: str, tenant: str, user: str
) -> dict:
    from common.lib.policies import get_aws_config_history_url_for_resource

    regions = await get_enabled_regions_for_account(account_id, tenant)
    if region not in regions:
        raise InvalidInvocationArgument(
            f"Region '{region}' is not valid region on account '{account_id}'."
        )

    queue_url: str = await aio_wrapper(
        get_queue_url,
        account_number=account_id,
        assume_role=ModelAdapter(SpokeAccount)
        .load_config("spoke_accounts", tenant)
        .with_query({"account_id": account_id})
        .first.name,
        region=region,
        QueueName=resource_name,
        sts_client_kwargs=dict(
            region_name=config.region,
            endpoint_url=f"https://sts.{config.region}.amazonaws.com",
        ),
        client_kwargs=config.get_tenant_specific_key("boto3.client_kwargs", tenant, {}),
        retry_max_attempts=2,
        tenant=tenant,
        user=user,
    )

    result: Dict = await aio_wrapper(
        get_queue_attributes,
        account_number=account_id,
        assume_role=ModelAdapter(SpokeAccount)
        .load_config("spoke_accounts", tenant)
        .with_query({"account_id": account_id})
        .first.name,
        region=region,
        QueueUrl=queue_url,
        AttributeNames=["All"],
        sts_client_kwargs=dict(
            region_name=config.region,
            endpoint_url=f"https://sts.{config.region}.amazonaws.com",
        ),
        client_kwargs=config.get_tenant_specific_key("boto3.client_kwargs", tenant, {}),
        retry_max_attempts=2,
        tenant=tenant,
        user=user,
    )

    tags: Dict = await aio_wrapper(
        list_queue_tags,
        account_number=account_id,
        assume_role=ModelAdapter(SpokeAccount)
        .load_config("spoke_accounts", tenant)
        .with_query({"account_id": account_id})
        .first.name,
        region=region,
        QueueUrl=queue_url,
        sts_client_kwargs=dict(
            region_name=config.region,
            endpoint_url=f"https://sts.{config.region}.amazonaws.com",
        ),
        client_kwargs=config.get_tenant_specific_key("boto3.client_kwargs", tenant, {}),
        retry_max_attempts=2,
        tenant=tenant,
        user=user,
    )
    result["TagSet"]: list = []
    result["QueueUrl"]: str = queue_url
    if tags:
        result["TagSet"] = [{"Key": k, "Value": v} for k, v in tags.items()]
    if result.get("CreatedTimestamp"):
        result["created_time"] = datetime.utcfromtimestamp(
            int(float(result["CreatedTimestamp"]))
        ).isoformat()
    if result.get("LastModifiedTimestamp"):
        result["updated_time"] = datetime.utcfromtimestamp(
            int(float(result["LastModifiedTimestamp"]))
        ).isoformat()
    # Unfortunately, the queue_url we get from our `get_queue_url` call above doesn't match the ID of the queue in
    # AWS Config, so we must hack our own.
    queue_url_manual = (
        f"https://sqs.{region}.amazonaws.com/{account_id}/{resource_name}"
    )
    result["config_timeline_url"] = await get_aws_config_history_url_for_resource(
        account_id,
        queue_url_manual,
        resource_name,
        "AWS::SQS::Queue",
        tenant,
        region=region,
    )
    return result


async def get_bucket_location_with_fallback(
    bucket_name: str, account_id: str, tenant, fallback_region: str = "us-east-1"
) -> str:
    try:
        bucket_location_res = await aio_wrapper(
            get_bucket_location,
            Bucket=bucket_name,
            account_number=account_id,
            assume_role=ModelAdapter(SpokeAccount)
            .load_config("spoke_accounts", tenant)
            .with_query({"account_id": account_id})
            .first.name,
            region=config.region,
            sts_client_kwargs=dict(
                region_name=config.region,
                endpoint_url=f"https://sts.{config.region}.amazonaws.com",
            ),
            client_kwargs=config.get_tenant_specific_key(
                "boto3.client_kwargs", tenant, {}
            ),
            retry_max_attempts=2,
            tenant=tenant,
        )
        bucket_location = bucket_location_res.get("LocationConstraint", fallback_region)
        if not bucket_location:
            # API get_bucket_location returns None for buckets in us-east-1
            bucket_location = "us-east-1"
        if bucket_location == "EU":
            bucket_location = "eu-west-1"
        if bucket_location == "US":
            bucket_location = "us-east-1"
    except ClientError:
        bucket_location = fallback_region
        sentry_sdk.capture_exception()
    return bucket_location


async def fetch_s3_bucket(
    account_id: str, bucket_name: str, tenant: str, user: str
) -> dict:
    """Fetch S3 Bucket and applicable policies

    :param account_id:
    :param bucket_name:
    :return:
    """

    from common.lib.policies import get_aws_config_history_url_for_resource

    log_data: Dict = {
        "function": f"{__name__}.{sys._getframe().f_code.co_name}",
        "bucket_name": bucket_name,
        "account_id": account_id,
    }
    log.debug(log_data)
    created_time = None
    bucket_location = "us-east-1"

    try:
        bucket_resource = await aio_wrapper(
            get_bucket_resource,
            bucket_name,
            account_number=account_id,
            assume_role=ModelAdapter(SpokeAccount)
            .load_config("spoke_accounts", tenant)
            .with_query({"account_id": account_id})
            .first.name,
            region=config.region,
            sts_client_kwargs=dict(
                region_name=config.region,
                endpoint_url=f"https://sts.{config.region}.amazonaws.com",
            ),
            client_kwargs=config.get_tenant_specific_key(
                "boto3.client_kwargs", tenant, {}
            ),
            retry_max_attempts=2,
            tenant=tenant,
            user=user,
        )
        created_time_stamp = bucket_resource.creation_date
        if created_time_stamp:
            created_time = created_time_stamp.isoformat()
    except ClientError:
        sentry_sdk.capture_exception()
    try:
        bucket_location = await get_bucket_location_with_fallback(
            bucket_name, account_id, tenant
        )
        policy: Dict = await aio_wrapper(
            get_bucket_policy,
            account_number=account_id,
            assume_role=ModelAdapter(SpokeAccount)
            .load_config("spoke_accounts", tenant)
            .with_query({"account_id": account_id})
            .first.name,
            region=bucket_location,
            Bucket=bucket_name,
            sts_client_kwargs=dict(
                region_name=config.region,
                endpoint_url=f"https://sts.{config.region}.amazonaws.com",
            ),
            client_kwargs=config.get_tenant_specific_key(
                "boto3.client_kwargs", tenant, {}
            ),
            retry_max_attempts=2,
            tenant=tenant,
            user=user,
        )
    except ClientError as e:
        if "NoSuchBucketPolicy" in str(e):
            policy = {"Policy": "{}"}
        else:
            raise
    try:
        tags: Dict = await aio_wrapper(
            get_bucket_tagging,
            account_number=account_id,
            assume_role=ModelAdapter(SpokeAccount)
            .load_config("spoke_accounts", tenant)
            .with_query({"account_id": account_id})
            .first.name,
            region=bucket_location,
            Bucket=bucket_name,
            sts_client_kwargs=dict(
                region_name=config.region,
                endpoint_url=f"https://sts.{config.region}.amazonaws.com",
            ),
            client_kwargs=config.get_tenant_specific_key(
                "boto3.client_kwargs", tenant, {}
            ),
            retry_max_attempts=2,
            tenant=tenant,
            user=user,
        )
    except ClientError as e:
        if "NoSuchTagSet" in str(e):
            tags = {"TagSet": []}
        else:
            raise

    result: Dict = {**policy, **tags, "created_time": created_time}
    result["config_timeline_url"] = await get_aws_config_history_url_for_resource(
        account_id,
        bucket_name,
        bucket_name,
        "AWS::S3::Bucket",
        tenant,
        region=bucket_location,
    )
    result["Policy"] = json.loads(result["Policy"])

    return result


async def raise_if_background_check_required_and_no_background_check(
    role, user, tenant
):
    auth = get_plugin_by_name(
        config.get_tenant_specific_key("plugins.auth", tenant, "cmsaas_auth")
    )()
    for compliance_account_id in config.get_tenant_specific_key(
        "aws.compliance_account_ids", tenant, []
    ):
        if compliance_account_id == role.split(":")[4]:
            user_info = await auth.get_user_info(user, object=True)
            if not user_info.passed_background_check:
                function = f"{__name__}.{sys._getframe().f_code.co_name}"
                log_data: dict = {
                    "function": function,
                    "user": user,
                    "role": role,
                    "message": "User trying to access SEG role without background check",
                }
                log.error(log_data)
                stats.count(
                    f"{function}.access_denied_background_check_not_passed",
                    tags={
                        "function": function,
                        "user": user,
                        "role": role,
                        "tenant": tenant,
                    },
                )
                raise BackgroundCheckNotPassedException(
                    config.get_tenant_specific_key(
                        "aws.background_check_not_passed",
                        tenant,
                        "You must have passed a background check to access role "
                        "{role}.",
                    ).format(role=role)
                )


async def delete_iam_user(account_id, iam_user_name, username, tenant: str) -> bool:
    """
    This function assumes the user has already been pre-authorized to delete an IAM user. it will detach all managed
    policies, delete all inline policies, delete all access keys, and finally delete the IAM user.

    :param account_id: Account ID that the IAM user is on
    :param iam_user_name: name of IAM user to delete
    :param username: actor's username
    :return:
    """
    log_data = {
        "function": f"{__name__}.{sys._getframe().f_code.co_name}",
        "message": "Attempting to delete role",
        "account_id": account_id,
        "iam_user_name": iam_user_name,
        "user": username,
    }
    log.info(log_data)
    iam_user = await fetch_iam_user_details(account_id, iam_user_name, tenant, username)

    # Detach managed policies
    for policy in await aio_wrapper(iam_user.attached_policies.all):
        await aio_wrapper(policy.load)
        log.info(
            {
                **log_data,
                "message": "Detaching managed policy from user",
                "policy_arn": policy.arn,
            }
        )
        await aio_wrapper(policy.detach_user, UserName=iam_user)

    # Delete Inline policies
    for policy in await aio_wrapper(iam_user.policies.all):
        await aio_wrapper(policy.load)
        log.info(
            {
                **log_data,
                "message": "Deleting inline policy on user",
                "policy_name": policy.name,
            }
        )
        await aio_wrapper(policy.delete)

    log.info({**log_data, "message": "Performing access key deletion"})
    access_keys = iam_user.access_keys.all()
    for access_key in access_keys:
        access_key.delete()

    log.info({**log_data, "message": "Performing user deletion"})
    await aio_wrapper(iam_user.delete)
    stats.count(
        f"{log_data['function']}.success",
        tags={
            "iam_user_name": iam_user_name,
            "tenant": tenant,
        },
    )
    return True


async def prune_iam_resource_tag(
    boto_conn, resource_type: str, resource_id: str, tag: str, value: str = None
):
    """Removes a subset of a tag or the entire tag from a supported IAM resource"""
    assert resource_type in ["role", "user", "policy"]

    if resource_type == "policy":
        boto_kwargs = {"PolicyArn": resource_id}
    else:
        boto_kwargs = {f"{resource_type.title()}Name": resource_id}

    if not value:
        await aio_wrapper(
            getattr(boto_conn, f"untag_{resource_type}"), TagKeys=[tag], **boto_kwargs
        )

    resource_tags = await aio_wrapper(
        getattr(boto_conn, f"list_{resource_type}_tags"), **boto_kwargs
    )
    resource_tag = get_resource_tag(resource_tags, tag, True, set())
    resource_tag.remove(value)

    if resource_tag:
        await aio_wrapper(
            getattr(boto_conn, f"tag_{resource_type}"),
            Tags=[{"Key": tag, "Value": ":".join(resource_tag)}],
            **boto_kwargs,
        )
    else:
        await aio_wrapper(
            getattr(boto_conn, f"untag_{resource_type}"), TagKeys=[tag], **boto_kwargs
        )


async def fetch_iam_user_details(account_id, iam_user_name, tenant, user):
    """
    Fetches details about an IAM user from AWS. If spoke_accounts configuration
    is set, the hub (central) account role will assume the
    configured role to perform the action.

    :param account_id: account ID
    :param iam_user_name: IAM user name
    :return: iam_user resource
    """
    log_data = {
        "function": f"{__name__}.{sys._getframe().f_code.co_name}",
        "message": "Attempting to fetch role details",
        "account": account_id,
        "iam_user_name": iam_user_name,
        "tenant": tenant,
    }
    log.info(log_data)
    iam_resource = await aio_wrapper(
        boto3_cached_conn,
        "iam",
        tenant,
        user,
        service_type="resource",
        account_number=account_id,
        region=config.region,
        assume_role=ModelAdapter(SpokeAccount)
        .load_config("spoke_accounts", tenant)
        .with_query({"account_id": account_id})
        .first.name,
        session_name=sanitize_session_name("noq_fetch_iam_user_details"),
        retry_max_attempts=2,
        client_kwargs=config.get_tenant_specific_key("boto3.client_kwargs", tenant, {}),
    )
    try:
        iam_user = await aio_wrapper(iam_resource.User, iam_user_name)
    except ClientError as ce:
        if ce.response["Error"]["Code"] == "NoSuchEntity":
            log_data["message"] = "Requested user doesn't exist"
            log.error(log_data)
        raise
    await aio_wrapper(iam_user.load)
    return iam_user


async def get_enabled_regions_for_account(account_id: str, tenant: str) -> Set[str]:
    """
    Returns a list of regions enabled for an account based on an EC2 Describe Regions call. Can be overridden with a
    global configuration of static regions (Configuration key: `celery.sync_regions`), or a configuration of specific
    regions per account (Configuration key:  `get_enabled_regions_for_account.{account_id}`)
    """
    enabled_regions_for_account = config.get_tenant_specific_key(
        f"get_enabled_regions_for_account.{account_id}", tenant
    )
    if enabled_regions_for_account:
        return enabled_regions_for_account

    celery_sync_regions = config.get_tenant_specific_key(
        "celery.sync_regions", tenant, []
    )
    if celery_sync_regions:
        return celery_sync_regions

    client = await aio_wrapper(
        boto3_cached_conn,
        "ec2",
        tenant,
        None,
        account_number=account_id,
        assume_role=ModelAdapter(SpokeAccount)
        .load_config("spoke_accounts", tenant)
        .with_query({"account_id": account_id})
        .first.name,
        read_only=True,
        retry_max_attempts=2,
        client_kwargs=config.get_tenant_specific_key("boto3.client_kwargs", tenant, {}),
        session_name="noq_get_enabled_regions",
    )

    regions = await aio_wrapper(client.describe_regions)
    return {r["RegionName"] for r in regions["Regions"]}


async def get_all_scps(
    tenant: str, force_sync=False
) -> Dict[str, List[ServiceControlPolicyModel]]:
    """Retrieve a dictionary containing all Service Control Policies across organizations

    Args:
        force_sync: force a cache update
    """
    redis_key = config.get_tenant_specific_key(
        "cache_scps_across_organizations.redis.key.all_scps_key",
        tenant,
        f"{tenant}_ALL_AWS_SCPS",
    )
    scps = await retrieve_json_data_from_redis_or_s3(
        redis_key,
        s3_bucket=config.get_tenant_specific_key(
            "cache_scps_across_organizations.s3.bucket", tenant
        ),
        s3_key=config.get_tenant_specific_key(
            "cache_scps_across_organizations.s3.file",
            tenant,
            "scps/cache_scps_v1.json.gz",
        ),
        default={},
        max_age=86400,
        tenant=tenant,
    )
    if force_sync or not scps:
        scps = await cache_all_scps(tenant)
    scp_models = {}
    for account, org_scps in scps.items():
        scp_models[account] = [ServiceControlPolicyModel(**scp) for scp in org_scps]
    return scp_models


async def cache_all_scps(tenant) -> Dict[str, Any]:
    """Store a dictionary of all Service Control Policies across organizations in the cache"""
    all_scps = {}
    for organization in (
        ModelAdapter(OrgAccount).load_config("org_accounts", tenant).models
    ):
        org_account_id = organization.account_id
        role_to_assume = (
            ModelAdapter(SpokeAccount)
            .load_config("spoke_accounts", tenant)
            .with_query({"account_id": org_account_id})
            .first.name
        )

        if not org_account_id:
            raise MissingConfigurationValue(
                "Your AWS Organizations Master Account ID is not specified in configuration. "
                "Unable to sync accounts from "
                "AWS Organizations"
            )

        if not role_to_assume:
            raise MissingConfigurationValue(
                "Noq doesn't know what role to assume to retrieve account information "
                "from AWS Organizations. please set the appropriate configuration value."
            )
        org_scps = await retrieve_scps_for_organization(
            org_account_id, tenant, role_to_assume=role_to_assume, region=config.region
        )
        all_scps[org_account_id] = org_scps
    redis_key = config.get_tenant_specific_key(
        "cache_scps_across_organizations.redis.key.all_scps_key",
        tenant,
        f"{tenant}_ALL_AWS_SCPS",
    )
    s3_bucket = None
    s3_key = None
    if config.region == config.get_tenant_specific_key(
        "celery.active_region", tenant, config.region
    ) or config.get("_global_.environment") in [
        "dev",
        "test",
    ]:
        s3_bucket = config.get_tenant_specific_key(
            "cache_scps_across_organizations.s3.bucket", tenant
        )
        s3_key = config.get_tenant_specific_key(
            "cache_scps_across_organizations.s3.file",
            tenant,
            "scps/cache_scps_v1.json.gz",
        )
    await store_json_results_in_redis_and_s3(
        all_scps, redis_key=redis_key, s3_bucket=s3_bucket, s3_key=s3_key, tenant=tenant
    )
    return all_scps


async def get_org_structure(tenant, force_sync=False) -> Dict[str, Any]:
    """Retrieve a dictionary containing the organization structure

    Args:
        force_sync: force a cache update
    """
    redis_key = config.get_tenant_specific_key(
        "cache_organization_structure.redis.key.org_structure_key",
        tenant,
        f"{tenant}_AWS_ORG_STRUCTURE",
    )
    org_structure = await retrieve_json_data_from_redis_or_s3(
        redis_key,
        s3_bucket=config.get_tenant_specific_key(
            "cache_organization_structure.s3.bucket", tenant
        ),
        s3_key=config.get_tenant_specific_key(
            "cache_organization_structure.s3.file",
            tenant,
            "scps/cache_org_structure_v1.json.gz",
        ),
        default={},
        tenant=tenant,
    )
    if force_sync or not org_structure:
        org_structure = await cache_org_structure(tenant)
    return org_structure


async def onboard_new_accounts_from_orgs(tenant: str) -> set[str]:
    log_data = {"function": "onboard_new_accounts_from_orgs", "tenant": tenant}
    org_accounts = ModelAdapter(OrgAccount).load_config("org_accounts", tenant).models
    for org_account in org_accounts:
        if not org_account.automatically_onboard_accounts or not org_account.role_names:
            continue

        spoke_role_name = (
            ModelAdapter(SpokeAccount)
            .load_config("spoke_accounts", tenant)
            .with_query({"account_id": org_account.account_id})
            .first.name
        )

        org_client = boto3_cached_conn(
            "organizations",
            tenant,
            None,
            account_number=org_account.account_id,
            assume_role=spoke_role_name,
            region=config.region,
            sts_client_kwargs=dict(
                region_name=config.region,
                endpoint_url=f"https://sts.{config.region}.amazonaws.com",
            ),
            client_kwargs=config.get_tenant_specific_key(
                "boto3.client_kwargs", tenant, {}
            ),
            session_name=sanitize_session_name("noq_autodiscover_aws_org_accounts"),
            read_only=True,
        )

        try:
            paginator = org_client.get_paginator("list_accounts")
            for page in paginator.paginate():
                for account in page.get("Accounts"):
                    try:
                        (
                            ModelAdapter(SpokeAccount)
                            .load_config("spoke_accounts", tenant)
                            .with_query({"account_id": account["Id"]})
                            .first.name
                        )
                        continue  # We already know about this account, and can skip it
                    except ValueError as e:
                        if "did not find any items with the given query" not in str(e):
                            raise
                        # We don't yet know about this account, and can process it.

                    org_iam_client = boto3_cached_conn(
                        "iam",
                        tenant,
                        None,
                        region=config.region,
                        assume_role=spoke_role_name,
                        account_number=org_account.account_id,
                        session_name="noq_onboard_new_accounts_from_orgs",
                    )

                    temp_policy_name = "noq_onboard_new_accounts_from_orgs_temp_sts"
                    # TODO: Actually this is a bad idea. Instruct the user to do this as a policy in Self-Service
                    org_iam_client.put_role_policy(
                        RoleName=spoke_role_name,
                        PolicyName=temp_policy_name,
                        PolicyDocument=json.dumps(
                            {
                                "Action": "sts:AssumeRole",
                                "Effect": "Allow",
                                "Resource": "*",
                            }
                        ),
                    )
                    await asyncio.sleep(
                        10
                    )  # Wait 10 seconds for permissions to propagate

                    for aws_organizations_role_name in org_account.role_names:
                        # Get STS client on Org Account
                        # attempt sts:AssumeRole
                        org_role_arn = f"arn:aws:iam::{account['Id']}:role/{aws_organizations_role_name}"
                        try:
                            # TODO: SpokeRoles, by default, do not have the ability to assume other roles
                            # To automatically onboard a new account, we have to grant the Spoke role this capability
                            # temporarily then wait for the permission to propagate. THIS NEEDS TO BE DOCUMENTED
                            # and we need a finally statement to ensure we attempt to remove it.
                            # TODO: Inject retry and/or sleep
                            # TODO: Save somewhere that we know we attempted this account before, so no need to try again.
                            org_sts_client = boto3_cached_conn(
                                "sts",
                                tenant,
                                None,
                                region=config.region,
                                assume_role=spoke_role_name,
                                account_number=org_account.account_id,
                                session_name="noq_onboard_new_accounts_from_orgs",
                            )

                            # Use the spoke role on the org management account to assume into the org role on the
                            # new (unknown) account
                            new_account_credentials = await aio_wrapper(
                                org_sts_client.assume_role,
                                RoleArn=org_role_arn,
                                RoleSessionName="noq_onboard_new_accounts_from_orgs",
                            )

                            new_account_cf_client = await aio_wrapper(
                                boto3.client,
                                "iam",
                                aws_access_key_id=new_account_credentials[
                                    "Credentials"
                                ]["AccessKeyId"],
                                aws_secret_access_key=new_account_credentials[
                                    "Credentials"
                                ]["SecretAccessKey"],
                                aws_session_token=new_account_credentials[
                                    "Credentials"
                                ]["SessionToken"],
                            )

                            # Onboard the account.
                            spoke_stack_name = config.get(
                                "_global_.integrations.aws.spoke_role_name",
                                "NoqSpokeRole",
                            )
                            spoke_role_template_url = config.get(
                                "_global_.integrations.aws.registration_spoke_role_cf_template",
                                "https://s3.us-east-1.amazonaws.com/cloudumi-cf-templates/cloudumi_spoke_role.yaml",
                            )
                            spoke_roles = (
                                ModelAdapter(SpokeAccount)
                                .load_config("spoke_accounts", tenant)
                                .models
                            )
                            external_id = config.get_tenant_specific_key(
                                "tenant_details.external_id", tenant
                            )
                            if not external_id:
                                log.error(
                                    {**log_data, "error": "External ID not found"}
                                )
                                continue
                            cluster_role = config.get(
                                "_global_.integrations.aws.node_role"
                            )
                            if not cluster_role:
                                log.error(
                                    {**log_data, "error": "Cluster role not found"}
                                )
                                continue
                            if spoke_roles:
                                spoke_role_name = spoke_roles[0].name
                                spoke_stack_name = spoke_role_name
                            else:
                                spoke_role_name = config.get(
                                    "_global_.integrations.aws.spoke_role_name",
                                    "NoqSpokeRole",
                                )
                            hub_account = (
                                models.ModelAdapter(HubAccount)
                                .load_config("hub_account", tenant)
                                .model
                            )
                            customer_central_account_role = hub_account.role_arn

                            region = config.get(
                                "_global_.integrations.aws.region", "us-west-2"
                            )
                            account_id = config.get(
                                "_global_.integrations.aws.account_id"
                            )
                            cluster_id = config.get("_global_.deployment.cluster_id")
                            registration_topic_arn = config.get(
                                "_global_.integrations.aws.registration_topic_arn",
                                f"arn:aws:sns:{region}:{account_id}:{cluster_id}-registration-topic",
                            )
                            spoke_role_parameters = [
                                {
                                    "ParameterKey": "ExternalIDParameter",
                                    "ParameterValue": external_id,
                                },
                                {
                                    "ParameterKey": "CentralRoleArnParameter",
                                    "ParameterValue": customer_central_account_role,
                                },
                                {
                                    "ParameterKey": "HostParameter",
                                    "ParameterValue": tenant,
                                },
                                {
                                    "ParameterKey": "SpokeRoleNameParameter",
                                    "ParameterValue": spoke_role_name,
                                },
                                {
                                    "ParameterKey": "RegistrationTopicArnParameter",
                                    "ParameterValue": registration_topic_arn,
                                },
                            ]
                            response = new_account_cf_client.create_stack(
                                StackName=spoke_stack_name,
                                TemplateURL=(
                                    f"https://console.aws.amazon.com/cloudformation/home?region={region}"
                                    + "#/stacks/quickcreate?templateURL="
                                    + urllib.parse.quote(spoke_role_template_url)
                                    + f"&param_ExternalIDParameter={external_id}"
                                    + f"&param_HostParameter={tenant}"
                                    + f"&param_CentralRoleArnParameter={customer_central_account_role}"
                                    + f"&param_SpokeRoleNameParameter={spoke_role_name}"
                                    + f"&stackName={spoke_stack_name}"
                                    + f"&param_RegistrationTopicArnParameter={registration_topic_arn}"
                                ),
                                Parameters=spoke_role_parameters,
                                Capabilities=[
                                    "CAPABILITY_NAMED_IAM",
                                ],
                            )
                            print(response)
                            break
                        except Exception as e:
                            continue
                    org_iam_client.delete_role_policy(
                        RoleName=spoke_role_name, PolicyName=temp_policy_name
                    )

        except Exception as e:
            log.error(f"Unable to retrieve roles from AWS Organizations: {e}")


async def sync_account_names_from_orgs(tenant: str) -> dict[str, str]:
    log_data = {"function": "sync_account_names_from_orgs", "tenant": tenant}
    org_account_id_to_name = {}
    account_names_synced = {}
    accounts_d: Dict[str, str] = await get_account_id_to_name_mapping(tenant)
    org_account_ids = [
        org.account_id
        for org in ModelAdapter(OrgAccount).load_config("org_accounts", tenant).models
    ]
    for org_account_id in org_account_ids:
        spoke_account = (
            ModelAdapter(SpokeAccount)
            .load_config("spoke_accounts", tenant)
            .with_query({"account_id": org_account_id})
            .first
        )
        if not spoke_account:
            continue
        org_client = boto3_cached_conn(
            "organizations",
            tenant,
            None,
            account_number=org_account_id,
            assume_role=spoke_account.name,
            region=config.region,
            sts_client_kwargs=dict(
                region_name=config.region,
                endpoint_url=f"https://sts.{config.region}.amazonaws.com",
            ),
            client_kwargs=config.get_tenant_specific_key(
                "boto3.client_kwargs", tenant, {}
            ),
            session_name=sanitize_session_name("noq_autodiscover_aws_org_accounts"),
            read_only=True,
        )
        try:
            paginator = org_client.get_paginator("list_accounts")
            for page in paginator.paginate():
                for account in page.get("Accounts", []):
                    org_account_id_to_name[account["Id"]] = account["Name"]
        except Exception as e:
            log.error({**log_data, "error": str(e)}, exc_info=True)
        for account_id, account_name in accounts_d.items():
            if (
                account_id != account_name
            ):  # The account name was changed from the account ID, don't override it.
                continue  # TODO: Maybe remove this condition?
            if account_id not in org_account_id_to_name:
                continue
            spoke_account_to_replace = (
                ModelAdapter(SpokeAccount)
                .load_config("spoke_accounts", tenant)
                .with_query({"account_id": account_id})
                .first
            )
            spoke_account_to_replace.account_name = org_account_id_to_name[account_id]
            await ModelAdapter(SpokeAccount).load_config(
                "spoke_accounts", tenant
            ).from_dict(spoke_account_to_replace).with_object_key(
                ["account_id"]
            ).store_item_in_list()
            account_names_synced[account_id] = spoke_account_to_replace.account_name
    return account_names_synced


async def autodiscover_aws_org_accounts(tenant: str) -> set[str]:
    """
    This branch automatically discovers AWS Organization Accounts from Spoke Accounts. It filters out accounts that are
    already flagged as AWS Organization Management Accounts. It also filters out accounts that we've already checked.
    """
    org_accounts_added = set()
    accounts_d: Dict[str, str] = await get_account_id_to_name_mapping(tenant)
    org_account_ids = [
        org.account_id
        for org in ModelAdapter(OrgAccount).load_config("org_accounts", tenant).models
    ]
    for account_id in accounts_d.keys():
        if account_id in org_account_ids:
            continue
        spoke_account = (
            ModelAdapter(SpokeAccount)
            .load_config("spoke_accounts", tenant)
            .with_query({"account_id": account_id})
            .first
        )
        if not spoke_account:
            continue
        if spoke_account.org_access_checked:
            continue
        org = boto3_cached_conn(
            "organizations",
            tenant,
            None,
            account_number=account_id,
            assume_role=spoke_account.name,
            region=config.region,
            sts_client_kwargs=dict(
                region_name=config.region,
                endpoint_url=f"https://sts.{config.region}.amazonaws.com",
            ),
            client_kwargs=config.get_tenant_specific_key(
                "boto3.client_kwargs", tenant, {}
            ),
            session_name=sanitize_session_name("noq_autodiscover_aws_org_accounts"),
            read_only=True,
        )
        org_details = None
        org_account_name = None
        org_management_account = False
        try:
            org_details = org.describe_organization()
            if (
                org_details
                and org_details["Organization"]["MasterAccountId"] == account_id
            ):
                org_management_account = True
                spoke_account.org_management_account = org_management_account
                account_details = org.describe_account(AccountId=account_id)
                if account_details:
                    org_account_name = account_details["Account"]["Name"]
        except Exception as e:
            log.error(
                "Unable to retrieve roles from AWS Organizations: {}".format(e),
                exc_info=True,
            )
        spoke_account.org_access_checked = True
        await ModelAdapter(SpokeAccount).load_config(
            "spoke_accounts", tenant
        ).from_dict(spoke_account.dict()).with_object_key(
            ["account_id"]
        ).store_item_in_list()
        if org_management_account and org_details:
            await ModelAdapter(OrgAccount).load_config(
                "org_accounts", tenant
            ).from_dict(
                {
                    "org_id": org_details["Organization"]["Id"],
                    "account_id": account_id,
                    "account_name": org_account_name,
                    "owner": org_details["Organization"]["MasterAccountEmail"],
                }
            ).with_object_key(
                ["org_id"]
            ).store_item_in_list()
            org_accounts_added.add(account_id)
    return org_accounts_added


async def cache_org_structure(tenant: str) -> Dict[str, Any]:
    """Store a dictionary of the organization structure in the cache"""
    all_org_structure = {}
    for organization in (
        ModelAdapter(OrgAccount).load_config("org_accounts", tenant).models
    ):
        org_account_id = organization.account_id
        role_to_assume = (
            ModelAdapter(SpokeAccount)
            .load_config("spoke_accounts", tenant)
            .with_query({"account_id": org_account_id})
            .first.name
        )
        if not org_account_id:
            raise MissingConfigurationValue(
                "Your AWS Organizations Master Account ID is not specified in configuration. "
                "Unable to sync accounts from "
                "AWS Organizations"
            )

        if not role_to_assume:
            raise MissingConfigurationValue(
                "Noq doesn't know what role to assume to retrieve account information "
                "from AWS Organizations. please set the appropriate configuration value."
            )
        org_structure = await retrieve_org_structure(
            org_account_id, tenant, role_to_assume=role_to_assume, region=config.region
        )
        all_org_structure.update(org_structure)
    redis_key = config.get_tenant_specific_key(
        "cache_organization_structure.redis.key.org_structure_key",
        tenant,
        f"{tenant}_AWS_ORG_STRUCTURE",
    )
    s3_bucket = None
    s3_key = None
    if config.region == config.get_tenant_specific_key(
        "celery.active_region", tenant, config.region
    ) or config.get("_global_.environment") in [
        "dev",
        "test",
    ]:
        s3_bucket = config.get_tenant_specific_key(
            "cache_organization_structure.s3.bucket", tenant
        )
        s3_key = config.get_tenant_specific_key(
            "cache_organization_structure.s3.file",
            tenant,
            "scps/cache_org_structure_v1.json.gz",
        )
    await store_json_results_in_redis_and_s3(
        all_org_structure,
        redis_key=redis_key,
        s3_bucket=s3_bucket,
        s3_key=s3_key,
        tenant=tenant,
    )
    return all_org_structure


async def _is_member_of_ou(
    identifier: str, ou: Dict[str, Any]
) -> Tuple[bool, Set[str]]:
    """Recursively walk org structure to determine if the account or OU is in the org and, if so, return all OUs of which the account or OU is a member

    Args:
        identifier: AWS account or OU ID
        ou: dictionary representing the organization/organizational unit structure to search
    """
    found = False
    ou_path = set()
    for child in ou.get("Children", []):
        if child.get("Id") == identifier:
            found = True
        elif child.get("Type") == "ORGANIZATIONAL_UNIT":
            found, ou_path = await _is_member_of_ou(identifier, child)
        if found:
            ou_path.add(ou.get("Id"))
            break
    return found, ou_path


async def get_organizational_units_for_account(
    identifier: str,
    tenant: str,
) -> Set[str]:
    """Return a set of Organizational Unit IDs for a given account or OU ID

    Args:
        identifier: AWS account or OU ID
    """
    all_orgs = await get_org_structure(tenant)
    organizational_units = set()
    for org_id, org_structure in all_orgs.items():
        found, organizational_units = await _is_member_of_ou(identifier, org_structure)
        if found:
            break
    if not organizational_units:
        log.warning("could not find account in organization")
    return organizational_units


async def _scp_targets_account_or_ou(
    scp: ServiceControlPolicyModel, identifier: str, organizational_units: Set[str]
) -> bool:
    """Return True if the provided SCP targets the account or OU identifier provided

    Args:
        scp: Service Control Policy whose targets we check
        identifier: AWS account or OU ID
        organizational_units: set of IDs for OUs of which the identifier is a member
    """
    for target in scp.targets:
        if target.target_id == identifier or target.target_id in organizational_units:
            return True
    return False


async def get_scps_for_account_or_ou(
    identifier: str, tenant: str
) -> ServiceControlPolicyArrayModel:
    """Retrieve a list of Service Control Policies for the account or OU specified by the identifier

    Args:
        identifier: AWS account or OU ID
    """
    all_scps = await get_all_scps(tenant)
    account_ous = await get_organizational_units_for_account(identifier, tenant)
    scps_for_account = []
    for org_account_id, scps in all_scps.items():
        # Iterate through each org's SCPs and see if the provided account_id is in the targets
        for scp in scps:
            if await _scp_targets_account_or_ou(scp, identifier, account_ous):
                scps_for_account.append(scp)
    scps = ServiceControlPolicyArrayModel(__root__=scps_for_account)
    return scps


def allowed_to_sync_role(
    role_arn: str,
    role_tags: List[Optional[Dict[str, str]]],
    tenant: str,
) -> bool:
    """
    This function determines whether Noq is allowed to sync or otherwise manipulate an IAM role. By default,
    Noq will sync all roles that it can get its grubby little hands on. However, Noq administrators can tell
    Noq to only sync roles with either 1) Specific ARNs, or 2) Specific tag key/value pairs. All configured tags
    must exist on the role for Noq to sync it.

    Here's an example configuration for a tag-based restriction:

    ```
    roles:
      allowed_tags:
        tag1: value1
        tag2: value2
    ```

    And another one for an ARN-based restriction:

    ```
    roles:
      allowed_arns:
        - arn:aws:iam::111111111111:role/role-name-here-1
        - arn:aws:iam::111111111111:role/role-name-here-2
        - arn:aws:iam::111111111111:role/role-name-here-3
        - arn:aws:iam::222222222222:role/role-name-here-1
        - arn:aws:iam::333333333333:role/role-name-here-1
    ```

    :param
        arn: The AWS role arn
        role_tags: A dictionary of role tags

    :return: boolean specifying whether Noq is allowed to sync / access the role
    """
    allowed_tags = config.get_tenant_specific_key("roles.allowed_tags", tenant, {})
    allowed_arns = config.get_tenant_specific_key("roles.allowed_arns", tenant, [])
    if not allowed_tags and not allowed_arns:
        return True

    if role_arn in allowed_arns:
        return True

    # Convert list of role tag dicts to a single key/value dict of tags
    # ex:
    # role_tags = [{'Key': 'noq-authorized', 'Value': 'noq_admins'},
    # {'Key': 'Description', 'Value': 'Noq OSS Demo Role'}]
    # so: actual_tags = {'noq-authorized': 'noq_admins', 'Description': 'Noq OSS Demo Role'}
    actual_tags = {
        d["Key"]: d["Value"] for d in role_tags
    }  # Convert List[Dicts] to 1 Dict

    # All configured allowed_tags must exist in the role's actual_tags for this condition to pass
    if allowed_tags and allowed_tags.items() <= actual_tags.items():
        return True
    return False


async def remove_expired_request_changes(
    extended_request: ExtendedRequestModel,
    tenant: str,
    user: Optional[str],
    force_refresh: bool = False,
) -> None:
    """
    If this feature is enabled, it will look at changes and remove those that are expired policies if they have been.
    Changes can be designated as temporary by defining an expiration date.
    In the future, we may allow specifying temporary policies by `Sid` or other means.
    """
    from common.aws.iam.role.models import IAMRole
    from common.lib.v2.aws_principals import get_role_details

    should_update_policy_request = False
    current_dateint = datetime.today().strftime("%Y%m%d")
    if (
        not extended_request.expiration_date
        or str(extended_request.expiration_date) > current_dateint
    ):
        return

    log_data: dict = {
        "function": f"{__name__}.{sys._getframe().f_code.co_name}",
        "message": "Attempting to expire policy",
        "policy_request_id": extended_request.id,
    }
    log.debug(log_data)

    for change in extended_request.changes.changes:
        if change.status != Status.applied:
            continue

        principal_arn = change.principal.principal_arn
        if change.change_type in [
            "managed_policy_resource",
            "resource_policy",
            "sts_resource_policy",
        ]:
            principal_arn = change.arn

        try:
            resource_summary = await ResourceSummary.set(tenant, principal_arn)
        except ValueError:
            # If we don't have resource_account (due to resource not being in Config or 3rd Party account),
            # we can't revoke this change
            log_data["message"] = "Resource account not found"
            log.warning(log_data)
            continue

        # resource name is none for s3 buckets
        principal_name = resource_summary.name
        resource_service = resource_summary.service
        resource_type = resource_summary.resource_type
        resource_region = resource_summary.region
        resource_account = resource_summary.account

        client = await aio_wrapper(
            boto3_cached_conn,
            resource_service,
            tenant,
            user,
            service_type="client",
            future_expiration_minutes=15,
            account_number=resource_account,
            assume_role=ModelAdapter(SpokeAccount)
            .load_config("spoke_accounts", tenant)
            .with_query({"account_id": resource_account})
            .first.name,
            region=resource_region or config.region,
            session_name=sanitize_session_name("noq_revoke_expired_policies"),
            arn_partition="aws",
            sts_client_kwargs=dict(
                region_name=config.region,
                endpoint_url=f"https://sts.{config.region}.amazonaws.com",
            ),
            client_kwargs=config.get_tenant_specific_key(
                "boto3.client_kwargs", tenant, {}
            ),
            retry_max_attempts=2,
        )

        if change.change_type == "inline_policy":
            try:
                if resource_type == "role":
                    await aio_wrapper(
                        client.delete_role_policy,
                        RoleName=principal_name,
                        PolicyName=change.policy_name,
                    )
                elif resource_type == "user":
                    await aio_wrapper(
                        client.delete_user_policy,
                        UserName=principal_name,
                        PolicyName=change.policy_name,
                    )
                change.status = Status.expired
                should_update_policy_request = True

            except client.exceptions.NoSuchEntityException:
                log_data["message"] = "Policy was not found"
                log_data[
                    "error"
                ] = f"{change.policy_name} was not attached to {resource_type}"
                log.error(log_data, exc_info=True)
                sentry_sdk.capture_exception()

                change.status = Status.expired
                should_update_policy_request = True

            except Exception as e:
                log_data["message"] = "Exception occurred deleting inline policy"
                log_data["error"] = str(e)
                log.error(log_data, exc_info=True)
                sentry_sdk.capture_exception()

        elif change.change_type == "permissions_boundary":
            try:
                if resource_type == "role":
                    await aio_wrapper(
                        client.delete_role_permissions_boundary,
                        RoleName=principal_name,
                    )
                elif resource_type == "user":
                    await aio_wrapper(
                        client.delete_user_permissions_boundary,
                        UserName=principal_name,
                    )
                change.status = Status.expired
                should_update_policy_request = True

            except client.exceptions.NoSuchEntityException:
                log_data["message"] = "Policy was not found"
                log_data[
                    "error"
                ] = f"permission boundary was not attached to {resource_type}"
                log.error(log_data, exc_info=True)
                sentry_sdk.capture_exception()

                change.status = Status.expired
                should_update_policy_request = True

            except Exception as e:
                log_data[
                    "message"
                ] = "Exception occurred detaching permissions boundary"
                log_data["error"] = str(e)
                log.error(log_data, exc_info=True)
                sentry_sdk.capture_exception()

        elif change.change_type == "managed_policy":
            try:
                if resource_type == "role":
                    await aio_wrapper(
                        client.detach_role_policy,
                        RoleName=principal_name,
                        PolicyArn=change.arn,
                    )
                elif resource_type == "user":
                    await aio_wrapper(
                        client.detach_user_policy,
                        UserName=principal_name,
                        PolicyArn=change.arn,
                    )
                change.status = Status.expired
                should_update_policy_request = True

            except client.exceptions.NoSuchEntityException:
                log_data["message"] = "Policy was not found"
                log_data["error"] = f"{change.arn} was not attached to {resource_type}"
                log.error(log_data, exc_info=True)
                sentry_sdk.capture_exception()

                change.status = Status.expired
                should_update_policy_request = True

            except Exception as e:
                log_data["message"] = "Exception occurred detaching managed policy"
                log_data["error"] = str(e)
                log.error(log_data, exc_info=True)
                sentry_sdk.capture_exception()

        elif change.change_type == "resource_tag":
            try:
                await prune_iam_resource_tag(
                    client, resource_type, principal_name, change.key, change.value
                )
                change.status = Status.expired
                should_update_policy_request = True
                force_refresh = True

            except client.exceptions.NoSuchEntityException:
                log_data["message"] = "Policy was not found"
                log_data["error"] = f"{change.key} was not attached to {resource_type}"
                log.error(log_data, exc_info=True)
                sentry_sdk.capture_exception()

                change.status = Status.expired
                should_update_policy_request = True

            except KeyError:
                log_data["message"] = "Value not found for key"
                log_data["error"] = f"{change.key} does not contain {change.value}"
                log.error(log_data, exc_info=True)
                sentry_sdk.capture_exception()

                change.status = Status.expired
                should_update_policy_request = True

            except Exception as e:
                log_data["message"] = "Exception occurred deleting tag"
                log_data["error"] = str(e)
                log.error(log_data, exc_info=True)
                sentry_sdk.capture_exception()

        elif change.change_type == "tear_can_assume_role":
            request_user = extended_request.requester_info.extended_info.get(
                "userName", None
            )

            try:
                await prune_iam_resource_tag(
                    client,
                    "role",
                    principal_name,
                    get_active_tear_users_tag(tenant),
                    request_user,
                )
                change.status = Status.expired
                should_update_policy_request = True
                force_refresh = True

            except client.exceptions.NoSuchEntityException:
                log_data["message"] = "Role not found"
                log_data["error"] = f"Role not found: {principal_name}"
                log.error(log_data, exc_info=True)
                sentry_sdk.capture_exception()

                change.status = Status.expired
                should_update_policy_request = True

            except KeyError:
                log_data["message"] = "TEAR support not active for user"
                log_data["error"] = f"TEAR support not active for {request_user}"
                log.error(log_data, exc_info=True)
                sentry_sdk.capture_exception()

                change.status = Status.expired
                should_update_policy_request = True

            except Exception as e:
                log_data["message"] = "Exception occurred deleting tag"
                log_data["error"] = str(e)
                log.error(log_data, exc_info=True)
                sentry_sdk.capture_exception()

        elif (
            change.change_type == "resource_policy"
            or change.change_type == "sts_resource_policy"
        ):
            try:
                new_policy_statement = []

                if change.change_type == "resource_policy":

                    existing_policy = await get_resource_policy(
                        resource_account,
                        resource_service,
                        resource_type,
                        resource_region,
                        tenant,
                        user,
                    )

                elif change.change_type == "sts_resource_policy":
                    role = await get_role_details(
                        resource_account,
                        principal_name,
                        tenant,
                        extended=True,
                        force_refresh=force_refresh,
                    )
                    if not role:
                        log.error(
                            {
                                **log_data,
                                "message": (
                                    "Unable to retrieve role. Won't attempt to remove cross-account policy."
                                ),
                            }
                        )
                        return
                    existing_policy = role.assume_role_policy_document

                for statement in existing_policy.get("Statement", []):
                    if str(extended_request.expiration_date) in statement.get(
                        "Sid", ""
                    ):
                        continue
                    new_policy_statement.append(statement)

                existing_policy["Statement"] = new_policy_statement

                if resource_service == "s3":
                    if len(new_policy_statement) == 0:
                        await aio_wrapper(
                            client.delete_bucket_policy,
                            Bucket=resource_type,
                            ExpectedBucketOwner=resource_account,
                        )
                    else:
                        await aio_wrapper(
                            client.put_bucket_policy,
                            Bucket=resource_type,
                            Policy=ujson.dumps(existing_policy),
                        )
                elif resource_service == "sns":
                    await aio_wrapper(
                        client.set_topic_attributes,
                        TopicArn=change.arn,
                        AttributeName="Policy",
                        AttributeValue=ujson.dumps(existing_policy),
                    )
                elif resource_service == "sqs":
                    queue_url: dict = await aio_wrapper(
                        client.get_queue_url, QueueName=resource_type
                    )

                    if len(new_policy_statement) == 0:
                        await aio_wrapper(
                            client.set_queue_attributes,
                            QueueUrl=queue_url.get("QueueUrl"),
                            Attributes={"Policy": ""},
                        )

                    else:
                        await aio_wrapper(
                            client.set_queue_attributes,
                            QueueUrl=queue_url.get("QueueUrl"),
                            Attributes={"Policy": ujson.dumps(existing_policy)},
                        )
                elif resource_service == "iam":
                    await aio_wrapper(
                        client.update_assume_role_policy,
                        RoleName=principal_name,
                        PolicyDocument=ujson.dumps(existing_policy),
                    )

                change.status = Status.expired
                should_update_policy_request = True

            except Exception as e:
                log_data["message"] = "Exception occurred updating resource policy"
                log_data["error"] = str(e)
                log.error(log_data, exc_info=True)
                sentry_sdk.capture_exception()

    if should_update_policy_request:
        try:
            extended_request.request_status = RequestStatus.expired
            await IAMRequest.write_v2(extended_request, tenant)

            if resource_type == "role":
                await IAMRole.get(
                    tenant,
                    resource_account,
                    principal_arn,
                    force_refresh=force_refresh,
                    run_sync=True,
                )

            elif resource_type == "user":
                from common.aws.iam.user.utils import fetch_iam_user

                await fetch_iam_user(
                    resource_account,
                    principal_arn,
                    tenant,
                    force_refresh=force_refresh,
                    run_sync=True,
                )

        except Exception as e:
            log_data["message"] = "Exception unable to update policy status to expired"
            log_data["error"] = str(e)
            log.error(log_data, exc_info=True)
            sentry_sdk.capture_exception()


async def remove_expired_tenant_requests(tenant: str):
    all_requests = await IAMRequest.query(
        tenant, filter_condition=(IAMRequest.status == "approved")
    )

    for request in all_requests:
        await remove_expired_request_changes(
            ExtendedRequestModel.parse_obj(request.extended_request.dict()),
            tenant,
            None,
        )

    # Can swap back to this once it's thread safe
    # await asyncio.gather(*[
    #     remove_expired_request_changes(ExtendedRequestModel.parse_obj(request["extended_request"]), tenant, None)
    #     for request in all_policy_requests
    # ])


async def remove_expired_requests_for_tenants(tenants: list[str]) -> dict:
    function = f"{__name__}.{sys._getframe().f_code.co_name}"
    log_data = {
        "function": function,
        "message": "Spawning tasks",
        "num_tenants": len(tenants),
    }
    log.debug(log_data)
    await asyncio.gather(
        *[remove_expired_tenant_requests(tenant) for tenant in tenants]
    )

    return log_data


def get_aws_principal_owner(role_details: Dict[str, Any], tenant: str) -> Optional[str]:
    """
    Identifies the owning user/group of an AWS principal based on one or more trusted and configurable principal tags.
    `owner` is used to notify application owners of permission problems with their detected AWS principals or resources
    if another identifier (ie: session name) for a principal doesn't point to a specific user for notification.

    :return: owner: str
    """
    owner = None
    owner_tag_names = config.get_tenant_specific_key("aws.tags.owner", tenant, [])
    if not owner_tag_names:
        return owner
    if isinstance(owner_tag_names, str):
        owner_tag_names = [owner_tag_names]
    role_tags = role_details.get("Tags")
    for owner_tag_name in owner_tag_names:
        for role_tag in role_tags:
            if role_tag["Key"] == owner_tag_name:
                return role_tag["Value"]
    return owner


async def simulate_iam_principal_action(
    principal_arn,
    action,
    resource_arn,
    source_ip,
    tenant,
    user,
    expiration_seconds: Optional[int] = None,
):
    """
    Simulates an IAM principal action affecting a resource

    :return:
    """
    if not expiration_seconds:
        expiration_seconds = (
            config.get_tenant_specific_key(
                "aws.simulate_iam_principal_action.expiration_seconds",
                tenant,
                3600,
            ),
        )
    # simulating IAM principal policies is expensive.
    # Temporarily cache and return results by principal_arn, action, and resource_arn. We don't consider source_ip
    # when caching because it could vary greatly for application roles running on multiple instances/containers.
    resource_arn_exists_temp_matches_redis_key: str = config.get_tenant_specific_key(
        "resource_arn_known_in_aws_config.redis.temp_matches_key",
        tenant,
        f"{tenant}_TEMP_POLICY_SIMULATION_CACHE",
    )

    cache_key = f"{principal_arn}-{action}-{resource_arn}"
    result = await redis_hgetex(
        resource_arn_exists_temp_matches_redis_key, cache_key, tenant
    )
    if result:
        return result

    ip_regex = r"^(?:(?:25[0-5]|2[0-4][0-9]|[01]?[0-9][0-9]?)\.){3}(?:25[0-5]|2[0-4][0-9]|[01]?[0-9][0-9]?)$"
    context_entries = []
    if source_ip and re.match(ip_regex, source_ip):
        context_entries.append(
            {
                "ContextKeyName": "aws:SourceIp",
                "ContextKeyValues": [source_ip],
                "ContextKeyType": "ip",
            }
        )
    account_id = principal_arn.split(":")[4]
    client = await aio_wrapper(
        boto3_cached_conn,
        "iam",
        tenant,
        user,
        account_number=account_id,
        assume_role=ModelAdapter(SpokeAccount)
        .load_config("spoke_accounts", tenant)
        .with_query({"account_id": account_id})
        .first.name,
        sts_client_kwargs=dict(
            region_name=config.region,
            endpoint_url=f"https://sts.{config.region}.amazonaws.com",
        ),
        retry_max_attempts=2,
        session_name="noq_simulate_principal_action",
    )
    try:
        response = await aio_wrapper(
            client.simulate_principal_policy,
            PolicySourceArn=principal_arn,
            ActionNames=[
                action,
            ],
            ResourceArns=[
                resource_arn,
            ],
            # TODO: Attach resource policy when discoverable
            # ResourcePolicy='string',
            # TODO: Attach Account ID of resource
            # ResourceOwner='string',
            ContextEntries=context_entries,
            MaxItems=100,
        )

        await redis_hsetex(
            resource_arn_exists_temp_matches_redis_key,
            resource_arn,
            response["EvaluationResults"],
            expiration_seconds,
            tenant,
        )
    except Exception:
        sentry_sdk.capture_exception()
        return None
    return response["EvaluationResults"]


async def entry_in_entries(value: str, values_to_compare: List[str]) -> bool:
    """Returns True if value is included in values_to_compare, using wildcard matching.

    :param value: Some string. Usually a resource or IAM action. IE: s3:getbucketpolicy
    :param values_to_compare: A list of strings, usually resources or actions. IE: ['s3:*', 's3:ListBucket']
    :return: a boolean that specifies whether value is encommpassed in values_to_compare
    """
    for compare_to in values_to_compare:
        if value == compare_to:
            return True
        if compare_to == "*":
            return True
        if "*" not in compare_to and ":" in value and ":" in compare_to:
            if compare_to.split(":")[0] != value.split(":")[0]:
                continue
        if fnmatch.fnmatch(value, compare_to):
            return True
    return False


async def includes_resources(resourceA: List[str], resourceB: List[str]) -> bool:
    """Returns True if all of the resources in resourceA are included in resourceB, using fnmatch (wildcard) matching.

    :param resourceA: A list of resource ARNs. For example: ['arn:aws:s3:::my-bucket/*', 'arn:aws:s3:::my-bucket/my-object']
    :param resourceB: Another list of resource ARNs. For example: ['*']
    :return: True if all of the resources in resourceA are included/encompassed in resourceB, otherwise False.
    """
    for resource in resourceA:
        match = False
        if await entry_in_entries(resource, resourceB):
            match = True
        if not match:
            return False
    return True


async def is_already_allowed_by_other_policy(
    inline_policy: Dict[str, Any], all_policies: List[Dict[str, Any]]
) -> bool:
    """Returns True if a list of policies (all_policies) has permissions that already encompass inline_policy.

    A caveat: This function will ignore comparing equivalent policies. eg: If inline_policy matches a policy in all_policies, it
    will be ignored and this function will continue comparing the inline_policy against all of the other policies in
    all_policies. Why? Because normally we're comparing a single inline policy against a list of inline policies which
    includes all policies (including the current)

    :param inline_policy: A specific policy statement, ie: {'Action': ['s3:putbuckettagging'], 'Effect': 'Allow', 'Resource': ['*']}
    :param all_policies: A list of policy documents to compare `inline_policy` to. IE: [{'Action': ['s3:putbuckettagging'], 'Effect': 'Allow', 'Resource': ['*']}, ...]
    :raises Exception: Validation error if the policy is not supported for comparison.
    :return: A boolean, whether the `inline_policy` is already allowed by a policy in the list of `all_policies`.
    """
    if await should_exclude_policy_from_comparison(inline_policy):
        return False
    if not isinstance(inline_policy["Resource"], list) or not isinstance(
        inline_policy["Action"], list
    ):
        raise Exception("Please normalize actions and resources into lists first")
    for compare_policy in all_policies:
        if compare_policy == inline_policy:
            continue
        if await should_exclude_policy_from_comparison(compare_policy):
            continue
        if not isinstance(compare_policy["Resource"], list) or not isinstance(
            compare_policy["Action"], list
        ):
            raise Exception("Please normalize actions and resources into lists first")
        if not await includes_resources(
            inline_policy["Resource"], compare_policy["Resource"]
        ):
            continue
        for action in inline_policy["Action"]:
            if not await entry_in_entries(action, compare_policy["Action"]):
                continue
            return True
    return False<|MERGE_RESOLUTION|>--- conflicted
+++ resolved
@@ -17,13 +17,8 @@
     should_exclude_policy_from_comparison,
 )
 from common.aws.iam.role.config import get_active_tear_users_tag
-<<<<<<< HEAD
-from common.aws.utils import get_resource_account, get_resource_tag
+from common.aws.utils import ResourceSummary, get_resource_tag
 from common.config import config, models
-=======
-from common.aws.utils import ResourceSummary, get_resource_tag
-from common.config import config
->>>>>>> 9914a1cf
 from common.config.models import ModelAdapter
 from common.exceptions.exceptions import (
     BackgroundCheckNotPassedException,
@@ -966,7 +961,7 @@
                             )
                             print(response)
                             break
-                        except Exception as e:
+                        except Exception:
                             continue
                     org_iam_client.delete_role_policy(
                         RoleName=spoke_role_name, PolicyName=temp_policy_name
