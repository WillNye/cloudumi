import asyncio
import fnmatch
import json
import re
import sys
from datetime import datetime
from typing import Any, Dict, List, Optional, Set, Tuple

import sentry_sdk
<<<<<<< HEAD
from botocore.exceptions import ClientError
=======
from botocore.exceptions import ClientError, ParamValidationError
from deepdiff import DeepDiff
from parliament import analyze_policy_string, enhance_finding
>>>>>>> 459a4e3e
from policy_sentry.util.arns import parse_arn

from common.aws.iam.policy.utils import (
    fetch_managed_policy_details,
    get_resource_policy,
    should_exclude_policy_from_comparison,
)
from common.aws.iam.role.config import get_active_tear_users_tag
from common.aws.iam.user.utils import fetch_iam_user
from common.aws.utils import ResourceSummary, get_resource_account, get_resource_tag
from common.config import config
from common.config.models import ModelAdapter
from common.exceptions.exceptions import (
    BackgroundCheckNotPassedException,
    InvalidInvocationArgument,
    MissingConfigurationValue,
)
from common.lib import noq_json as ujson
from common.lib.account_indexers.aws_organizations import (
    retrieve_org_structure,
    retrieve_scps_for_organization,
)
from common.lib.assume_role import boto3_cached_conn
from common.lib.asyncio import aio_wrapper
from common.lib.aws.aws_config import query
from common.lib.aws.s3 import (
    get_bucket_location,
    get_bucket_policy,
    get_bucket_resource,
    get_bucket_tagging,
)
from common.lib.aws.sanitize import sanitize_session_name
from common.lib.aws.sns import get_topic_attributes
from common.lib.aws.sqs import get_queue_attributes, get_queue_url, list_queue_tags
from common.lib.cache import (
    retrieve_json_data_from_redis_or_s3,
    store_json_results_in_redis_and_s3,
)
from common.lib.plugins import get_plugin_by_name
from common.lib.redis import RedisHandler, redis_hgetex, redis_hsetex
from common.models import (
    ExtendedRequestModel,
    OrgAccount,
    RequestStatus,
    ServiceControlPolicyArrayModel,
    ServiceControlPolicyModel,
    SpokeAccount,
    Status,
)
from common.user_request.models import IAMRequest

log = config.get_logger(__name__)
stats = get_plugin_by_name(config.get("_global_.plugins.metrics", "cmsaas_metrics"))()

PERMISSIONS_SEPARATOR = "||"


async def fetch_resource_details(
    account_id: str,
    resource_type: str,
    resource_name: str,
    region: str,
    tenant,
    user,
    path: str = None,
) -> dict:
    if resource_type == "s3":
        return await fetch_s3_bucket(account_id, resource_name, tenant, user)
    elif resource_type == "sqs":
        return await fetch_sqs_queue(account_id, region, resource_name, tenant, user)
    elif resource_type == "sns":
        return await fetch_sns_topic(account_id, region, resource_name, tenant, user)
    elif resource_type == "managed_policy":
        return await fetch_managed_policy_details(
            account_id, resource_name, tenant, user, path
        )
    else:
        return {}


async def fetch_sns_topic(
    account_id: str, region: str, resource_name: str, tenant: str, user: str
) -> dict:
    from common.lib.policies import get_aws_config_history_url_for_resource

    regions = await get_enabled_regions_for_account(account_id, tenant)
    if region not in regions:
        raise InvalidInvocationArgument(
            f"Region '{region}' is not valid region on account '{account_id}'."
        )

    arn: str = f"arn:aws:sns:{region}:{account_id}:{resource_name}"
    client = await aio_wrapper(
        boto3_cached_conn,
        "sns",
        tenant,
        user,
        account_number=account_id,
        assume_role=ModelAdapter(SpokeAccount)
        .load_config("spoke_accounts", tenant)
        .with_query({"account_id": account_id})
        .first.name,
        region=region,
        sts_client_kwargs=dict(
            region_name=config.region,
            endpoint_url=f"https://sts.{config.region}.amazonaws.com",
        ),
        client_kwargs=config.get_tenant_specific_key("boto3.client_kwargs", tenant, {}),
        retry_max_attempts=2,
        session_name="noq_fetch_sns_topic",
    )

    result: Dict = await aio_wrapper(
        get_topic_attributes,
        account_number=account_id,
        assume_role=ModelAdapter(SpokeAccount)
        .load_config("spoke_accounts", tenant)
        .with_query({"account_id": account_id})
        .first.name,
        TopicArn=arn,
        region=region,
        sts_client_kwargs=dict(
            region_name=config.region,
            endpoint_url=f"https://sts.{config.region}.amazonaws.com",
        ),
        client_kwargs=config.get_tenant_specific_key("boto3.client_kwargs", tenant, {}),
        retry_max_attempts=2,
        tenant=tenant,
        user=user,
    )

    tags: Dict = await aio_wrapper(client.list_tags_for_resource, ResourceArn=arn)
    result["TagSet"] = tags["Tags"]
    if not isinstance(result["Policy"], dict):
        result["Policy"] = json.loads(result["Policy"])

    result["config_timeline_url"] = await get_aws_config_history_url_for_resource(
        account_id,
        arn,
        resource_name,
        "AWS::SNS::Topic",
        tenant,
        region=region,
    )
    return result


async def fetch_sqs_queue(
    account_id: str, region: str, resource_name: str, tenant: str, user: str
) -> dict:
    from common.lib.policies import get_aws_config_history_url_for_resource

    regions = await get_enabled_regions_for_account(account_id, tenant)
    if region not in regions:
        raise InvalidInvocationArgument(
            f"Region '{region}' is not valid region on account '{account_id}'."
        )

    queue_url: str = await aio_wrapper(
        get_queue_url,
        account_number=account_id,
        assume_role=ModelAdapter(SpokeAccount)
        .load_config("spoke_accounts", tenant)
        .with_query({"account_id": account_id})
        .first.name,
        region=region,
        QueueName=resource_name,
        sts_client_kwargs=dict(
            region_name=config.region,
            endpoint_url=f"https://sts.{config.region}.amazonaws.com",
        ),
        client_kwargs=config.get_tenant_specific_key("boto3.client_kwargs", tenant, {}),
        retry_max_attempts=2,
        tenant=tenant,
        user=user,
    )

    result: Dict = await aio_wrapper(
        get_queue_attributes,
        account_number=account_id,
        assume_role=ModelAdapter(SpokeAccount)
        .load_config("spoke_accounts", tenant)
        .with_query({"account_id": account_id})
        .first.name,
        region=region,
        QueueUrl=queue_url,
        AttributeNames=["All"],
        sts_client_kwargs=dict(
            region_name=config.region,
            endpoint_url=f"https://sts.{config.region}.amazonaws.com",
        ),
        client_kwargs=config.get_tenant_specific_key("boto3.client_kwargs", tenant, {}),
        retry_max_attempts=2,
        tenant=tenant,
        user=user,
    )

    tags: Dict = await aio_wrapper(
        list_queue_tags,
        account_number=account_id,
        assume_role=ModelAdapter(SpokeAccount)
        .load_config("spoke_accounts", tenant)
        .with_query({"account_id": account_id})
        .first.name,
        region=region,
        QueueUrl=queue_url,
        sts_client_kwargs=dict(
            region_name=config.region,
            endpoint_url=f"https://sts.{config.region}.amazonaws.com",
        ),
        client_kwargs=config.get_tenant_specific_key("boto3.client_kwargs", tenant, {}),
        retry_max_attempts=2,
        tenant=tenant,
        user=user,
    )
    result["TagSet"]: list = []
    result["QueueUrl"]: str = queue_url
    if tags:
        result["TagSet"] = [{"Key": k, "Value": v} for k, v in tags.items()]
    if result.get("CreatedTimestamp"):
        result["created_time"] = datetime.utcfromtimestamp(
            int(float(result["CreatedTimestamp"]))
        ).isoformat()
    if result.get("LastModifiedTimestamp"):
        result["updated_time"] = datetime.utcfromtimestamp(
            int(float(result["LastModifiedTimestamp"]))
        ).isoformat()
    # Unfortunately, the queue_url we get from our `get_queue_url` call above doesn't match the ID of the queue in
    # AWS Config, so we must hack our own.
    queue_url_manual = (
        f"https://sqs.{region}.amazonaws.com/{account_id}/{resource_name}"
    )
    result["config_timeline_url"] = await get_aws_config_history_url_for_resource(
        account_id,
        queue_url_manual,
        resource_name,
        "AWS::SQS::Queue",
        tenant,
        region=region,
    )
    return result


async def get_bucket_location_with_fallback(
    bucket_name: str, account_id: str, tenant, fallback_region: str = "us-east-1"
) -> str:
    try:
        bucket_location_res = await aio_wrapper(
            get_bucket_location,
            Bucket=bucket_name,
            account_number=account_id,
            assume_role=ModelAdapter(SpokeAccount)
            .load_config("spoke_accounts", tenant)
            .with_query({"account_id": account_id})
            .first.name,
            region=config.region,
            sts_client_kwargs=dict(
                region_name=config.region,
                endpoint_url=f"https://sts.{config.region}.amazonaws.com",
            ),
            client_kwargs=config.get_tenant_specific_key(
                "boto3.client_kwargs", tenant, {}
            ),
            retry_max_attempts=2,
            tenant=tenant,
        )
        bucket_location = bucket_location_res.get("LocationConstraint", fallback_region)
        if not bucket_location:
            # API get_bucket_location returns None for buckets in us-east-1
            bucket_location = "us-east-1"
        if bucket_location == "EU":
            bucket_location = "eu-west-1"
        if bucket_location == "US":
            bucket_location = "us-east-1"
    except ClientError:
        bucket_location = fallback_region
        sentry_sdk.capture_exception()
    return bucket_location


async def fetch_s3_bucket(
    account_id: str, bucket_name: str, tenant: str, user: str
) -> dict:
    """Fetch S3 Bucket and applicable policies

    :param account_id:
    :param bucket_name:
    :return:
    """

    from common.lib.policies import get_aws_config_history_url_for_resource

    log_data: Dict = {
        "function": f"{__name__}.{sys._getframe().f_code.co_name}",
        "bucket_name": bucket_name,
        "account_id": account_id,
    }
    log.debug(log_data)
    created_time = None
    bucket_location = "us-east-1"

    try:
        bucket_resource = await aio_wrapper(
            get_bucket_resource,
            bucket_name,
            account_number=account_id,
            assume_role=ModelAdapter(SpokeAccount)
            .load_config("spoke_accounts", tenant)
            .with_query({"account_id": account_id})
            .first.name,
            region=config.region,
            sts_client_kwargs=dict(
                region_name=config.region,
                endpoint_url=f"https://sts.{config.region}.amazonaws.com",
            ),
            client_kwargs=config.get_tenant_specific_key(
                "boto3.client_kwargs", tenant, {}
            ),
            retry_max_attempts=2,
            tenant=tenant,
            user=user,
        )
        created_time_stamp = bucket_resource.creation_date
        if created_time_stamp:
            created_time = created_time_stamp.isoformat()
    except ClientError:
        sentry_sdk.capture_exception()
    try:
        bucket_location = await get_bucket_location_with_fallback(
            bucket_name, account_id, tenant
        )
        policy: Dict = await aio_wrapper(
            get_bucket_policy,
            account_number=account_id,
            assume_role=ModelAdapter(SpokeAccount)
            .load_config("spoke_accounts", tenant)
            .with_query({"account_id": account_id})
            .first.name,
            region=bucket_location,
            Bucket=bucket_name,
            sts_client_kwargs=dict(
                region_name=config.region,
                endpoint_url=f"https://sts.{config.region}.amazonaws.com",
            ),
            client_kwargs=config.get_tenant_specific_key(
                "boto3.client_kwargs", tenant, {}
            ),
            retry_max_attempts=2,
            tenant=tenant,
            user=user,
        )
    except ClientError as e:
        if "NoSuchBucketPolicy" in str(e):
            policy = {"Policy": "{}"}
        else:
            raise
    try:
        tags: Dict = await aio_wrapper(
            get_bucket_tagging,
            account_number=account_id,
            assume_role=ModelAdapter(SpokeAccount)
            .load_config("spoke_accounts", tenant)
            .with_query({"account_id": account_id})
            .first.name,
            region=bucket_location,
            Bucket=bucket_name,
            sts_client_kwargs=dict(
                region_name=config.region,
                endpoint_url=f"https://sts.{config.region}.amazonaws.com",
            ),
            client_kwargs=config.get_tenant_specific_key(
                "boto3.client_kwargs", tenant, {}
            ),
            retry_max_attempts=2,
            tenant=tenant,
            user=user,
        )
    except ClientError as e:
        if "NoSuchTagSet" in str(e):
            tags = {"TagSet": []}
        else:
            raise

    result: Dict = {**policy, **tags, "created_time": created_time}
    result["config_timeline_url"] = await get_aws_config_history_url_for_resource(
        account_id,
        bucket_name,
        bucket_name,
        "AWS::S3::Bucket",
        tenant,
        region=bucket_location,
    )
    result["Policy"] = json.loads(result["Policy"])

    return result


async def raise_if_background_check_required_and_no_background_check(
    role, user, tenant
):
    auth = get_plugin_by_name(
        config.get_tenant_specific_key("plugins.auth", tenant, "cmsaas_auth")
    )()
    for compliance_account_id in config.get_tenant_specific_key(
        "aws.compliance_account_ids", tenant, []
    ):
        if compliance_account_id == role.split(":")[4]:
            user_info = await auth.get_user_info(user, object=True)
            if not user_info.passed_background_check:
                function = f"{__name__}.{sys._getframe().f_code.co_name}"
                log_data: dict = {
                    "function": function,
                    "user": user,
                    "role": role,
                    "message": "User trying to access SEG role without background check",
                }
                log.error(log_data)
                stats.count(
                    f"{function}.access_denied_background_check_not_passed",
                    tags={
                        "function": function,
                        "user": user,
                        "role": role,
                        "tenant": tenant,
                    },
                )
                raise BackgroundCheckNotPassedException(
                    config.get_tenant_specific_key(
                        "aws.background_check_not_passed",
                        tenant,
                        "You must have passed a background check to access role "
                        "{role}.",
                    ).format(role=role)
                )


async def delete_iam_user(account_id, iam_user_name, username, tenant: str) -> bool:
    """
    This function assumes the user has already been pre-authorized to delete an IAM user. it will detach all managed
    policies, delete all inline policies, delete all access keys, and finally delete the IAM user.

    :param account_id: Account ID that the IAM user is on
    :param iam_user_name: name of IAM user to delete
    :param username: actor's username
    :return:
    """
    log_data = {
        "function": f"{__name__}.{sys._getframe().f_code.co_name}",
        "message": "Attempting to delete role",
        "account_id": account_id,
        "iam_user_name": iam_user_name,
        "user": username,
    }
    log.info(log_data)
    iam_user = await fetch_iam_user_details(account_id, iam_user_name, tenant, username)

    # Detach managed policies
    for policy in await aio_wrapper(iam_user.attached_policies.all):
        await aio_wrapper(policy.load)
        log.info(
            {
                **log_data,
                "message": "Detaching managed policy from user",
                "policy_arn": policy.arn,
            }
        )
        await aio_wrapper(policy.detach_user, UserName=iam_user)

    # Delete Inline policies
    for policy in await aio_wrapper(iam_user.policies.all):
        await aio_wrapper(policy.load)
        log.info(
            {
                **log_data,
                "message": "Deleting inline policy on user",
                "policy_name": policy.name,
            }
        )
        await aio_wrapper(policy.delete)

    log.info({**log_data, "message": "Performing access key deletion"})
    access_keys = iam_user.access_keys.all()
    for access_key in access_keys:
        access_key.delete()

    log.info({**log_data, "message": "Performing user deletion"})
    await aio_wrapper(iam_user.delete)
    stats.count(
        f"{log_data['function']}.success",
        tags={
            "iam_user_name": iam_user_name,
            "tenant": tenant,
        },
    )
    return True


async def prune_iam_resource_tag(
    boto_conn, resource_type: str, resource_id: str, tag: str, value: str = None
):
    """Removes a subset of a tag or the entire tag from a supported IAM resource"""
    assert resource_type in ["role", "user", "policy"]

    if resource_type == "policy":
        boto_kwargs = {"PolicyArn": resource_id}
    else:
        boto_kwargs = {f"{resource_type.title()}Name": resource_id}

    if not value:
        await aio_wrapper(
            getattr(boto_conn, f"untag_{resource_type}"), TagKeys=[tag], **boto_kwargs
        )

    resource_tags = await aio_wrapper(
        getattr(boto_conn, f"list_{resource_type}_tags"), **boto_kwargs
    )
    resource_tag = get_resource_tag(resource_tags, tag, True, set())
    resource_tag.remove(value)

    if resource_tag:
        await aio_wrapper(
            getattr(boto_conn, f"tag_{resource_type}"),
            Tags=[{"Key": tag, "Value": ":".join(resource_tag)}],
            **boto_kwargs,
        )
    else:
        await aio_wrapper(
            getattr(boto_conn, f"untag_{resource_type}"), TagKeys=[tag], **boto_kwargs
        )


async def fetch_iam_user_details(account_id, iam_user_name, tenant, user):
    """
    Fetches details about an IAM user from AWS. If spoke_accounts configuration
    is set, the hub (central) account role will assume the
    configured role to perform the action.

    :param account_id: account ID
    :param iam_user_name: IAM user name
    :return: iam_user resource
    """
    log_data = {
        "function": f"{__name__}.{sys._getframe().f_code.co_name}",
        "message": "Attempting to fetch role details",
        "account": account_id,
        "iam_user_name": iam_user_name,
        "tenant": tenant,
    }
    log.info(log_data)
    iam_resource = await aio_wrapper(
        boto3_cached_conn,
        "iam",
        tenant,
        user,
        service_type="resource",
        account_number=account_id,
        region=config.region,
        assume_role=ModelAdapter(SpokeAccount)
        .load_config("spoke_accounts", tenant)
        .with_query({"account_id": account_id})
        .first.name,
        session_name=sanitize_session_name("noq_fetch_iam_user_details"),
        retry_max_attempts=2,
        client_kwargs=config.get_tenant_specific_key("boto3.client_kwargs", tenant, {}),
    )
    try:
        iam_user = await aio_wrapper(iam_resource.User, iam_user_name)
    except ClientError as ce:
        if ce.response["Error"]["Code"] == "NoSuchEntity":
            log_data["message"] = "Requested user doesn't exist"
            log.error(log_data)
        raise
    await aio_wrapper(iam_user.load)
    return iam_user


async def get_enabled_regions_for_account(account_id: str, tenant: str) -> Set[str]:
    """
    Returns a list of regions enabled for an account based on an EC2 Describe Regions call. Can be overridden with a
    global configuration of static regions (Configuration key: `celery.sync_regions`), or a configuration of specific
    regions per account (Configuration key:  `get_enabled_regions_for_account.{account_id}`)
    """
    enabled_regions_for_account = config.get_tenant_specific_key(
        f"get_enabled_regions_for_account.{account_id}", tenant
    )
    if enabled_regions_for_account:
        return enabled_regions_for_account

    celery_sync_regions = config.get_tenant_specific_key(
        "celery.sync_regions", tenant, []
    )
    if celery_sync_regions:
        return celery_sync_regions

    client = await aio_wrapper(
        boto3_cached_conn,
        "ec2",
        tenant,
        None,
        account_number=account_id,
        assume_role=ModelAdapter(SpokeAccount)
        .load_config("spoke_accounts", tenant)
        .with_query({"account_id": account_id})
        .first.name,
        read_only=True,
        retry_max_attempts=2,
        client_kwargs=config.get_tenant_specific_key("boto3.client_kwargs", tenant, {}),
        session_name="noq_get_enabled_regions",
    )

    regions = await aio_wrapper(client.describe_regions)
    return {r["RegionName"] for r in regions["Regions"]}


async def get_all_scps(
    tenant: str, force_sync=False
) -> Dict[str, List[ServiceControlPolicyModel]]:
    """Retrieve a dictionary containing all Service Control Policies across organizations

    Args:
        force_sync: force a cache update
    """
    redis_key = config.get_tenant_specific_key(
        "cache_scps_across_organizations.redis.key.all_scps_key",
        tenant,
        f"{tenant}_ALL_AWS_SCPS",
    )
    scps = await retrieve_json_data_from_redis_or_s3(
        redis_key,
        s3_bucket=config.get_tenant_specific_key(
            "cache_scps_across_organizations.s3.bucket", tenant
        ),
        s3_key=config.get_tenant_specific_key(
            "cache_scps_across_organizations.s3.file",
            tenant,
            "scps/cache_scps_v1.json.gz",
        ),
        default={},
        max_age=86400,
        tenant=tenant,
    )
    if force_sync or not scps:
        scps = await cache_all_scps(tenant)
    scp_models = {}
    for account, org_scps in scps.items():
        scp_models[account] = [ServiceControlPolicyModel(**scp) for scp in org_scps]
    return scp_models


async def cache_all_scps(tenant) -> Dict[str, Any]:
    """Store a dictionary of all Service Control Policies across organizations in the cache"""
    all_scps = {}
    for organization in (
        ModelAdapter(OrgAccount).load_config("org_accounts", tenant).models
    ):
        org_account_id = organization.account_id
        role_to_assume = (
            ModelAdapter(SpokeAccount)
            .load_config("spoke_accounts", tenant)
            .with_query({"account_id": org_account_id})
            .first.name
        )

        if not org_account_id:
            raise MissingConfigurationValue(
                "Your AWS Organizations Master Account ID is not specified in configuration. "
                "Unable to sync accounts from "
                "AWS Organizations"
            )

        if not role_to_assume:
            raise MissingConfigurationValue(
                "Noq doesn't know what role to assume to retrieve account information "
                "from AWS Organizations. please set the appropriate configuration value."
            )
        org_scps = await retrieve_scps_for_organization(
            org_account_id, tenant, role_to_assume=role_to_assume, region=config.region
        )
        all_scps[org_account_id] = org_scps
    redis_key = config.get_tenant_specific_key(
        "cache_scps_across_organizations.redis.key.all_scps_key",
        tenant,
        f"{tenant}_ALL_AWS_SCPS",
    )
    s3_bucket = None
    s3_key = None
    if config.region == config.get_tenant_specific_key(
        "celery.active_region", tenant, config.region
    ) or config.get("_global_.environment") in [
        "dev",
        "test",
    ]:
        s3_bucket = config.get_tenant_specific_key(
            "cache_scps_across_organizations.s3.bucket", tenant
        )
        s3_key = config.get_tenant_specific_key(
            "cache_scps_across_organizations.s3.file",
            tenant,
            "scps/cache_scps_v1.json.gz",
        )
    await store_json_results_in_redis_and_s3(
        all_scps, redis_key=redis_key, s3_bucket=s3_bucket, s3_key=s3_key, tenant=tenant
    )
    return all_scps


async def get_org_structure(tenant, force_sync=False) -> Dict[str, Any]:
    """Retrieve a dictionary containing the organization structure

    Args:
        force_sync: force a cache update
    """
    redis_key = config.get_tenant_specific_key(
        "cache_organization_structure.redis.key.org_structure_key",
        tenant,
        f"{tenant}_AWS_ORG_STRUCTURE",
    )
    org_structure = await retrieve_json_data_from_redis_or_s3(
        redis_key,
        s3_bucket=config.get_tenant_specific_key(
            "cache_organization_structure.s3.bucket", tenant
        ),
        s3_key=config.get_tenant_specific_key(
            "cache_organization_structure.s3.file",
            tenant,
            "scps/cache_org_structure_v1.json.gz",
        ),
        default={},
        tenant=tenant,
    )
    if force_sync or not org_structure:
        org_structure = await cache_org_structure(tenant)
    return org_structure


async def cache_org_structure(tenant: str) -> Dict[str, Any]:
    """Store a dictionary of the organization structure in the cache"""
    all_org_structure = {}
    for organization in (
        ModelAdapter(OrgAccount).load_config("org_accounts", tenant).models
    ):
        org_account_id = organization.account_id
        role_to_assume = (
            ModelAdapter(SpokeAccount)
            .load_config("spoke_accounts", tenant)
            .with_query({"account_id": org_account_id})
            .first.name
        )
        if not org_account_id:
            raise MissingConfigurationValue(
                "Your AWS Organizations Master Account ID is not specified in configuration. "
                "Unable to sync accounts from "
                "AWS Organizations"
            )

        if not role_to_assume:
            raise MissingConfigurationValue(
                "Noq doesn't know what role to assume to retrieve account information "
                "from AWS Organizations. please set the appropriate configuration value."
            )
        org_structure = await retrieve_org_structure(
            org_account_id, tenant, role_to_assume=role_to_assume, region=config.region
        )
        all_org_structure.update(org_structure)
    redis_key = config.get_tenant_specific_key(
        "cache_organization_structure.redis.key.org_structure_key",
        tenant,
        f"{tenant}_AWS_ORG_STRUCTURE",
    )
    s3_bucket = None
    s3_key = None
    if config.region == config.get_tenant_specific_key(
        "celery.active_region", tenant, config.region
    ) or config.get("_global_.environment") in [
        "dev",
        "test",
    ]:
        s3_bucket = config.get_tenant_specific_key(
            "cache_organization_structure.s3.bucket", tenant
        )
        s3_key = config.get_tenant_specific_key(
            "cache_organization_structure.s3.file",
            tenant,
            "scps/cache_org_structure_v1.json.gz",
        )
    await store_json_results_in_redis_and_s3(
        all_org_structure,
        redis_key=redis_key,
        s3_bucket=s3_bucket,
        s3_key=s3_key,
        tenant=tenant,
    )
    return all_org_structure


async def _is_member_of_ou(
    identifier: str, ou: Dict[str, Any]
) -> Tuple[bool, Set[str]]:
    """Recursively walk org structure to determine if the account or OU is in the org and, if so, return all OUs of which the account or OU is a member

    Args:
        identifier: AWS account or OU ID
        ou: dictionary representing the organization/organizational unit structure to search
    """
    found = False
    ou_path = set()
    for child in ou.get("Children", []):
        if child.get("Id") == identifier:
            found = True
        elif child.get("Type") == "ORGANIZATIONAL_UNIT":
            found, ou_path = await _is_member_of_ou(identifier, child)
        if found:
            ou_path.add(ou.get("Id"))
            break
    return found, ou_path


async def get_organizational_units_for_account(
    identifier: str,
    tenant: str,
) -> Set[str]:
    """Return a set of Organizational Unit IDs for a given account or OU ID

    Args:
        identifier: AWS account or OU ID
    """
    all_orgs = await get_org_structure(tenant)
    organizational_units = set()
    for org_id, org_structure in all_orgs.items():
        found, organizational_units = await _is_member_of_ou(identifier, org_structure)
        if found:
            break
    if not organizational_units:
        log.warning("could not find account in organization")
    return organizational_units


async def _scp_targets_account_or_ou(
    scp: ServiceControlPolicyModel, identifier: str, organizational_units: Set[str]
) -> bool:
    """Return True if the provided SCP targets the account or OU identifier provided

    Args:
        scp: Service Control Policy whose targets we check
        identifier: AWS account or OU ID
        organizational_units: set of IDs for OUs of which the identifier is a member
    """
    for target in scp.targets:
        if target.target_id == identifier or target.target_id in organizational_units:
            return True
    return False


async def get_scps_for_account_or_ou(
    identifier: str, tenant: str
) -> ServiceControlPolicyArrayModel:
    """Retrieve a list of Service Control Policies for the account or OU specified by the identifier

    Args:
        identifier: AWS account or OU ID
    """
    all_scps = await get_all_scps(tenant)
    account_ous = await get_organizational_units_for_account(identifier, tenant)
    scps_for_account = []
    for org_account_id, scps in all_scps.items():
        # Iterate through each org's SCPs and see if the provided account_id is in the targets
        for scp in scps:
            if await _scp_targets_account_or_ou(scp, identifier, account_ous):
                scps_for_account.append(scp)
    scps = ServiceControlPolicyArrayModel(__root__=scps_for_account)
    return scps


def allowed_to_sync_role(
    role_arn: str,
    role_tags: List[Optional[Dict[str, str]]],
    tenant: str,
) -> bool:
    """
    This function determines whether Noq is allowed to sync or otherwise manipulate an IAM role. By default,
    Noq will sync all roles that it can get its grubby little hands on. However, Noq administrators can tell
    Noq to only sync roles with either 1) Specific ARNs, or 2) Specific tag key/value pairs. All configured tags
    must exist on the role for Noq to sync it.

    Here's an example configuration for a tag-based restriction:

    ```
    roles:
      allowed_tags:
        tag1: value1
        tag2: value2
    ```

    And another one for an ARN-based restriction:

    ```
    roles:
      allowed_arns:
        - arn:aws:iam::111111111111:role/role-name-here-1
        - arn:aws:iam::111111111111:role/role-name-here-2
        - arn:aws:iam::111111111111:role/role-name-here-3
        - arn:aws:iam::222222222222:role/role-name-here-1
        - arn:aws:iam::333333333333:role/role-name-here-1
    ```

    :param
        arn: The AWS role arn
        role_tags: A dictionary of role tags

    :return: boolean specifying whether Noq is allowed to sync / access the role
    """
    allowed_tags = config.get_tenant_specific_key("roles.allowed_tags", tenant, {})
    allowed_arns = config.get_tenant_specific_key("roles.allowed_arns", tenant, [])
    if not allowed_tags and not allowed_arns:
        return True

    if role_arn in allowed_arns:
        return True

    # Convert list of role tag dicts to a single key/value dict of tags
    # ex:
    # role_tags = [{'Key': 'noq-authorized', 'Value': 'noq_admins'},
    # {'Key': 'Description', 'Value': 'Noq OSS Demo Role'}]
    # so: actual_tags = {'noq-authorized': 'noq_admins', 'Description': 'Noq OSS Demo Role'}
    actual_tags = {
        d["Key"]: d["Value"] for d in role_tags
    }  # Convert List[Dicts] to 1 Dict

    # All configured allowed_tags must exist in the role's actual_tags for this condition to pass
    if allowed_tags and allowed_tags.items() <= actual_tags.items():
        return True
    return False


async def remove_expired_request_changes(
    extended_request: ExtendedRequestModel,
    tenant: str,
    user: Optional[str],
    force_refresh: bool = False,
) -> None:
    """
    If this feature is enabled, it will look at changes and remove those that are expired policies if they have been.
    Changes can be designated as temporary by defining an expiration date.
    In the future, we may allow specifying temporary policies by `Sid` or other means.
    """
    from common.aws.iam.role.models import IAMRole
    from common.lib.v2.aws_principals import get_role_details

    should_update_policy_request = False
    current_dateint = datetime.today().strftime("%Y%m%d")
    if (
        not extended_request.expiration_date
        or str(extended_request.expiration_date) > current_dateint
    ):
        return

    log_data: dict = {
        "function": f"{__name__}.{sys._getframe().f_code.co_name}",
        "message": "Attempting to expire policy",
        "policy_request_id": extended_request.id,
    }
    log.debug(log_data)

    for change in extended_request.changes.changes:
        if change.status != Status.applied:
            continue

        principal_arn = change.principal.principal_arn

        if change.change_type in [
            "managed_policy_resource",
            "resource_policy",
            "sts_resource_policy",
        ]:
            principal_arn = change.arn

        arn_parsed = parse_arn(principal_arn)
        # resource name is none for s3 buckets
        principal_name = (arn_parsed["resource_path"] or "").split("/")[-1]

        resource_type = arn_parsed["service"]
        resource_name = arn_parsed["resource"]
        resource_region = arn_parsed["region"]
        resource_account = arn_parsed["account"]

        if not resource_account:
            resource_account = await get_resource_account(principal_arn, tenant)

        if resource_type == "s3" and not resource_region:
            resource_region = await get_bucket_location_with_fallback(
                resource_name, resource_account, tenant
            )

        if not resource_account:
            # If we don't have resource_account (due to resource not being in Config or 3rd Party account),
            # we can't revoke this change
            log_data["message"] = "Resource account not found"
            log.warning(log_data)
            continue

        client = await aio_wrapper(
            boto3_cached_conn,
            resource_type,
            tenant,
            user,
            service_type="client",
            future_expiration_minutes=15,
            account_number=resource_account,
            assume_role=ModelAdapter(SpokeAccount)
            .load_config("spoke_accounts", tenant)
            .with_query({"account_id": resource_account})
            .first.name,
            region=resource_region or config.region,
            session_name=sanitize_session_name("noq_revoke_expired_policies"),
            arn_partition="aws",
            sts_client_kwargs=dict(
                region_name=config.region,
                endpoint_url=f"https://sts.{config.region}.amazonaws.com",
            ),
            client_kwargs=config.get_tenant_specific_key(
                "boto3.client_kwargs", tenant, {}
            ),
            retry_max_attempts=2,
        )

        if change.change_type == "inline_policy":
            try:
                if resource_name == "role":
                    await aio_wrapper(
                        client.delete_role_policy,
                        RoleName=principal_name,
                        PolicyName=change.policy_name,
                    )
                elif resource_name == "user":
                    await aio_wrapper(
                        client.delete_user_policy,
                        UserName=principal_name,
                        PolicyName=change.policy_name,
                    )
                change.status = Status.expired
                should_update_policy_request = True

            except client.exceptions.NoSuchEntityException:
                log_data["message"] = "Policy was not found"
                log_data[
                    "error"
                ] = f"{change.policy_name} was not attached to {resource_name}"
                log.error(log_data, exc_info=True)
                sentry_sdk.capture_exception()

                change.status = Status.expired
                should_update_policy_request = True

            except Exception as e:
                log_data["message"] = "Exception occurred deleting inline policy"
                log_data["error"] = str(e)
                log.error(log_data, exc_info=True)
                sentry_sdk.capture_exception()

        elif change.change_type == "permissions_boundary":
            try:
                if resource_name == "role":
                    await aio_wrapper(
                        client.delete_role_permissions_boundary,
                        RoleName=principal_name,
                    )
                elif resource_name == "user":
                    await aio_wrapper(
                        client.delete_user_permissions_boundary,
                        UserName=principal_name,
                    )
                change.status = Status.expired
                should_update_policy_request = True

            except client.exceptions.NoSuchEntityException:
                log_data["message"] = "Policy was not found"
                log_data[
                    "error"
                ] = f"permission boundary was not attached to {resource_name}"
                log.error(log_data, exc_info=True)
                sentry_sdk.capture_exception()

                change.status = Status.expired
                should_update_policy_request = True

            except Exception as e:
                log_data[
                    "message"
                ] = "Exception occurred detaching permissions boundary"
                log_data["error"] = str(e)
                log.error(log_data, exc_info=True)
                sentry_sdk.capture_exception()

        elif change.change_type == "managed_policy":
            try:
                if resource_name == "role":
                    await aio_wrapper(
                        client.detach_role_policy,
                        RoleName=principal_name,
                        PolicyArn=change.arn,
                    )
                elif resource_name == "user":
                    await aio_wrapper(
                        client.detach_user_policy,
                        UserName=principal_name,
                        PolicyArn=change.arn,
                    )
                change.status = Status.expired
                should_update_policy_request = True

            except client.exceptions.NoSuchEntityException:
                log_data["message"] = "Policy was not found"
                log_data["error"] = f"{change.arn} was not attached to {resource_name}"
                log.error(log_data, exc_info=True)
                sentry_sdk.capture_exception()

                change.status = Status.expired
                should_update_policy_request = True

            except Exception as e:
                log_data["message"] = "Exception occurred detaching managed policy"
                log_data["error"] = str(e)
                log.error(log_data, exc_info=True)
                sentry_sdk.capture_exception()

        elif change.change_type == "resource_tag":
            try:
                await prune_iam_resource_tag(
                    client, resource_name, principal_name, change.key, change.value
                )
                change.status = Status.expired
                should_update_policy_request = True
                force_refresh = True

            except client.exceptions.NoSuchEntityException:
                log_data["message"] = "Policy was not found"
                log_data["error"] = f"{change.key} was not attached to {resource_name}"
                log.error(log_data, exc_info=True)
                sentry_sdk.capture_exception()

                change.status = Status.expired
                should_update_policy_request = True

            except KeyError:
                log_data["message"] = "Value not found for key"
                log_data["error"] = f"{change.key} does not contain {change.value}"
                log.error(log_data, exc_info=True)
                sentry_sdk.capture_exception()

                change.status = Status.expired
                should_update_policy_request = True

            except Exception as e:
                log_data["message"] = "Exception occurred deleting tag"
                log_data["error"] = str(e)
                log.error(log_data, exc_info=True)
                sentry_sdk.capture_exception()

        elif change.change_type == "tear_can_assume_role":
            request_user = extended_request.requester_info.extended_info.get(
                "userName", None
            )

            try:
                await prune_iam_resource_tag(
                    client,
                    "role",
                    principal_name,
                    get_active_tear_users_tag(tenant),
                    request_user,
                )
                change.status = Status.expired
                should_update_policy_request = True
                force_refresh = True

            except client.exceptions.NoSuchEntityException:
                log_data["message"] = "Role not found"
                log_data["error"] = f"Role not found: {principal_name}"
                log.error(log_data, exc_info=True)
                sentry_sdk.capture_exception()

                change.status = Status.expired
                should_update_policy_request = True

            except KeyError:
                log_data["message"] = "TEAR support not active for user"
                log_data["error"] = f"TEAR support not active for {request_user}"
                log.error(log_data, exc_info=True)
                sentry_sdk.capture_exception()

                change.status = Status.expired
                should_update_policy_request = True

            except Exception as e:
                log_data["message"] = "Exception occurred deleting tag"
                log_data["error"] = str(e)
                log.error(log_data, exc_info=True)
                sentry_sdk.capture_exception()

        elif (
            change.change_type == "resource_policy"
            or change.change_type == "sts_resource_policy"
        ):
            try:
                new_policy_statement = []

                if change.change_type == "resource_policy":

                    existing_policy = await get_resource_policy(
                        resource_account,
                        resource_type,
                        resource_name,
                        resource_region,
                        tenant,
                        user,
                    )

                elif change.change_type == "sts_resource_policy":
                    role = await get_role_details(
                        resource_account,
                        principal_name,
                        tenant,
                        extended=True,
                        force_refresh=force_refresh,
                    )
                    if not role:
                        log.error(
                            {
                                **log_data,
                                "message": (
                                    "Unable to retrieve role. Won't attempt to remove cross-account policy."
                                ),
                            }
                        )
                        return
                    existing_policy = role.assume_role_policy_document

                for statement in existing_policy.get("Statement", []):
                    if str(extended_request.expiration_date) in statement.get(
                        "Sid", ""
                    ):
                        continue
                    new_policy_statement.append(statement)

                existing_policy["Statement"] = new_policy_statement

                if resource_type == "s3":
                    if len(new_policy_statement) == 0:
                        await aio_wrapper(
                            client.delete_bucket_policy,
                            Bucket=resource_name,
                            ExpectedBucketOwner=resource_account,
                        )
                    else:
                        await aio_wrapper(
                            client.put_bucket_policy,
                            Bucket=resource_name,
                            Policy=ujson.dumps(existing_policy),
                        )
                elif resource_type == "sns":
                    await aio_wrapper(
                        client.set_topic_attributes,
                        TopicArn=change.arn,
                        AttributeName="Policy",
                        AttributeValue=ujson.dumps(existing_policy),
                    )
                elif resource_type == "sqs":
                    queue_url: dict = await aio_wrapper(
                        client.get_queue_url, QueueName=resource_name
                    )

                    if len(new_policy_statement) == 0:
                        await aio_wrapper(
                            client.set_queue_attributes,
                            QueueUrl=queue_url.get("QueueUrl"),
                            Attributes={"Policy": ""},
                        )

                    else:
                        await aio_wrapper(
                            client.set_queue_attributes,
                            QueueUrl=queue_url.get("QueueUrl"),
                            Attributes={"Policy": ujson.dumps(existing_policy)},
                        )
                elif resource_type == "iam":
                    await aio_wrapper(
                        client.update_assume_role_policy,
                        RoleName=principal_name,
                        PolicyDocument=ujson.dumps(existing_policy),
                    )

                change.status = Status.expired
                should_update_policy_request = True

            except Exception as e:
                log_data["message"] = "Exception occurred updating resource policy"
                log_data["error"] = str(e)
                log.error(log_data, exc_info=True)
                sentry_sdk.capture_exception()

    if should_update_policy_request:
        try:
            extended_request.request_status = RequestStatus.expired
            await IAMRequest.write_v2(extended_request, tenant)

            if resource_name == "role":
                await IAMRole.get(
                    tenant,
                    resource_account,
                    principal_arn,
                    force_refresh=force_refresh,
                    run_sync=True,
                )

            elif resource_name == "user":
                await fetch_iam_user(
                    resource_account,
                    principal_arn,
                    tenant,
                    force_refresh=force_refresh,
                    run_sync=True,
                )

        except Exception as e:
            log_data["message"] = "Exception unable to update policy status to expired"
            log_data["error"] = str(e)
            log.error(log_data, exc_info=True)
            sentry_sdk.capture_exception()


async def remove_expired_tenant_requests(tenant: str):
    all_requests = await IAMRequest.query(
        tenant, filter_condition=(IAMRequest.status == "approved")
    )

    for request in all_requests:
        await remove_expired_request_changes(
            ExtendedRequestModel.parse_obj(request.extended_request.dict()),
            tenant,
            None,
        )

    # Can swap back to this once it's thread safe
    # await asyncio.gather(*[
    #     remove_expired_request_changes(ExtendedRequestModel.parse_obj(request["extended_request"]), tenant, None)
    #     for request in all_policy_requests
    # ])


async def remove_expired_requests_for_tenants(tenants: list[str]) -> dict:
    function = f"{__name__}.{sys._getframe().f_code.co_name}"
    log_data = {
        "function": function,
        "message": "Spawning tasks",
        "num_tenants": len(tenants),
    }
    log.debug(log_data)
    await asyncio.gather(
        *[remove_expired_tenant_requests(tenant) for tenant in tenants]
    )

    return log_data


def get_aws_principal_owner(role_details: Dict[str, Any], tenant: str) -> Optional[str]:
    """
    Identifies the owning user/group of an AWS principal based on one or more trusted and configurable principal tags.
    `owner` is used to notify application owners of permission problems with their detected AWS principals or resources
    if another identifier (ie: session name) for a principal doesn't point to a specific user for notification.

    :return: owner: str
    """
    owner = None
    owner_tag_names = config.get_tenant_specific_key("aws.tags.owner", tenant, [])
    if not owner_tag_names:
        return owner
    if isinstance(owner_tag_names, str):
        owner_tag_names = [owner_tag_names]
    role_tags = role_details.get("Tags")
    for owner_tag_name in owner_tag_names:
        for role_tag in role_tags:
            if role_tag["Key"] == owner_tag_name:
                return role_tag["Value"]
    return owner


async def resource_arn_known_in_aws_config(
    resource_arn: str,
    tenant: str,
    run_query: bool = True,
    run_query_with_aggregator: bool = True,
) -> bool:
    """
    Determines if the resource ARN is known in AWS Config. AWS config does not store all resource
    types, nor will it account for cross-organizational resources, so the result of this function shouldn't be used
    to determine if a resource "exists" or not.

    A more robust approach is determining the resource type and querying AWS API directly to see if it exists, but this
    requires a lot of code.

    Note: This data may be stale by ~ 1 hour and 15 minutes (local results caching + typical AWS config delay)

    :param resource_arn: ARN of the resource we want to look up
    :param run_query: Should we run an AWS config query if we're not able to find the resource in our AWS Config cache?
    :param run_query_with_aggregator: Should we run the AWS Config query on our AWS Config aggregator?
    :return:
    """
    red = RedisHandler().redis_sync(tenant)
    expiration_seconds: int = config.get_tenant_specific_key(
        "aws.resource_arn_known_in_aws_config.expiration_seconds",
        tenant,
        3600,
    )
    known_arn = False
    if not resource_arn.startswith("arn:aws:"):
        return known_arn

    resources_from_aws_config_redis_key: str = config.get_tenant_specific_key(
        "aws_config_cache.redis_key",
        tenant,
        f"{tenant}_AWSCONFIG_RESOURCE_CACHE",
    )

    if red.exists(resources_from_aws_config_redis_key) and red.hget(
        resources_from_aws_config_redis_key, resource_arn
    ):
        return True

    resource_arn_exists_temp_matches_redis_key: str = config.get_tenant_specific_key(
        "resource_arn_known_in_aws_config.redis.temp_matches_key",
        tenant,
        f"{tenant}_TEMP_QUERIED_RESOURCE_ARN_CACHE",
    )

    # To prevent repetitive queries against AWS config, first see if we've already ran a query recently
    result = await redis_hgetex(
        resource_arn_exists_temp_matches_redis_key, resource_arn, tenant
    )
    if result:
        return result["known"]

    if not run_query:
        return False

    r = await aio_wrapper(
        query,
        f"select arn where arn = '{resource_arn}'",
        tenant,
        use_aggregator=run_query_with_aggregator,
    )
    if r:
        known_arn = True
    # To prevent future repetitive queries on AWS Config, set our result in Redis with an expiration
    await redis_hsetex(
        resource_arn_exists_temp_matches_redis_key,
        resource_arn,
        {"known": known_arn},
        expiration_seconds,
        tenant,
    )

    return known_arn


async def simulate_iam_principal_action(
    principal_arn,
    action,
    resource_arn,
    source_ip,
    tenant,
    user,
    expiration_seconds: Optional[int] = None,
):
    """
    Simulates an IAM principal action affecting a resource

    :return:
    """
    if not expiration_seconds:
        expiration_seconds = (
            config.get_tenant_specific_key(
                "aws.simulate_iam_principal_action.expiration_seconds",
                tenant,
                3600,
            ),
        )
    # simulating IAM principal policies is expensive.
    # Temporarily cache and return results by principal_arn, action, and resource_arn. We don't consider source_ip
    # when caching because it could vary greatly for application roles running on multiple instances/containers.
    resource_arn_exists_temp_matches_redis_key: str = config.get_tenant_specific_key(
        "resource_arn_known_in_aws_config.redis.temp_matches_key",
        tenant,
        f"{tenant}_TEMP_POLICY_SIMULATION_CACHE",
    )

    cache_key = f"{principal_arn}-{action}-{resource_arn}"
    result = await redis_hgetex(
        resource_arn_exists_temp_matches_redis_key, cache_key, tenant
    )
    if result:
        return result

    ip_regex = r"^(?:(?:25[0-5]|2[0-4][0-9]|[01]?[0-9][0-9]?)\.){3}(?:25[0-5]|2[0-4][0-9]|[01]?[0-9][0-9]?)$"
    context_entries = []
    if source_ip and re.match(ip_regex, source_ip):
        context_entries.append(
            {
                "ContextKeyName": "aws:SourceIp",
                "ContextKeyValues": [source_ip],
                "ContextKeyType": "ip",
            }
        )
    account_id = principal_arn.split(":")[4]
    client = await aio_wrapper(
        boto3_cached_conn,
        "iam",
        tenant,
        user,
        account_number=account_id,
        assume_role=ModelAdapter(SpokeAccount)
        .load_config("spoke_accounts", tenant)
        .with_query({"account_id": account_id})
        .first.name,
        sts_client_kwargs=dict(
            region_name=config.region,
            endpoint_url=f"https://sts.{config.region}.amazonaws.com",
        ),
        retry_max_attempts=2,
        session_name="noq_simulate_principal_action",
    )
    try:
        response = await aio_wrapper(
            client.simulate_principal_policy,
            PolicySourceArn=principal_arn,
            ActionNames=[
                action,
            ],
            ResourceArns=[
                resource_arn,
            ],
            # TODO: Attach resource policy when discoverable
            # ResourcePolicy='string',
            # TODO: Attach Account ID of resource
            # ResourceOwner='string',
            ContextEntries=context_entries,
            MaxItems=100,
        )

        await redis_hsetex(
            resource_arn_exists_temp_matches_redis_key,
            resource_arn,
            response["EvaluationResults"],
            expiration_seconds,
            tenant,
        )
    except Exception:
        sentry_sdk.capture_exception()
        return None
    return response["EvaluationResults"]


<<<<<<< HEAD
=======
async def get_iam_principal_owner(arn: str, aws: Any, tenant: str) -> Optional[str]:
    from common.aws.iam.role.models import IAMRole

    principal_details = {}
    principal_type = await get_identity_type_from_arn(arn)
    account_id = await get_account_id_from_arn(arn)
    # trying to find principal for subsequent queries
    if principal_type == "role":
        principal_details = (await IAMRole.get(tenant, account_id, arn)).dict()
    elif principal_type == "user":
        principal_details = await fetch_iam_user(account_id, arn, tenant)
    return principal_details.get("owner")


async def get_resource_account(arn: str, tenant: str) -> str:
    """Return the AWS account ID that owns a resource.

    In most cases, this will pull the ID directly from the ARN.
    If we are unsuccessful in pulling the account from ARN, we try to grab it from our resources cache
    """
    red = await RedisHandler().redis(tenant)
    parsed_arn = parse_arn(arn)
    resource_account = parsed_arn.get("account", "")
    if resource_account:
        return resource_account

    resources_from_aws_config_redis_key: str = config.get_tenant_specific_key(
        "aws_config_cache.redis_key",
        tenant,
        f"{tenant}_AWSCONFIG_RESOURCE_CACHE",
    )

    if not red.exists(resources_from_aws_config_redis_key):
        # This will force a refresh of our redis cache if the data exists in S3
        await retrieve_json_data_from_redis_or_s3(
            redis_key=resources_from_aws_config_redis_key,
            s3_bucket=config.get_tenant_specific_key(
                "aws_config_cache_combined.s3.bucket", tenant
            ),
            s3_key=config.get_tenant_specific_key(
                "aws_config_cache_combined.s3.file",
                tenant,
                "aws_config_cache_combined/aws_config_resource_cache_combined_v1.json.gz",
            ),
            redis_data_type="hash",
            tenant=tenant,
            default={},
        )

    resource_info = await redis_hget(resources_from_aws_config_redis_key, arn, tenant)
    if resource_info:
        return json.loads(resource_info).get("accountId", "")
    elif "arn:aws:s3:::" in arn:
        # Try to retrieve S3 bucket information from S3 cache. This is inefficient and we should ideally have
        # retrieved this info from our AWS Config cache, but we've encountered problems with AWS Config historically
        # that have necessitated this code.
        s3_cache = await retrieve_json_data_from_redis_or_s3(
            redis_key=config.get_tenant_specific_key(
                "redis.s3_buckets_key", tenant, f"{tenant}_S3_BUCKETS"
            ),
            redis_data_type="hash",
            tenant=tenant,
        )
        search_bucket_name = arn.split(":")[-1]
        for bucket_account_id, buckets in s3_cache.items():
            buckets_j = json.loads(buckets)
            if search_bucket_name in buckets_j:
                return bucket_account_id
    return ""


async def should_exclude_policy_from_comparison(policy: Dict[str, Any]) -> bool:
    """Ignores policies from comparison if we don't support them.

    AWS IAM policies come in all shapes and sizes. We ignore policies that have Effect=Deny, or NotEffect (instead of Effect),
    NotResource (instead of Resource), and NotAction (instead of Action).

    :param policy: A policy dictionary, ie: {'Statement': [{'Action': 's3:*', 'Effect': 'Allow', 'Resource': '*'}]}
    :return: Whether to exclude the policy from comparison or not.
    """
    if not policy.get("Effect") or policy["Effect"] == "Deny":
        return True
    if not policy.get("Resource"):
        return True
    if not policy.get("Action"):
        return True
    return False


>>>>>>> 459a4e3e
async def entry_in_entries(value: str, values_to_compare: List[str]) -> bool:
    """Returns True if value is included in values_to_compare, using wildcard matching.

    :param value: Some string. Usually a resource or IAM action. IE: s3:getbucketpolicy
    :param values_to_compare: A list of strings, usually resources or actions. IE: ['s3:*', 's3:ListBucket']
    :return: a boolean that specifies whether value is encommpassed in values_to_compare
    """
    for compare_to in values_to_compare:
        if value == compare_to:
            return True
        if compare_to == "*":
            return True
        if "*" not in compare_to and ":" in value and ":" in compare_to:
            if compare_to.split(":")[0] != value.split(":")[0]:
                continue
        if fnmatch.fnmatch(value, compare_to):
            return True
    return False


async def includes_resources(resourceA: List[str], resourceB: List[str]) -> bool:
    """Returns True if all of the resources in resourceA are included in resourceB, using fnmatch (wildcard) matching.

    :param resourceA: A list of resource ARNs. For example: ['arn:aws:s3:::my-bucket/*', 'arn:aws:s3:::my-bucket/my-object']
    :param resourceB: Another list of resource ARNs. For example: ['*']
    :return: True if all of the resources in resourceA are included/encompassed in resourceB, otherwise False.
    """
    for resource in resourceA:
        match = False
        if await entry_in_entries(resource, resourceB):
            match = True
        if not match:
            return False
    return True


async def is_already_allowed_by_other_policy(
    inline_policy: Dict[str, Any], all_policies: List[Dict[str, Any]]
) -> bool:
    """Returns True if a list of policies (all_policies) has permissions that already encompass inline_policy.

    A caveat: This function will ignore comparing equivalent policies. eg: If inline_policy matches a policy in all_policies, it
    will be ignored and this function will continue comparing the inline_policy against all of the other policies in
    all_policies. Why? Because normally we're comparing a single inline policy against a list of inline policies which
    includes all policies (including the current)

    :param inline_policy: A specific policy statement, ie: {'Action': ['s3:putbuckettagging'], 'Effect': 'Allow', 'Resource': ['*']}
    :param all_policies: A list of policy documents to compare `inline_policy` to. IE: [{'Action': ['s3:putbuckettagging'], 'Effect': 'Allow', 'Resource': ['*']}, ...]
    :raises Exception: Validation error if the policy is not supported for comparison.
    :return: A boolean, whether the `inline_policy` is already allowed by a policy in the list of `all_policies`.
    """
    if await should_exclude_policy_from_comparison(inline_policy):
        return False
    if not isinstance(inline_policy["Resource"], list) or not isinstance(
        inline_policy["Action"], list
    ):
        raise Exception("Please normalize actions and resources into lists first")
    for compare_policy in all_policies:
        if compare_policy == inline_policy:
            continue
        if await should_exclude_policy_from_comparison(compare_policy):
            continue
        if not isinstance(compare_policy["Resource"], list) or not isinstance(
            compare_policy["Action"], list
        ):
            raise Exception("Please normalize actions and resources into lists first")
        if not await includes_resources(
            inline_policy["Resource"], compare_policy["Resource"]
        ):
            continue
        for action in inline_policy["Action"]:
            if not await entry_in_entries(action, compare_policy["Action"]):
                continue
            return True
    return False


async def get_iam_principal_owner(arn: str, tenant: str) -> Optional[str]:
    from common.aws.iam.role.models import IAMRole

    principal_details = {}
    resource_summary = await ResourceSummary.set(tenant, arn)
    principal_type = resource_summary.resource_type
    account_id = resource_summary.account
    # trying to find principal for subsequent queries
    if principal_type == "role":
        principal_details = (await IAMRole.get(tenant, account_id, arn)).dict()
    elif principal_type == "user":
        principal_details = await fetch_iam_user(account_id, arn, tenant)
    return principal_details.get("owner")<|MERGE_RESOLUTION|>--- conflicted
+++ resolved
@@ -7,13 +7,7 @@
 from typing import Any, Dict, List, Optional, Set, Tuple
 
 import sentry_sdk
-<<<<<<< HEAD
 from botocore.exceptions import ClientError
-=======
-from botocore.exceptions import ClientError, ParamValidationError
-from deepdiff import DeepDiff
-from parliament import analyze_policy_string, enhance_finding
->>>>>>> 459a4e3e
 from policy_sentry.util.arns import parse_arn
 
 from common.aws.iam.policy.utils import (
@@ -23,7 +17,7 @@
 )
 from common.aws.iam.role.config import get_active_tear_users_tag
 from common.aws.iam.user.utils import fetch_iam_user
-from common.aws.utils import ResourceSummary, get_resource_account, get_resource_tag
+from common.aws.utils import get_resource_account, get_resource_tag
 from common.config import config
 from common.config.models import ModelAdapter
 from common.exceptions.exceptions import (
@@ -1575,98 +1569,6 @@
     return response["EvaluationResults"]
 
 
-<<<<<<< HEAD
-=======
-async def get_iam_principal_owner(arn: str, aws: Any, tenant: str) -> Optional[str]:
-    from common.aws.iam.role.models import IAMRole
-
-    principal_details = {}
-    principal_type = await get_identity_type_from_arn(arn)
-    account_id = await get_account_id_from_arn(arn)
-    # trying to find principal for subsequent queries
-    if principal_type == "role":
-        principal_details = (await IAMRole.get(tenant, account_id, arn)).dict()
-    elif principal_type == "user":
-        principal_details = await fetch_iam_user(account_id, arn, tenant)
-    return principal_details.get("owner")
-
-
-async def get_resource_account(arn: str, tenant: str) -> str:
-    """Return the AWS account ID that owns a resource.
-
-    In most cases, this will pull the ID directly from the ARN.
-    If we are unsuccessful in pulling the account from ARN, we try to grab it from our resources cache
-    """
-    red = await RedisHandler().redis(tenant)
-    parsed_arn = parse_arn(arn)
-    resource_account = parsed_arn.get("account", "")
-    if resource_account:
-        return resource_account
-
-    resources_from_aws_config_redis_key: str = config.get_tenant_specific_key(
-        "aws_config_cache.redis_key",
-        tenant,
-        f"{tenant}_AWSCONFIG_RESOURCE_CACHE",
-    )
-
-    if not red.exists(resources_from_aws_config_redis_key):
-        # This will force a refresh of our redis cache if the data exists in S3
-        await retrieve_json_data_from_redis_or_s3(
-            redis_key=resources_from_aws_config_redis_key,
-            s3_bucket=config.get_tenant_specific_key(
-                "aws_config_cache_combined.s3.bucket", tenant
-            ),
-            s3_key=config.get_tenant_specific_key(
-                "aws_config_cache_combined.s3.file",
-                tenant,
-                "aws_config_cache_combined/aws_config_resource_cache_combined_v1.json.gz",
-            ),
-            redis_data_type="hash",
-            tenant=tenant,
-            default={},
-        )
-
-    resource_info = await redis_hget(resources_from_aws_config_redis_key, arn, tenant)
-    if resource_info:
-        return json.loads(resource_info).get("accountId", "")
-    elif "arn:aws:s3:::" in arn:
-        # Try to retrieve S3 bucket information from S3 cache. This is inefficient and we should ideally have
-        # retrieved this info from our AWS Config cache, but we've encountered problems with AWS Config historically
-        # that have necessitated this code.
-        s3_cache = await retrieve_json_data_from_redis_or_s3(
-            redis_key=config.get_tenant_specific_key(
-                "redis.s3_buckets_key", tenant, f"{tenant}_S3_BUCKETS"
-            ),
-            redis_data_type="hash",
-            tenant=tenant,
-        )
-        search_bucket_name = arn.split(":")[-1]
-        for bucket_account_id, buckets in s3_cache.items():
-            buckets_j = json.loads(buckets)
-            if search_bucket_name in buckets_j:
-                return bucket_account_id
-    return ""
-
-
-async def should_exclude_policy_from_comparison(policy: Dict[str, Any]) -> bool:
-    """Ignores policies from comparison if we don't support them.
-
-    AWS IAM policies come in all shapes and sizes. We ignore policies that have Effect=Deny, or NotEffect (instead of Effect),
-    NotResource (instead of Resource), and NotAction (instead of Action).
-
-    :param policy: A policy dictionary, ie: {'Statement': [{'Action': 's3:*', 'Effect': 'Allow', 'Resource': '*'}]}
-    :return: Whether to exclude the policy from comparison or not.
-    """
-    if not policy.get("Effect") or policy["Effect"] == "Deny":
-        return True
-    if not policy.get("Resource"):
-        return True
-    if not policy.get("Action"):
-        return True
-    return False
-
-
->>>>>>> 459a4e3e
 async def entry_in_entries(value: str, values_to_compare: List[str]) -> bool:
     """Returns True if value is included in values_to_compare, using wildcard matching.
 
@@ -1741,19 +1643,4 @@
             if not await entry_in_entries(action, compare_policy["Action"]):
                 continue
             return True
-    return False
-
-
-async def get_iam_principal_owner(arn: str, tenant: str) -> Optional[str]:
-    from common.aws.iam.role.models import IAMRole
-
-    principal_details = {}
-    resource_summary = await ResourceSummary.set(tenant, arn)
-    principal_type = resource_summary.resource_type
-    account_id = resource_summary.account
-    # trying to find principal for subsequent queries
-    if principal_type == "role":
-        principal_details = (await IAMRole.get(tenant, account_id, arn)).dict()
-    elif principal_type == "user":
-        principal_details = await fetch_iam_user(account_id, arn, tenant)
-    return principal_details.get("owner")+    return False