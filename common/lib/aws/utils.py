--- conflicted
+++ resolved
@@ -1995,27 +1995,20 @@
     return False
 
 
-<<<<<<< HEAD
-async def remove_request_expired_policies(
-    extended_request: ExtendedRequestModel, host: str, user: str
-=======
-async def remove_temp_policies(
+async def remove_expired_request_changes(
     extended_request: ExtendedRequestModel,
     host: str,
     user: str,
     force_refresh: bool = False,
->>>>>>> 514483b2
 ) -> None:
     """
-    If this feature is enabled, it will look at created policies and remove expired policies if they have been
-    designated as temporary. Policies can be designated as temporary through a certain prefix in the policy name and an expiration date.
+    If this feature is enabled, it will look at changes and remove those that are expired policies if they have been.
+    Changes can be designated as temporary by defining an expiration date.
     In the future, we may allow specifying temporary policies by `Sid` or other means.
-    :param extended_request: A single extended policy
     """
     from common.lib.v2.aws_principals import get_role_details
 
     should_update_policy_request = False
-
     current_dateint = datetime.today().strftime("%Y%m%d")
     if (
         not extended_request.expiration_date
@@ -2197,6 +2190,7 @@
                 )
                 change.status = Status.expired
                 should_update_policy_request = True
+                force_refresh = True
 
             except client.exceptions.NoSuchEntityException:
                 log_data["message"] = "Policy was not found"
@@ -2233,6 +2227,7 @@
                 )
                 change.status = Status.expired
                 should_update_policy_request = True
+                force_refresh = True
 
             except client.exceptions.NoSuchEntityException:
                 log_data["message"] = "Role not found"
@@ -2401,7 +2396,7 @@
             sentry_sdk.capture_exception()
 
 
-async def remove_host_expired_policies(host: str):
+async def remove_expired_host_requests(host: str):
     dynamo_handler = UserDynamoHandler(host=host)
     all_policy_requests = await dynamo_handler.get_all_policy_requests(
         host, status="approved"
@@ -2410,18 +2405,18 @@
         return
 
     for request in all_policy_requests:
-        await remove_request_expired_policies(
+        await remove_expired_request_changes(
             ExtendedRequestModel.parse_obj(request["extended_request"]), host, None
         )
 
     # Can swap back to this once it's thread safe
     # await asyncio.gather(*[
-    #     remove_request_expired_policies(ExtendedRequestModel.parse_obj(request["extended_request"]), host, None)
+    #     remove_expired_request_changes(ExtendedRequestModel.parse_obj(request["extended_request"]), host, None)
     #     for request in all_policy_requests
     # ])
 
 
-async def remove_all_expired_policies() -> dict:
+async def remove_all_expired_requests() -> dict:
     function = f"{__name__}.{sys._getframe().f_code.co_name}"
     hosts = get_all_hosts()
     log_data = {
@@ -2430,7 +2425,7 @@
         "num_hosts": len(hosts),
     }
     log.debug(log_data)
-    await asyncio.gather(*[remove_host_expired_policies(host) for host in hosts])
+    await asyncio.gather(*[remove_expired_host_requests(host) for host in hosts])
 
     return log_data
 
