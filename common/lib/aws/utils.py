import fnmatch
import json
import re
import sys
from copy import deepcopy
from datetime import datetime
from typing import Any, Dict, List, Optional, Set, Tuple

import pytz
import sentry_sdk
from asgiref.sync import async_to_sync, sync_to_async
from botocore.exceptions import ClientError, ParamValidationError
from dateutil.parser import parse
from deepdiff import DeepDiff
from parliament import analyze_policy_string, enhance_finding
from policy_sentry.util.arns import get_account_from_arn, parse_arn

from common.config import config
from common.config.models import ModelAdapter
from common.exceptions.exceptions import (
    BackgroundCheckNotPassedException,
    InvalidInvocationArgument,
    MissingConfigurationValue,
)
from common.lib.account_indexers.aws_organizations import (
    retrieve_org_structure,
    retrieve_scps_for_organization,
)
from common.lib.assume_role import boto3_cached_conn
from common.lib.aws.aws_config import query
from common.lib.aws.fetch_iam_principal import fetch_iam_role, fetch_iam_user
from common.lib.aws.iam import get_managed_policy_document, get_policy
from common.lib.aws.s3 import (
    get_bucket_location,
    get_bucket_policy,
    get_bucket_resource,
    get_bucket_tagging,
)
from common.lib.aws.sanitize import sanitize_session_name
from common.lib.aws.session import get_session_for_tenant
from common.lib.aws.sns import get_topic_attributes
from common.lib.aws.sqs import get_queue_attributes, get_queue_url, list_queue_tags
from common.lib.cache import (
    retrieve_json_data_from_redis_or_s3,
    store_json_results_in_redis_and_s3,
)
from common.lib.dynamo import UserDynamoHandler
from common.lib.generic import sort_dict
from common.lib.plugins import get_plugin_by_name
from common.lib.redis import RedisHandler, redis_hget, redis_hgetex, redis_hsetex
from common.models import (
    CloneRoleRequestModel,
    ExtendedRequestModel,
    OrgAccount,
    RequestStatus,
    RoleCreationRequestModel,
    ServiceControlPolicyArrayModel,
    ServiceControlPolicyModel,
    SpokeAccount,
    Status,
)

log = config.get_logger(__name__)
stats = get_plugin_by_name(config.get("_global_.plugins.metrics", "cmsaas_metrics"))()


async def get_resource_policy(
    account: str, resource_type: str, name: str, region: str, host: str
):
    try:
        details = await fetch_resource_details(
            account, resource_type, name, region, host
        )
    except ClientError:
        # We don't have access to this resource, so we can't get the policy.
        details = {}

    # Default policy
    default_policy = {"Version": "2012-10-17", "Statement": []}

    # When NoSuchBucketPolicy, the above method returns {"Policy": {}}, so we default to blank policy
    if "Policy" in details and "Statement" not in details["Policy"]:
        details = {"Policy": default_policy}

    # Default to a blank policy
    return details.get("Policy", default_policy)


async def get_resource_policies(
    principal_arn: str,
    resource_actions: Dict[str, Dict[str, Any]],
    account: str,
    host: str,
) -> Tuple[List[Dict], bool]:
    resource_policies: List[Dict] = []
    cross_account_request: bool = False
    for resource_name, resource_info in resource_actions.items():
        resource_account: str = resource_info.get("account", "")
        if resource_account and resource_account != account:
            # This is a cross-account request. Might need a resource policy.
            cross_account_request = True
            resource_type: str = resource_info.get("type", "")
            resource_region: str = resource_info.get("region", "")
            old_policy = await get_resource_policy(
                resource_account, resource_type, resource_name, resource_region, host
            )
            arns = resource_info.get("arns", [])
            actions = resource_info.get("actions", [])
            new_policy = await generate_updated_resource_policy(
                old_policy, principal_arn, arns, actions
            )

            result = {
                "resource": resource_name,
                "account": resource_account,
                "type": resource_type,
                "region": resource_region,
                "policy_document": new_policy,
            }
            resource_policies.append(result)

    return resource_policies, cross_account_request


async def generate_updated_resource_policy(
    existing: Dict,
    principal_arn: str,
    resource_arns: List[str],
    actions: List[str],
    include_resources: bool = True,
) -> Dict:
    """

    :param existing: Dict: the current existing policy document
    :param principal_arn: the Principal ARN which wants access to the resource
    :param resource_arns: the Resource ARNs
    :param actions: The list of Actions to be added
    :param include_resources: whether to include resources in the new statement or not
    :return: Dict: generated updated resource policy that includes a new statement for the listed actions
    """
    policy_dict = deepcopy(existing)
    new_statement = {
        "Effect": "Allow",
        "Principal": {"AWS": [principal_arn]},
        "Action": list(set(actions)),
    }
    if include_resources:
        new_statement["Resource"] = resource_arns
    policy_dict["Statement"].append(new_statement)
    return policy_dict


async def fetch_resource_details(
    account_id: str,
    resource_type: str,
    resource_name: str,
    region: str,
    host,
    path: str = None,
) -> dict:
    if resource_type == "s3":
        return await fetch_s3_bucket(account_id, resource_name, host)
    elif resource_type == "sqs":
        return await fetch_sqs_queue(account_id, region, resource_name, host)
    elif resource_type == "sns":
        return await fetch_sns_topic(account_id, region, resource_name, host)
    elif resource_type == "managed_policy":
        return await fetch_managed_policy_details(account_id, resource_name, path, host)
    else:
        return {}


async def fetch_managed_policy_details(
    account_id: str, resource_name: str, host, path: str = None
) -> Optional[Dict]:
    from common.lib.policies import get_aws_config_history_url_for_resource

    if not host:
        raise Exception("host not configured")
    if path:
        resource_name = path + "/" + resource_name
    policy_arn: str = f"arn:aws:iam::{account_id}:policy/{resource_name}"
    result: Dict = {}
    result["Policy"] = await sync_to_async(get_managed_policy_document)(
        policy_arn=policy_arn,
        account_number=account_id,
        assume_role=ModelAdapter(SpokeAccount)
        .load_config("spoke_accounts", host)
        .with_query({"account_id": account_id})
        .first.name,
        region=config.region,
        retry_max_attempts=2,
        client_kwargs=config.get_host_specific_key("boto3.client_kwargs", host, {}),
        host=host,
    )
    policy_details = await sync_to_async(get_policy)(
        policy_arn=policy_arn,
        account_number=account_id,
        assume_role=ModelAdapter(SpokeAccount)
        .load_config("spoke_accounts", host)
        .with_query({"account_id": account_id})
        .first.name,
        region=config.region,
        retry_max_attempts=2,
        client_kwargs=config.get_host_specific_key("boto3.client_kwargs", host, {}),
        host=host,
    )

    try:
        result["TagSet"] = policy_details["Policy"]["Tags"]
    except KeyError:
        result["TagSet"] = []
    result["config_timeline_url"] = await get_aws_config_history_url_for_resource(
        account_id,
        policy_arn,
        resource_name,
        "AWS::IAM::ManagedPolicy",
        host,
        region=config.region,
    )

    return result


async def fetch_assume_role_policy(role_arn: str, host: str) -> Optional[Dict]:
    account_id = role_arn.split(":")[4]
    role_name = role_arn.split("/")[-1]
    try:
        role = await fetch_role_details(account_id, role_name, host)
    except ClientError:
        # Role is most likely on an account that we do not have access to
        sentry_sdk.capture_exception()
        return None
    return role.assume_role_policy_document


async def fetch_sns_topic(
    account_id: str, region: str, resource_name: str, host: str
) -> dict:
    from common.lib.policies import get_aws_config_history_url_for_resource

    regions = await get_enabled_regions_for_account(account_id, host)
    if region not in regions:
        raise InvalidInvocationArgument(
            f"Region '{region}' is not valid region on account '{account_id}'."
        )

    arn: str = f"arn:aws:sns:{region}:{account_id}:{resource_name}"
    client = await sync_to_async(boto3_cached_conn)(
        "sns",
        host,
        account_number=account_id,
        assume_role=ModelAdapter(SpokeAccount)
        .load_config("spoke_accounts", host)
        .with_query({"account_id": account_id})
        .first.name,
        region=region,
        sts_client_kwargs=dict(
            region_name=config.region,
            endpoint_url=f"https://sts.{config.region}.amazonaws.com",
        ),
        client_kwargs=config.get_host_specific_key("boto3.client_kwargs", host, {}),
        retry_max_attempts=2,
    )

    result: Dict = await sync_to_async(get_topic_attributes)(
        account_number=account_id,
        assume_role=ModelAdapter(SpokeAccount)
        .load_config("spoke_accounts", host)
        .with_query({"account_id": account_id})
        .first.name,
        TopicArn=arn,
        region=region,
        sts_client_kwargs=dict(
            region_name=config.region,
            endpoint_url=f"https://sts.{config.region}.amazonaws.com",
        ),
        client_kwargs=config.get_host_specific_key("boto3.client_kwargs", host, {}),
        retry_max_attempts=2,
        host=host,
    )

    tags: Dict = await sync_to_async(client.list_tags_for_resource)(ResourceArn=arn)
    result["TagSet"] = tags["Tags"]
    if not isinstance(result["Policy"], dict):
        result["Policy"] = json.loads(result["Policy"])

    result["config_timeline_url"] = await get_aws_config_history_url_for_resource(
        account_id,
        arn,
        resource_name,
        "AWS::SNS::Topic",
        host,
        region=region,
    )
    return result


async def fetch_sqs_queue(
    account_id: str, region: str, resource_name: str, host: str
) -> dict:
    from common.lib.policies import get_aws_config_history_url_for_resource

    regions = await get_enabled_regions_for_account(account_id, host)
    if region not in regions:
        raise InvalidInvocationArgument(
            f"Region '{region}' is not valid region on account '{account_id}'."
        )

    queue_url: str = await sync_to_async(get_queue_url)(
        account_number=account_id,
        assume_role=ModelAdapter(SpokeAccount)
        .load_config("spoke_accounts", host)
        .with_query({"account_id": account_id})
        .first.name,
        region=region,
        QueueName=resource_name,
        sts_client_kwargs=dict(
            region_name=config.region,
            endpoint_url=f"https://sts.{config.region}.amazonaws.com",
        ),
        client_kwargs=config.get_host_specific_key("boto3.client_kwargs", host, {}),
        retry_max_attempts=2,
        host=host,
    )

    result: Dict = await sync_to_async(get_queue_attributes)(
        account_number=account_id,
        assume_role=ModelAdapter(SpokeAccount)
        .load_config("spoke_accounts", host)
        .with_query({"account_id": account_id})
        .first.name,
        region=region,
        QueueUrl=queue_url,
        AttributeNames=["All"],
        sts_client_kwargs=dict(
            region_name=config.region,
            endpoint_url=f"https://sts.{config.region}.amazonaws.com",
        ),
        client_kwargs=config.get_host_specific_key("boto3.client_kwargs", host, {}),
        retry_max_attempts=2,
        host=host,
    )

    tags: Dict = await sync_to_async(list_queue_tags)(
        account_number=account_id,
        assume_role=ModelAdapter(SpokeAccount)
        .load_config("spoke_accounts", host)
        .with_query({"account_id": account_id})
        .first.name,
        region=region,
        QueueUrl=queue_url,
        sts_client_kwargs=dict(
            region_name=config.region,
            endpoint_url=f"https://sts.{config.region}.amazonaws.com",
        ),
        client_kwargs=config.get_host_specific_key("boto3.client_kwargs", host, {}),
        retry_max_attempts=2,
        host=host,
    )
    result["TagSet"]: list = []
    result["QueueUrl"]: str = queue_url
    if tags:
        result["TagSet"] = [{"Key": k, "Value": v} for k, v in tags.items()]
    if result.get("CreatedTimestamp"):
        result["created_time"] = datetime.utcfromtimestamp(
            int(float(result["CreatedTimestamp"]))
        ).isoformat()
    if result.get("LastModifiedTimestamp"):
        result["updated_time"] = datetime.utcfromtimestamp(
            int(float(result["LastModifiedTimestamp"]))
        ).isoformat()
    # Unfortunately, the queue_url we get from our `get_queue_url` call above doesn't match the ID of the queue in
    # AWS Config, so we must hack our own.
    queue_url_manual = (
        f"https://sqs.{region}.amazonaws.com/{account_id}/{resource_name}"
    )
    result["config_timeline_url"] = await get_aws_config_history_url_for_resource(
        account_id,
        queue_url_manual,
        resource_name,
        "AWS::SQS::Queue",
        host,
        region=region,
    )
    return result


async def get_bucket_location_with_fallback(
    bucket_name: str, account_id: str, host, fallback_region: str = config.region
) -> str:
    try:
        bucket_location_res = await sync_to_async(get_bucket_location)(
            Bucket=bucket_name,
            account_number=account_id,
            assume_role=ModelAdapter(SpokeAccount)
            .load_config("spoke_accounts", host)
            .with_query({"account_id": account_id})
            .first.name,
            region=config.region,
            sts_client_kwargs=dict(
                region_name=config.region,
                endpoint_url=f"https://sts.{config.region}.amazonaws.com",
            ),
            client_kwargs=config.get_host_specific_key("boto3.client_kwargs", host, {}),
            retry_max_attempts=2,
            host=host,
        )
        bucket_location = bucket_location_res.get("LocationConstraint", fallback_region)
        if not bucket_location:
            # API get_bucket_location returns None for buckets in us-east-1
            bucket_location = "us-east-1"
        if bucket_location == "EU":
            bucket_location = "eu-west-1"
        if bucket_location == "US":
            bucket_location = "us-east-1"
    except ClientError:
        bucket_location = fallback_region
        sentry_sdk.capture_exception()
    return bucket_location


async def fetch_s3_bucket(account_id: str, bucket_name: str, host: str) -> dict:
    """Fetch S3 Bucket and applicable policies

    :param account_id:
    :param bucket_name:
    :return:
    """

    from common.lib.policies import get_aws_config_history_url_for_resource

    log_data: Dict = {
        "function": f"{__name__}.{sys._getframe().f_code.co_name}",
        "bucket_name": bucket_name,
        "account_id": account_id,
    }
    log.debug(log_data)
    created_time = None
    bucket_location = "us-east-1"

    try:
        bucket_resource = await sync_to_async(get_bucket_resource)(
            bucket_name,
            account_number=account_id,
            assume_role=ModelAdapter(SpokeAccount)
            .load_config("spoke_accounts", host)
            .with_query({"account_id": account_id})
            .first.name,
            region=config.region,
            sts_client_kwargs=dict(
                region_name=config.region,
                endpoint_url=f"https://sts.{config.region}.amazonaws.com",
            ),
            client_kwargs=config.get_host_specific_key("boto3.client_kwargs", host, {}),
            retry_max_attempts=2,
            host=host,
        )
        created_time_stamp = bucket_resource.creation_date
        if created_time_stamp:
            created_time = created_time_stamp.isoformat()
    except ClientError:
        sentry_sdk.capture_exception()
    try:
        bucket_location = await get_bucket_location_with_fallback(
            bucket_name, account_id, host
        )
        policy: Dict = await sync_to_async(get_bucket_policy)(
            account_number=account_id,
            assume_role=ModelAdapter(SpokeAccount)
            .load_config("spoke_accounts", host)
            .with_query({"account_id": account_id})
            .first.name,
            region=bucket_location,
            Bucket=bucket_name,
            sts_client_kwargs=dict(
                region_name=config.region,
                endpoint_url=f"https://sts.{config.region}.amazonaws.com",
            ),
            client_kwargs=config.get_host_specific_key("boto3.client_kwargs", host, {}),
            retry_max_attempts=2,
            host=host,
        )
    except ClientError as e:
        if "NoSuchBucketPolicy" in str(e):
            policy = {"Policy": "{}"}
        else:
            raise
    try:
        tags: Dict = await sync_to_async(get_bucket_tagging)(
            account_number=account_id,
            assume_role=ModelAdapter(SpokeAccount)
            .load_config("spoke_accounts", host)
            .with_query({"account_id": account_id})
            .first.name,
            region=bucket_location,
            Bucket=bucket_name,
            sts_client_kwargs=dict(
                region_name=config.region,
                endpoint_url=f"https://sts.{config.region}.amazonaws.com",
            ),
            client_kwargs=config.get_host_specific_key("boto3.client_kwargs", host, {}),
            retry_max_attempts=2,
            host=host,
        )
    except ClientError as e:
        if "NoSuchTagSet" in str(e):
            tags = {"TagSet": []}
        else:
            raise

    result: Dict = {**policy, **tags, "created_time": created_time}
    result["config_timeline_url"] = await get_aws_config_history_url_for_resource(
        account_id,
        bucket_name,
        bucket_name,
        "AWS::S3::Bucket",
        host,
        region=bucket_location,
    )
    result["Policy"] = json.loads(result["Policy"])

    return result


async def raise_if_background_check_required_and_no_background_check(role, user, host):
    auth = get_plugin_by_name(
        config.get_host_specific_key("plugins.auth", host, "cmsaas_auth")
    )()
    for compliance_account_id in config.get_host_specific_key(
        "aws.compliance_account_ids", host, []
    ):
        if compliance_account_id == role.split(":")[4]:
            user_info = await auth.get_user_info(user, object=True)
            if not user_info.passed_background_check:
                function = f"{__name__}.{sys._getframe().f_code.co_name}"
                log_data: dict = {
                    "function": function,
                    "user": user,
                    "role": role,
                    "message": "User trying to access SEG role without background check",
                }
                log.error(log_data)
                stats.count(
                    f"{function}.access_denied_background_check_not_passed",
                    tags={"function": function, "user": user, "role": role},
                )
                raise BackgroundCheckNotPassedException(
                    config.get_host_specific_key(
                        "aws.background_check_not_passed",
                        host,
                        "You must have passed a background check to access role "
                        "{role}.",
                    ).format(role=role)
                )


def apply_managed_policy_to_role(
    role: Dict, policy_name: str, session_name: str, host: str
) -> bool:
    """
    Apply a managed policy to a role.
    :param role: An AWS role dictionary (from a boto3 get_role or get_account_authorization_details call)
    :param policy_name: Name of managed policy to add to role
    :param session_name: Name of session to assume role with. This is an identifier that will be logged in CloudTrail
    :return:
    """
    function = f"{__name__}.{sys._getframe().f_code.co_name}"
    log_data = {
        "function": function,
        "role": role,
        "policy_name": policy_name,
        "session_name": session_name,
    }
    account_id = role.get("Arn").split(":")[4]
    policy_arn = f"arn:aws:iam::{account_id}:policy/{policy_name}"
    client = boto3_cached_conn(
        "iam",
        host,
        account_number=account_id,
        assume_role=ModelAdapter(SpokeAccount)
        .load_config("spoke_accounts", host)
        .with_query({"account_id": account_id})
        .first.name,
        session_name=sanitize_session_name(session_name),
        retry_max_attempts=2,
        client_kwargs=config.get_host_specific_key("boto3.client_kwargs", host, {}),
    )

    client.attach_role_policy(RoleName=role.get("RoleName"), PolicyArn=policy_arn)
    log_data["message"] = "Applied managed policy to role"
    log.debug(log_data)
    stats.count(
        f"{function}.attach_role_policy",
        tags={"role": role.get("Arn"), "policy": policy_arn},
    )
    return True


async def delete_iam_user(account_id, iam_user_name, username, host: str) -> bool:
    """
    This function assumes the user has already been pre-authorized to delete an IAM user. it will detach all managed
    policies, delete all inline policies, delete all access keys, and finally delete the IAM user.

    :param account_id: Account ID that the IAM user is on
    :param iam_user_name: name of IAM user to delete
    :param username: actor's username
    :return:
    """
    log_data = {
        "function": f"{__name__}.{sys._getframe().f_code.co_name}",
        "message": "Attempting to delete role",
        "account_id": account_id,
        "iam_user_name": iam_user_name,
        "user": username,
    }
    log.info(log_data)
    iam_user = await fetch_iam_user_details(account_id, iam_user_name, host)

    # Detach managed policies
    for policy in await sync_to_async(iam_user.attached_policies.all)():
        await sync_to_async(policy.load)()
        log.info(
            {
                **log_data,
                "message": "Detaching managed policy from user",
                "policy_arn": policy.arn,
            }
        )
        await sync_to_async(policy.detach_user)(UserName=iam_user)

    # Delete Inline policies
    for policy in await sync_to_async(iam_user.policies.all)():
        await sync_to_async(policy.load)()
        log.info(
            {
                **log_data,
                "message": "Deleting inline policy on user",
                "policy_name": policy.name,
            }
        )
        await sync_to_async(policy.delete)()

    log.info({**log_data, "message": "Performing access key deletion"})
    access_keys = iam_user.access_keys.all()
    for access_key in access_keys:
        access_key.delete()

    log.info({**log_data, "message": "Performing user deletion"})
    await sync_to_async(iam_user.delete)()
    stats.count(
        f"{log_data['function']}.success", tags={"iam_user_name": iam_user_name}
    )
    return True


async def delete_iam_role(account_id, role_name, username, host) -> bool:
    log_data = {
        "function": f"{__name__}.{sys._getframe().f_code.co_name}",
        "message": "Attempting to delete role",
        "account_id": account_id,
        "role_name": role_name,
        "user": username,
        "host": host,
    }
    log.info(log_data)
    role = await fetch_role_details(account_id, role_name, host)

    for instance_profile in await sync_to_async(role.instance_profiles.all)():
        await sync_to_async(instance_profile.load)()
        log.info(
            {
                **log_data,
                "message": "Removing and deleting instance profile from role",
                "instance_profile": instance_profile.name,
            }
        )
        await sync_to_async(instance_profile.remove_role)(RoleName=role.name)
        await sync_to_async(instance_profile.delete)()

    # Detach managed policies
    for policy in await sync_to_async(role.attached_policies.all)():
        await sync_to_async(policy.load)()
        log.info(
            {
                **log_data,
                "message": "Detaching managed policy from role",
                "policy_arn": policy.arn,
            }
        )
        await sync_to_async(policy.detach_role)(RoleName=role_name)

    # Delete Inline policies
    for policy in await sync_to_async(role.policies.all)():
        await sync_to_async(policy.load)()
        log.info(
            {
                **log_data,
                "message": "Deleting inline policy on role",
                "policy_name": policy.name,
            }
        )
        await sync_to_async(policy.delete)()

    log.info({**log_data, "message": "Performing role deletion"})
    await sync_to_async(role.delete)()
    stats.count(f"{log_data['function']}.success", tags={"role_name": role_name})


async def fetch_role_details(account_id, role_name, host):
    log_data = {
        "function": f"{__name__}.{sys._getframe().f_code.co_name}",
        "message": "Attempting to fetch role details",
        "account": account_id,
        "role": role_name,
    }
    log.info(log_data)
    iam_resource = await sync_to_async(boto3_cached_conn)(
        "iam",
        host,
        service_type="resource",
        account_number=account_id,
        region=config.region,
        assume_role=ModelAdapter(SpokeAccount)
        .load_config("spoke_accounts", host)
        .with_query({"account_id": account_id})
        .first.name,
        session_name=sanitize_session_name("fetch_role_details"),
        retry_max_attempts=2,
        client_kwargs=config.get_host_specific_key("boto3.client_kwargs", host, {}),
    )
    try:
        iam_role = await sync_to_async(iam_resource.Role)(role_name)
    except ClientError as ce:
        if ce.response["Error"]["Code"] == "NoSuchEntity":
            log_data["message"] = "Requested role doesn't exist"
            log.error(log_data)
        raise
    await sync_to_async(iam_role.load)()
    return iam_role


async def fetch_iam_user_details(account_id, iam_user_name, host):
    """
    Fetches details about an IAM user from AWS. If spoke_accounts configuration
    is set, the hub (central) account ConsoleMeInstanceProfile role will assume the
    configured role to perform the action.

    :param account_id: account ID
    :param iam_user_name: IAM user name
    :return: iam_user resource
    """
    log_data = {
        "function": f"{__name__}.{sys._getframe().f_code.co_name}",
        "message": "Attempting to fetch role details",
        "account": account_id,
        "iam_user_name": iam_user_name,
        "host": host,
    }
    log.info(log_data)
    iam_resource = await sync_to_async(boto3_cached_conn)(
        "iam",
        host,
        service_type="resource",
        account_number=account_id,
        region=config.region,
        assume_role=ModelAdapter(SpokeAccount)
        .load_config("spoke_accounts", host)
        .with_query({"account_id": account_id})
        .first.name,
        session_name=sanitize_session_name("fetch_iam_user_details"),
        retry_max_attempts=2,
        client_kwargs=config.get_host_specific_key("boto3.client_kwargs", host, {}),
    )
    try:
        iam_user = await sync_to_async(iam_resource.User)(iam_user_name)
    except ClientError as ce:
        if ce.response["Error"]["Code"] == "NoSuchEntity":
            log_data["message"] = "Requested user doesn't exist"
            log.error(log_data)
        raise
    await sync_to_async(iam_user.load)()
    return iam_user


async def create_iam_role(create_model: RoleCreationRequestModel, username, host):
    """
    Creates IAM role.
    :param create_model: RoleCreationRequestModel, which has the following attributes:
        account_id: destination account's ID
        role_name: destination role name
        description: optional string - description of the role
                     default: Role created by {username} through ConsoleMe
        instance_profile: optional boolean - whether to create an instance profile and attach it to the role or not
                     default: True
    :param username: username of user requesting action
    :return: results: - indicating the results of each action
    """
    log_data = {
        "function": f"{__name__}.{sys._getframe().f_code.co_name}",
        "message": "Attempting to create role",
        "account_id": create_model.account_id,
        "role_name": create_model.role_name,
        "user": username,
        "host": host,
    }
    log.info(log_data)

    default_trust_policy = config.get_host_specific_key(
        "user_role_creator.default_trust_policy",
        host,
        {
            "Version": "2012-10-17",
            "Statement": [
                {
                    "Effect": "Allow",
                    "Principal": {"Service": "ec2.amazonaws.com"},
                    "Action": "sts:AssumeRole",
                }
            ],
        },
    )
    if default_trust_policy is None:
        raise MissingConfigurationValue(
            "Missing Default Assume Role Policy Configuration"
        )
    if create_model.description:
        description = create_model.description
    else:
        description = f"Role created by {username} through ConsoleMe"

    iam_client = await sync_to_async(boto3_cached_conn)(
        "iam",
        host,
        service_type="client",
        account_number=create_model.account_id,
        region=config.region,
        assume_role=ModelAdapter(SpokeAccount)
        .load_config("spoke_accounts", host)
        .with_query({"account_id": create_model.account_id})
        .first.name,
        session_name=sanitize_session_name("create_role_" + username),
        retry_max_attempts=2,
        client_kwargs=config.get_host_specific_key("boto3.client_kwargs", host, {}),
    )
    results = {"errors": 0, "role_created": "false", "action_results": []}
    try:
        await sync_to_async(iam_client.create_role)(
            RoleName=create_model.role_name,
            AssumeRolePolicyDocument=json.dumps(default_trust_policy),
            Description=description,
            Tags=[],
        )
        results["action_results"].append(
            {
                "status": "success",
                "message": f"Role arn:aws:iam::{create_model.account_id}:role/{create_model.role_name} "
                f"successfully created",
            }
        )
        results["role_created"] = "true"
    except Exception as e:
        log_data["message"] = "Exception occurred creating role"
        log_data["error"] = str(e)
        log.error(log_data, exc_info=True)
        results["action_results"].append(
            {
                "status": "error",
                "message": f"Error creating role {create_model.role_name} in account {create_model.account_id}:"
                + str(e),
            }
        )
        results["errors"] += 1
        sentry_sdk.capture_exception()
        # Since we were unable to create the role, no point continuing, just return
        return results

    # If here, role has been successfully created, add status updates for each action
    results["action_results"].append(
        {
            "status": "success",
            "message": "Successfully added default Assume Role Policy Document",
        }
    )
    results["action_results"].append(
        {
            "status": "success",
            "message": "Successfully added description: " + description,
        }
    )

    # Create instance profile and attach if specified
    if create_model.instance_profile:
        try:
            await sync_to_async(iam_client.create_instance_profile)(
                InstanceProfileName=create_model.role_name
            )
            await sync_to_async(iam_client.add_role_to_instance_profile)(
                InstanceProfileName=create_model.role_name,
                RoleName=create_model.role_name,
            )
            results["action_results"].append(
                {
                    "status": "success",
                    "message": f"Successfully added instance profile {create_model.role_name} to role "
                    f"{create_model.role_name}",
                }
            )
        except Exception as e:
            log_data[
                "message"
            ] = "Exception occurred creating/attaching instance profile"
            log_data["error"] = str(e)
            log.error(log_data, exc_info=True)
            sentry_sdk.capture_exception()
            results["action_results"].append(
                {
                    "status": "error",
                    "message": f"Error creating/attaching instance profile {create_model.role_name} to role: "
                    + str(e),
                }
            )
            results["errors"] += 1

    stats.count(
        f"{log_data['function']}.success", tags={"role_name": create_model.role_name}
    )
    log_data["message"] = "Successfully created role"
    log.info(log_data)
    # Force caching of role
    try:
        role_arn = (
            f"arn:aws:iam::{create_model.account_id}:role/{create_model.role_name}"
        )
        await fetch_iam_role(
            create_model.account_id, role_arn, host, force_refresh=True
        )
    except Exception as e:
        log.error({**log_data, "message": "Unable to cache role", "error": str(e)})
        sentry_sdk.capture_exception()
    return results


async def clone_iam_role(clone_model: CloneRoleRequestModel, username, host):
    """
    Clones IAM role within same account or across account, always creating and attaching instance profile if one exists
    on the source role.
    ;param username: username of user requesting action
    ;:param clone_model: CloneRoleRequestModel, which has the following attributes:
        account_id: source role's account ID
        role_name: source role's name
        dest_account_id: destination role's account ID (may be same as account_id)
        dest_role_name: destination role's name
        clone_options: dict to indicate what to copy when cloning:
            assume_role_policy: bool
                default: False - uses default ConsoleMe AssumeRolePolicy
            tags: bool
                default: False - defaults to no tags
            copy_description: bool
                default: False - defaults to copying provided description or default description
            description: string
                default: "Role cloned via ConsoleMe by `username` from `arn:aws:iam::<account_id>:role/<role_name>`
                if copy_description is True, then description is ignored
            inline_policies: bool
                default: False - defaults to no inline policies
            managed_policies: bool
                default: False - defaults to no managed policies
    :return: results: - indicating the results of each action
    """

    log_data = {
        "function": f"{__name__}.{sys._getframe().f_code.co_name}",
        "message": "Attempting to clone role",
        "account_id": clone_model.account_id,
        "role_name": clone_model.role_name,
        "dest_account_id": clone_model.dest_account_id,
        "dest_role_name": clone_model.dest_role_name,
        "user": username,
        "host": host,
    }
    log.info(log_data)
    role = await fetch_role_details(clone_model.account_id, clone_model.role_name, host)

    default_trust_policy = config.get_host_specific_key(
        "user_role_creator.default_trust_policy", host
    )
    trust_policy = (
        role.assume_role_policy_document
        if clone_model.options.assume_role_policy
        else default_trust_policy
    )
    if trust_policy is None:
        raise MissingConfigurationValue(
            "Missing Default Assume Role Policy Configuration"
        )

    if (
        clone_model.options.copy_description
        and role.description is not None
        and role.description != ""
    ):
        description = role.description
    elif (
        clone_model.options.description is not None
        and clone_model.options.description != ""
    ):
        description = clone_model.options.description
    else:
        description = f"Role cloned via ConsoleMe by {username} from {role.arn}"

    tags = role.tags if clone_model.options.tags and role.tags else []

    iam_client = await sync_to_async(boto3_cached_conn)(
        "iam",
        host,
        service_type="client",
        account_number=clone_model.dest_account_id,
        region=config.region,
        assume_role=ModelAdapter(SpokeAccount)
        .load_config("spoke_accounts", host)
        .with_query({"account_id": clone_model.dest_account_id})
        .first.name,
        session_name=sanitize_session_name("clone_role_" + username),
        retry_max_attempts=2,
        client_kwargs=config.get_host_specific_key("boto3.client_kwargs", host, {}),
    )
    results = {"errors": 0, "role_created": "false", "action_results": []}
    try:
        await sync_to_async(iam_client.create_role)(
            RoleName=clone_model.dest_role_name,
            AssumeRolePolicyDocument=json.dumps(trust_policy),
            Description=description,
            Tags=tags,
        )
        results["action_results"].append(
            {
                "status": "success",
                "message": f"Role arn:aws:iam::{clone_model.dest_account_id}:role/{clone_model.dest_role_name} "
                f"successfully created",
            }
        )
        results["role_created"] = "true"
    except Exception as e:
        log_data["message"] = "Exception occurred creating cloned role"
        log_data["error"] = str(e)
        log.error(log_data, exc_info=True)
        results["action_results"].append(
            {
                "status": "error",
                "message": f"Error creating role {clone_model.dest_role_name} in account {clone_model.dest_account_id}:"
                + str(e),
            }
        )
        results["errors"] += 1
        sentry_sdk.capture_exception()
        # Since we were unable to create the role, no point continuing, just return
        return results

    if clone_model.options.tags:
        results["action_results"].append(
            {"status": "success", "message": "Successfully copied tags"}
        )
    if clone_model.options.assume_role_policy:
        results["action_results"].append(
            {
                "status": "success",
                "message": "Successfully copied Assume Role Policy Document",
            }
        )
    else:
        results["action_results"].append(
            {
                "status": "success",
                "message": "Successfully added default Assume Role Policy Document",
            }
        )
    if (
        clone_model.options.copy_description
        and role.description is not None
        and role.description != ""
    ):
        results["action_results"].append(
            {"status": "success", "message": "Successfully copied description"}
        )
    elif clone_model.options.copy_description:
        results["action_results"].append(
            {
                "status": "error",
                "message": "Failed to copy description, so added default description: "
                + description,
            }
        )
    else:
        results["action_results"].append(
            {
                "status": "success",
                "message": "Successfully added description: " + description,
            }
        )
    # Create instance profile and attach if it exists in source role
    if len(list(await sync_to_async(role.instance_profiles.all)())) > 0:
        try:
            await sync_to_async(iam_client.create_instance_profile)(
                InstanceProfileName=clone_model.dest_role_name
            )
            await sync_to_async(iam_client.add_role_to_instance_profile)(
                InstanceProfileName=clone_model.dest_role_name,
                RoleName=clone_model.dest_role_name,
            )
            results["action_results"].append(
                {
                    "status": "success",
                    "message": f"Successfully added instance profile {clone_model.dest_role_name} to role "
                    f"{clone_model.dest_role_name}",
                }
            )
        except Exception as e:
            log_data[
                "message"
            ] = "Exception occurred creating/attaching instance profile"
            log_data["error"] = str(e)
            log.error(log_data, exc_info=True)
            sentry_sdk.capture_exception()
            results["action_results"].append(
                {
                    "status": "error",
                    "message": f"Error creating/attaching instance profile {clone_model.dest_role_name} to role: "
                    + str(e),
                }
            )
            results["errors"] += 1

    # other optional attributes to copy over after role has been successfully created

    cloned_role = await fetch_role_details(
        clone_model.dest_account_id, clone_model.dest_role_name, host
    )

    # Copy inline policies
    if clone_model.options.inline_policies:
        for src_policy in await sync_to_async(role.policies.all)():
            await sync_to_async(src_policy.load)()
            try:
                dest_policy = await sync_to_async(cloned_role.Policy)(src_policy.name)
                await sync_to_async(dest_policy.put)(
                    PolicyDocument=json.dumps(src_policy.policy_document)
                )
                results["action_results"].append(
                    {
                        "status": "success",
                        "message": f"Successfully copied inline policy {src_policy.name}",
                    }
                )
            except Exception as e:
                log_data["message"] = "Exception occurred copying inline policy"
                log_data["error"] = str(e)
                log.error(log_data, exc_info=True)
                sentry_sdk.capture_exception()
                results["action_results"].append(
                    {
                        "status": "error",
                        "message": f"Error copying inline policy {src_policy.name}: "
                        + str(e),
                    }
                )
                results["errors"] += 1

    # Copy managed policies
    if clone_model.options.managed_policies:
        for src_policy in await sync_to_async(role.attached_policies.all)():
            await sync_to_async(src_policy.load)()
            dest_policy_arn = src_policy.arn.replace(
                clone_model.account_id, clone_model.dest_account_id
            )
            try:
                await sync_to_async(cloned_role.attach_policy)(
                    PolicyArn=dest_policy_arn
                )
                results["action_results"].append(
                    {
                        "status": "success",
                        "message": f"Successfully attached managed policy {src_policy.arn} as {dest_policy_arn}",
                    }
                )
            except Exception as e:
                log_data["message"] = "Exception occurred copying managed policy"
                log_data["error"] = str(e)
                log.error(log_data, exc_info=True)
                sentry_sdk.capture_exception()
                results["action_results"].append(
                    {
                        "status": "error",
                        "message": f"Error attaching managed policy {dest_policy_arn}: "
                        + str(e),
                    }
                )
                results["errors"] += 1

    stats.count(
        f"{log_data['function']}.success", tags={"role_name": clone_model.role_name}
    )
    log_data["message"] = "Successfully cloned role"
    log.info(log_data)
    return results


def role_has_tag(role: Dict, key: str, value: Optional[str] = None) -> bool:
    """
    Checks a role dictionary and determine of the role has the specified tag. If `value` is passed,
    This function will only return true if the tag's value matches the `value` variable.
    :param role: An AWS role dictionary (from a boto3 get_role or get_account_authorization_details call)
    :param key: key of the tag
    :param value: optional value of the tag
    :return:
    """
    for tag in role.get("Tags", []):
        if tag.get("Key") == key:
            if not value or tag.get("Value") == value:
                return True
    return False


def role_has_managed_policy(role: Dict, managed_policy_name: str) -> bool:
    """
    Checks a role dictionary to determine if a managed policy is attached
    :param role: An AWS role dictionary (from a boto3 get_role or get_account_authorization_details call)
    :param managed_policy_name: the name of the managed policy
    :return:
    """

    for managed_policy in role.get("AttachedManagedPolicies", []):
        if managed_policy.get("PolicyName") == managed_policy_name:
            return True
    return False


def role_newer_than_x_days(role: Dict, days: int) -> bool:
    """
    Checks a role dictionary to determine if it is newer than the specified number of days
    :param role:  An AWS role dictionary (from a boto3 get_role or get_account_authorization_details call)
    :param days: number of days
    :return:
    """
    if isinstance(role.get("CreateDate"), str):
        role["CreateDate"] = parse(role.get("CreateDate"))
    role_age = datetime.now(tz=pytz.utc) - role.get("CreateDate")
    if role_age.days < days:
        return True
    return False


def is_role_instance_profile(role: Dict) -> bool:
    """
    Checks a role naively to determine if it is associate with an instance profile.
    We only check by name, and not the actual attached instance profiles.
    :param role: An AWS role dictionary (from a boto3 get_role or get_account_authorization_details call)
    :return:
    """
    return role.get("RoleName").endswith("InstanceProfile")


def get_region_from_arn(arn):
    """Given an ARN, return the region in the ARN, if it is available. In certain cases like S3 it is not"""
    result = parse_arn(arn)
    # Support S3 buckets with no values under region
    if result["region"] is None:
        result = ""
    else:
        result = result["region"]
    return result


def get_resource_from_arn(arn):
    """Given an ARN, parse it according to ARN namespacing and return the resource. See
    http://docs.aws.amazon.com/general/latest/gr/aws-arns-and-namespaces.html for more details on ARN namespacing.
    """
    result = parse_arn(arn)
    return result["resource"]


def get_service_from_arn(arn):
    """Given an ARN string, return the service"""
    result = parse_arn(arn)
    return result["service"]


async def get_enabled_regions_for_account(account_id: str, host: str) -> Set[str]:
    """
    Returns a list of regions enabled for an account based on an EC2 Describe Regions call. Can be overridden with a
    global configuration of static regions (Configuration key: `celery.sync_regions`), or a configuration of specific
    regions per account (Configuration key:  `get_enabled_regions_for_account.{account_id}`)
    """
    enabled_regions_for_account = config.get_host_specific_key(
        f"get_enabled_regions_for_account.{account_id}", host
    )
    if enabled_regions_for_account:
        return enabled_regions_for_account

    celery_sync_regions = config.get_host_specific_key("celery.sync_regions", host, [])
    if celery_sync_regions:
        return celery_sync_regions

    client = await sync_to_async(boto3_cached_conn)(
        "ec2",
        host,
        account_number=account_id,
        assume_role=ModelAdapter(SpokeAccount)
        .load_config("spoke_accounts", host)
        .with_query({"account_id": account_id})
        .first.name,
        read_only=True,
        retry_max_attempts=2,
        client_kwargs=config.get_host_specific_key("boto3.client_kwargs", host, {}),
    )

    regions = await sync_to_async(client.describe_regions)()
    return {r["RegionName"] for r in regions["Regions"]}


async def access_analyzer_validate_policy(
    policy: str, log_data, host, policy_type: str = "IDENTITY_POLICY"
) -> List[Dict[str, Any]]:
    session = get_session_for_tenant(host)
    try:
        enhanced_findings = []
        client = await sync_to_async(session.client)(
            "accessanalyzer",
            region_name=config.region,
            **config.get_host_specific_key("boto3.client_kwargs", host, {}),
        )
        access_analyzer_response = await sync_to_async(client.validate_policy)(
            policyDocument=policy,
            policyType=policy_type,  # ConsoleMe only supports identity policy analysis currently
        )
        for finding in access_analyzer_response.get("findings", []):
            for location in finding.get("locations", []):
                enhanced_findings.append(
                    {
                        "issue": finding.get("issueCode"),
                        "detail": "",
                        "location": {
                            "line": location.get("span", {})
                            .get("start", {})
                            .get("line"),
                            "column": location.get("span", {})
                            .get("start", {})
                            .get("column"),
                            "filepath": None,
                        },
                        "severity": finding.get("findingType"),
                        "title": finding.get("issueCode"),
                        "description": finding.get("findingDetails"),
                    }
                )
        return enhanced_findings
    except (ParamValidationError, ClientError) as e:
        log.error(
            {
                **log_data,
                "function": f"{__name__}.{sys._getframe().f_code.co_name}",
                "message": "Error retrieving Access Analyzer data",
                "policy": policy,
                "error": str(e),
            }
        )
        sentry_sdk.capture_exception()
        return []


async def parliament_validate_iam_policy(policy: str) -> List[Dict[str, Any]]:
    analyzed_policy = await sync_to_async(analyze_policy_string)(policy)
    findings = analyzed_policy.findings

    enhanced_findings = []

    for finding in findings:
        enhanced_finding = await sync_to_async(enhance_finding)(finding)
        enhanced_findings.append(
            {
                "issue": enhanced_finding.issue,
                "detail": json.dumps(enhanced_finding.detail),
                "location": enhanced_finding.location,
                "severity": enhanced_finding.severity,
                "title": enhanced_finding.title,
                "description": enhanced_finding.description,
            }
        )
    return enhanced_findings


async def validate_iam_policy(policy: str, log_data: Dict, host: str):
    parliament_findings: List = await parliament_validate_iam_policy(policy)
    access_analyzer_findings: List = await access_analyzer_validate_policy(
        policy, log_data, host, policy_type="IDENTITY_POLICY"
    )
    return parliament_findings + access_analyzer_findings


async def get_all_scps(
    host: str, force_sync=False
) -> Dict[str, List[ServiceControlPolicyModel]]:
    """Retrieve a dictionary containing all Service Control Policies across organizations

    Args:
        force_sync: force a cache update
    """
    redis_key = config.get_host_specific_key(
        "cache_scps_across_organizations.redis.key.all_scps_key",
        host,
        f"{host}_ALL_AWS_SCPS",
    )
    scps = await retrieve_json_data_from_redis_or_s3(
        redis_key,
        s3_bucket=config.get_host_specific_key(
            "cache_scps_across_organizations.s3.bucket", host
        ),
        s3_key=config.get_host_specific_key(
            "cache_scps_across_organizations.s3.file",
            host,
            "scps/cache_scps_v1.json.gz",
        ),
        default={},
        max_age=86400,
        host=host,
    )
    if force_sync or not scps:
        scps = await cache_all_scps(host)
    scp_models = {}
    for account, org_scps in scps.items():
        scp_models[account] = [ServiceControlPolicyModel(**scp) for scp in org_scps]
    return scp_models


async def cache_all_scps(host) -> Dict[str, Any]:
    """Store a dictionary of all Service Control Policies across organizations in the cache"""
    all_scps = {}
    for organization in (
        ModelAdapter(OrgAccount).load_config("org_accounts", host).models
    ):
<<<<<<< HEAD
        org_account_id = organization.account_id
        role_to_assume = organization.org_id
=======
        org_account_id = organization.get("organizations_master_account_id")
        role_to_assume = organization.get(
            "organizations_master_role_to_assume",
            ModelAdapter(SpokeAccount)
            .load_config("spoke_accounts", host)
            .with_query({"account_id": org_account_id})
            .first.name,
        )
>>>>>>> 30ad09d9
        if not org_account_id:
            raise MissingConfigurationValue(
                "Your AWS Organizations Master Account ID is not specified in configuration. "
                "Unable to sync accounts from "
                "AWS Organizations"
            )

        if not role_to_assume:
            raise MissingConfigurationValue(
                "ConsoleMe doesn't know what role to assume to retrieve account information "
                "from AWS Organizations. please set the appropriate configuration value."
            )
        org_scps = await retrieve_scps_for_organization(
            org_account_id, host, role_to_assume=role_to_assume, region=config.region
        )
        all_scps[org_account_id] = org_scps
    redis_key = config.get_host_specific_key(
        "cache_scps_across_organizations.redis.key.all_scps_key",
        host,
        f"{host}_ALL_AWS_SCPS",
    )
    s3_bucket = None
    s3_key = None
    if config.region == config.get_host_specific_key(
        "celery.active_region", host, config.region
    ) or config.get("_global_.environment") in [
        "dev",
        "test",
    ]:
        s3_bucket = config.get_host_specific_key(
            "cache_scps_across_organizations.s3.bucket", host
        )
        s3_key = config.get_host_specific_key(
            "cache_scps_across_organizations.s3.file",
            host,
            "scps/cache_scps_v1.json.gz",
        )
    await store_json_results_in_redis_and_s3(
        all_scps, redis_key=redis_key, s3_bucket=s3_bucket, s3_key=s3_key, host=host
    )
    return all_scps


async def get_org_structure(host, force_sync=False) -> Dict[str, Any]:
    """Retrieve a dictionary containing the organization structure

    Args:
        force_sync: force a cache update
    """
    redis_key = config.get_host_specific_key(
        "cache_organization_structure.redis.key.org_structure_key",
        host,
        f"{host}_AWS_ORG_STRUCTURE",
    )
    org_structure = await retrieve_json_data_from_redis_or_s3(
        redis_key,
        s3_bucket=config.get_host_specific_key(
            "cache_organization_structure.s3.bucket", host
        ),
        s3_key=config.get_host_specific_key(
            "cache_organization_structure.s3.file",
            host,
            "scps/cache_org_structure_v1.json.gz",
        ),
        default={},
        host=host,
    )
    if force_sync or not org_structure:
        org_structure = await cache_org_structure(host)
    return org_structure


async def cache_org_structure(host: str) -> Dict[str, Any]:
    """Store a dictionary of the organization structure in the cache"""
    all_org_structure = {}
    for organization in (
        ModelAdapter(OrgAccount).load_config("org_accounts", host).models
    ):
<<<<<<< HEAD
        org_account_id = organization.account_id
        role_to_assume = organization.org_id
=======
        org_account_id = organization.get("organizations_master_account_id")
        role_to_assume = organization.get(
            "organizations_master_role_to_assume",
            ModelAdapter(SpokeAccount)
            .load_config("spoke_accounts", host)
            .with_query({"account_id": org_account_id})
            .first.name,
        )
>>>>>>> 30ad09d9
        if not org_account_id:
            raise MissingConfigurationValue(
                "Your AWS Organizations Master Account ID is not specified in configuration. "
                "Unable to sync accounts from "
                "AWS Organizations"
            )

        if not role_to_assume:
            raise MissingConfigurationValue(
                "ConsoleMe doesn't know what role to assume to retrieve account information "
                "from AWS Organizations. please set the appropriate configuration value."
            )
        org_structure = await retrieve_org_structure(
            org_account_id, host, region=config.region
        )
        all_org_structure.update(org_structure)
    redis_key = config.get_host_specific_key(
        "cache_organization_structure.redis.key.org_structure_key",
        host,
        f"{host}_AWS_ORG_STRUCTURE",
    )
    s3_bucket = None
    s3_key = None
    if config.region == config.get_host_specific_key(
        "celery.active_region", host, config.region
    ) or config.get("_global_.environment") in [
        "dev",
        "test",
    ]:
        s3_bucket = config.get_host_specific_key(
            "cache_organization_structure.s3.bucket", host
        )
        s3_key = config.get_host_specific_key(
            "cache_organization_structure.s3.file",
            host,
            "scps/cache_org_structure_v1.json.gz",
        )
    await store_json_results_in_redis_and_s3(
        all_org_structure,
        redis_key=redis_key,
        s3_bucket=s3_bucket,
        s3_key=s3_key,
        host=host,
    )
    return all_org_structure


async def _is_member_of_ou(
    identifier: str, ou: Dict[str, Any]
) -> Tuple[bool, Set[str]]:
    """Recursively walk org structure to determine if the account or OU is in the org and, if so, return all OUs of which the account or OU is a member

    Args:
        identifier: AWS account or OU ID
        ou: dictionary representing the organization/organizational unit structure to search
    """
    found = False
    ou_path = set()
    for child in ou.get("Children", []):
        if child.get("Id") == identifier:
            found = True
        elif child.get("Type") == "ORGANIZATIONAL_UNIT":
            found, ou_path = await _is_member_of_ou(identifier, child)
        if found:
            ou_path.add(ou.get("Id"))
            break
    return found, ou_path


async def get_organizational_units_for_account(
    identifier: str,
    host: str,
) -> Set[str]:
    """Return a set of Organizational Unit IDs for a given account or OU ID

    Args:
        identifier: AWS account or OU ID
    """
    all_orgs = await get_org_structure(host)
    organizational_units = set()
    for org_id, org_structure in all_orgs.items():
        found, organizational_units = await _is_member_of_ou(identifier, org_structure)
        if found:
            break
    if not organizational_units:
        log.warning("could not find account in organization")
    return organizational_units


async def _scp_targets_account_or_ou(
    scp: ServiceControlPolicyModel, identifier: str, organizational_units: Set[str]
) -> bool:
    """Return True if the provided SCP targets the account or OU identifier provided

    Args:
        scp: Service Control Policy whose targets we check
        identifier: AWS account or OU ID
        organizational_units: set of IDs for OUs of which the identifier is a member
    """
    for target in scp.targets:
        if target.target_id == identifier or target.target_id in organizational_units:
            return True
    return False


async def get_scps_for_account_or_ou(
    identifier: str, host: str
) -> ServiceControlPolicyArrayModel:
    """Retrieve a list of Service Control Policies for the account or OU specified by the identifier

    Args:
        identifier: AWS account or OU ID
    """
    all_scps = await get_all_scps(host)
    account_ous = await get_organizational_units_for_account(identifier, host)
    scps_for_account = []
    for org_account_id, scps in all_scps.items():
        # Iterate through each org's SCPs and see if the provided account_id is in the targets
        for scp in scps:
            if await _scp_targets_account_or_ou(scp, identifier, account_ous):
                scps_for_account.append(scp)
    scps = ServiceControlPolicyArrayModel(__root__=scps_for_account)
    return scps


async def minimize_iam_policy_statements(
    inline_iam_policy_statements: List[Dict], disregard_sid=True
) -> List[Dict]:
    """
    Minimizes a list of inline IAM policy statements.

    1. Policies that are identical except for the resources will have the resources merged into a single statement
    with the same actions, effects, conditions, etc.

    2. Policies that have an identical resource, but different actions, will be combined if the rest of the policy
    is identical.
    :param inline_iam_policy_statements: A list of IAM policy statement dictionaries
    :return: A potentially more compact list of IAM policy statement dictionaries
    """
    exclude_ids = []
    minimized_statements = []

    inline_iam_policy_statements = await normalize_policies(
        inline_iam_policy_statements
    )

    for i in range(len(inline_iam_policy_statements)):
        inline_iam_policy_statement = inline_iam_policy_statements[i]
        if disregard_sid:
            inline_iam_policy_statement.pop("Sid", None)
        if i in exclude_ids:
            # We've already combined this policy with another. Ignore it.
            continue
        for j in range(i + 1, len(inline_iam_policy_statements)):
            if j in exclude_ids:
                # We've already combined this policy with another. Ignore it.
                continue
            inline_iam_policy_statement_to_compare = inline_iam_policy_statements[j]
            if disregard_sid:
                inline_iam_policy_statement_to_compare.pop("Sid", None)
            # Check to see if policy statements are identical except for a given element. Merge the policies
            # if possible.
            for element in [
                "Resource",
                "Action",
                "NotAction",
                "NotResource",
                "NotPrincipal",
            ]:
                if not (
                    inline_iam_policy_statement.get(element)
                    or inline_iam_policy_statement_to_compare.get(element)
                ):
                    # This function won't handle `Condition`.
                    continue
                diff = DeepDiff(
                    inline_iam_policy_statement,
                    inline_iam_policy_statement_to_compare,
                    ignore_order=True,
                    exclude_paths=[f"root['{element}']"],
                )
                if not diff:
                    exclude_ids.append(j)
                    # Policy can be minimized
                    inline_iam_policy_statement[element] = sorted(
                        list(
                            set(
                                inline_iam_policy_statement[element]
                                + inline_iam_policy_statement_to_compare[element]
                            )
                        )
                    )
                    break

    for i in range(len(inline_iam_policy_statements)):
        if i not in exclude_ids:
            inline_iam_policy_statements[i] = sort_dict(inline_iam_policy_statements[i])
            minimized_statements.append(inline_iam_policy_statements[i])
    # TODO(cccastrapel): Intelligently combine actions and/or resources if they include wildcards
    minimized_statements = await normalize_policies(minimized_statements)
    return minimized_statements


async def normalize_policies(policies: List[Any]) -> List[Any]:
    """
    Normalizes policy statements to ensure appropriate AWS policy elements are lists (such as actions and resources),
    lowercase, and sorted. It will remove duplicate entries and entries that are superseded by other elements.
    """

    for policy in policies:
        for element in [
            "Resource",
            "Action",
            "NotAction",
            "NotResource",
            "NotPrincipal",
        ]:
            if not policy.get(element):
                continue
            if isinstance(policy.get(element), str):
                policy[element] = [policy[element]]
            # Policy elements can be lowercased, except for resources. Some resources
            # (such as IAM roles) are case sensitive
            if element in ["Resource", "NotResource", "NotPrincipal"]:
                policy[element] = list(set(policy[element]))
            else:
                policy[element] = list(set([x.lower() for x in policy[element]]))
            modified_elements = set()
            for i in range(len(policy[element])):
                matched = False
                # Sorry for the magic. this is iterating through all elements of a list that aren't the current element
                for compare_value in policy[element][:i] + policy[element][(i + 1) :]:
                    if fnmatch.fnmatch(policy[element][i], compare_value):
                        matched = True
                        break
                if not matched:
                    modified_elements.add(policy[element][i])
            policy[element] = sorted(modified_elements)
    return policies


def allowed_to_sync_role(
    role_arn: str,
    role_tags: List[Optional[Dict[str, str]]],
    host: str,
) -> bool:
    """
    This function determines whether ConsoleMe is allowed to sync or otherwise manipulate an IAM role. By default,
    ConsoleMe will sync all roles that it can get its grubby little hands on. However, ConsoleMe administrators can tell
    ConsoleMe to only sync roles with either 1) Specific ARNs, or 2) Specific tag key/value pairs. All configured tags
    must exist on the role for ConsoleMe to sync it.

    Here's an example configuration for a tag-based restriction:

    ```
    roles:
      allowed_tags:
        tag1: value1
        tag2: value2
    ```

    And another one for an ARN-based restriction:

    ```
    roles:
      allowed_arns:
        - arn:aws:iam::111111111111:role/role-name-here-1
        - arn:aws:iam::111111111111:role/role-name-here-2
        - arn:aws:iam::111111111111:role/role-name-here-3
        - arn:aws:iam::222222222222:role/role-name-here-1
        - arn:aws:iam::333333333333:role/role-name-here-1
    ```

    :param
        arn: The AWS role arn
        role_tags: A dictionary of role tags

    :return: boolean specifying whether ConsoleMe is allowed to sync / access the role
    """
    allowed_tags = config.get_host_specific_key("roles.allowed_tags", host, {})
    allowed_arns = config.get_host_specific_key("roles.allowed_arns", host, [])
    if not allowed_tags and not allowed_arns:
        return True

    if role_arn in allowed_arns:
        return True

    # Convert list of role tag dicts to a single key/value dict of tags
    # ex:
    # role_tags = [{'Key': 'consoleme-authorized', 'Value': 'consoleme_admins'},
    # {'Key': 'Description', 'Value': 'ConsoleMe OSS Demo Role'}]
    # so: actual_tags = {'consoleme-authorized': 'consoleme_admins', 'Description': 'ConsoleMe OSS Demo Role'}
    actual_tags = {
        d["Key"]: d["Value"] for d in role_tags
    }  # Convert List[Dicts] to 1 Dict

    # All configured allowed_tags must exist in the role's actual_tags for this condition to pass
    if allowed_tags and allowed_tags.items() <= actual_tags.items():
        return True
    return False


async def remove_temp_policies(
    extended_request: ExtendedRequestModel, host: str
) -> None:
    """
    If this feature is enabled, it will look at created policies and remove expired policies if they have been
    designated as temporary. Policies can be designated as temporary through a certain prefix in the policy name and an expiration date.
    In the future, we may allow specifying temporary policies by `Sid` or other means.
    :param extended_request: A single extended policy
    """

    should_update_policy_request = False

    log_data: dict = {
        "function": f"{__name__}.{sys._getframe().f_code.co_name}",
        "message": "Checking for expired policies",
        "policy_request_id": extended_request.id,
    }
    log.info(log_data)

    for change in extended_request.changes.changes:
        if change.status != Status.applied:
            continue

        current_dateint = datetime.today().strftime("%Y%m%d")

        if not change.expiration_date:
            continue

        if str(change.expiration_date) > current_dateint:
            continue

        principal_arn = change.principal.principal_arn

        if change.change_type in ["managed_resource", "resource_policy"]:
            principal_arn = change.arn

        arn_parsed = parse_arn(principal_arn)
        principal_name = arn_parsed["resource_path"].split("/")[-1]

        resource_type = arn_parsed["service"]
        resource_name = arn_parsed["resource"]
        resource_region = arn_parsed["region"]
        resource_account = arn_parsed["account"]

        if not resource_account:
            resource_account = await get_resource_account(principal_arn, host)

        if resource_type == "s3" and not resource_region:
            resource_region = await get_bucket_location_with_fallback(
                resource_name, resource_account, host
            )

        if not resource_account:
            # If we don't have resource_account (due to resource not being in Config or 3rd Party account),
            # we can't revoke this change
            log_data["message"] = "Resource account not found"
            log.warning(log_data)
            continue

        iam_client = boto3_cached_conn(
            resource_type,
            host,
            service_type="client",
            future_expiration_minutes=15,
            account_number=resource_account,
            assume_role=config.get_host_specific_key("policies.role_name", host),
            region=resource_region or config.region,
            session_name=sanitize_session_name("revoke-expired-policies"),
            arn_partition="aws",
            sts_client_kwargs=dict(
                region_name=config.region,
                endpoint_url=f"https://sts.{config.region}.amazonaws.com",
            ),
            client_kwargs=config.get_host_specific_key("boto3.client_kwargs", host, {}),
            retry_max_attempts=2,
        )

        if change.change_type == "inline_policy":
            try:
                if resource_name == "role":
                    iam_client.delete_role_policy(
                        RoleName=principal_name, PolicyName=change.policy_name
                    )
                elif resource_name == "user":
                    iam_client.delete_user_policy(
                        UserName=principal_name, PolicyName=change.policy_name
                    )
                change.status = Status.expired
                should_update_policy_request = True

            except Exception as e:
                log_data["message"] = "Exception occurred deleting inline policy"
                log_data["error"] = str(e)
                log.error(log_data, exc_info=True)
                sentry_sdk.capture_exception()

        elif change.change_type == "permissions_boundary":
            try:
                if resource_name == "role":
                    iam_client.delete_role_permissions_boundary(RoleName=principal_name)
                elif resource_name == "user":
                    iam_client.delete_user_permissions_boundary(UserName=principal_name)
                change.status = Status.expired
                should_update_policy_request = True

            except Exception as e:
                log_data[
                    "message"
                ] = "Exception occurred detaching permissions boundary"
                log_data["error"] = str(e)
                log.error(log_data, exc_info=True)
                sentry_sdk.capture_exception()

        elif change.change_type == "managed_policy":
            try:
                if resource_name == "role":
                    iam_client.detach_role_policy(
                        RoleName=principal_name, PolicyArn=change.arn
                    )
                elif resource_name == "user":
                    iam_client.detach_user_policy(
                        UserName=principal_name, PolicyArn=change.arn
                    )
                change.status = Status.expired
                should_update_policy_request = True

            except Exception as e:
                log_data["message"] = "Exception occurred detaching managed policy"
                log_data["error"] = str(e)
                log.error(log_data, exc_info=True)
                sentry_sdk.capture_exception()

        elif change.change_type == "resource_tag":
            try:
                if resource_name == "role":
                    iam_client.untag_role(RoleName=principal_name, TagKeys=[change.key])
                elif resource_name == "user":
                    iam_client.untag_user(UserName=principal_name, TagKeys=[change.key])
                change.status = Status.expired
                should_update_policy_request = True
            except Exception as e:
                log_data["message"] = "Exception occurred deleting tag"
                log_data["error"] = str(e)
                log.error(log_data, exc_info=True)
                sentry_sdk.capture_exception()

        else:
            if change.autogenerated:
                # TODO : https://perimy.atlassian.net/browse/SAAS-347
                pass

    if should_update_policy_request:
        try:
            dynamo_handler = UserDynamoHandler(host=host)
            extended_request.request_status = RequestStatus.expired
            async_to_sync(dynamo_handler.write_policy_request_v2)(
                extended_request, host
            )

            if resource_name == "role":
                await fetch_iam_role(
                    resource_account,
                    principal_arn,
                    host,
                    force_refresh=True,
                    run_sync=True,
                )

            elif resource_name == "user":
                await fetch_iam_user(
                    resource_account,
                    principal_arn,
                    host,
                    force_refresh=True,
                    run_sync=True,
                )

        except Exception as e:
            log_data["message"] = "Exception unable to update policy status to expired"
            log_data["error"] = str(e)
            log.error(log_data, exc_info=True)
            sentry_sdk.capture_exception()


def get_aws_principal_owner(role_details: Dict[str, Any], host: str) -> Optional[str]:
    """
    Identifies the owning user/group of an AWS principal based on one or more trusted and configurable principal tags.
    `owner` is used to notify application owners of permission problems with their detected AWS principals or resources
    if another identifier (ie: session name) for a principal doesn't point to a specific user for notification.

    :return: owner: str
    """
    owner = None
    owner_tag_names = config.get_host_specific_key("aws.tags.owner", host, [])
    if not owner_tag_names:
        return owner
    if isinstance(owner_tag_names, str):
        owner_tag_names = [owner_tag_names]
    role_tags = role_details.get("Tags")
    for owner_tag_name in owner_tag_names:
        for role_tag in role_tags:
            if role_tag["Key"] == owner_tag_name:
                return role_tag["Value"]
    return owner


async def resource_arn_known_in_aws_config(
    resource_arn: str,
    host: str,
    run_query: bool = True,
    run_query_with_aggregator: bool = True,
) -> bool:
    """
    Determines if the resource ARN is known in AWS Config. AWS config does not store all resource
    types, nor will it account for cross-organizational resources, so the result of this function shouldn't be used
    to determine if a resource "exists" or not.

    A more robust approach is determining the resource type and querying AWS API directly to see if it exists, but this
    requires a lot of code.

    Note: This data may be stale by ~ 1 hour and 15 minutes (local results caching + typical AWS config delay)

    :param resource_arn: ARN of the resource we want to look up
    :param run_query: Should we run an AWS config query if we're not able to find the resource in our AWS Config cache?
    :param run_query_with_aggregator: Should we run the AWS Config query on our AWS Config aggregator?
    :return:
    """
    red = RedisHandler().redis_sync(host)
    expiration_seconds: int = config.get_host_specific_key(
        "aws.resource_arn_known_in_aws_config.expiration_seconds",
        host,
        3600,
    )
    known_arn = False
    if not resource_arn.startswith("arn:aws:"):
        return known_arn

    resources_from_aws_config_redis_key: str = config.get_host_specific_key(
        "aws_config_cache.redis_key",
        host,
        f"{host}_AWSCONFIG_RESOURCE_CACHE",
    )

    if red.exists(resources_from_aws_config_redis_key) and red.hget(
        resources_from_aws_config_redis_key, resource_arn
    ):
        return True

    resource_arn_exists_temp_matches_redis_key: str = config.get_host_specific_key(
        "resource_arn_known_in_aws_config.redis.temp_matches_key",
        host,
        f"{host}_TEMP_QUERIED_RESOURCE_ARN_CACHE",
    )

    # To prevent repetitive queries against AWS config, first see if we've already ran a query recently
    result = await redis_hgetex(
        resource_arn_exists_temp_matches_redis_key, resource_arn, host
    )
    if result:
        return result["known"]

    if not run_query:
        return False

    r = await sync_to_async(query)(
        f"select arn where arn = '{resource_arn}'",
        host,
        use_aggregator=run_query_with_aggregator,
    )
    if r:
        known_arn = True
    # To prevent future repetitive queries on AWS Config, set our result in Redis with an expiration
    await redis_hsetex(
        resource_arn_exists_temp_matches_redis_key,
        resource_arn,
        {"known": known_arn},
        expiration_seconds,
        host,
    )

    return known_arn


async def simulate_iam_principal_action(
    principal_arn,
    action,
    resource_arn,
    source_ip,
    host,
    expiration_seconds: Optional[int] = None,
):
    """
    Simulates an IAM principal action affecting a resource

    :return:
    """
    if not expiration_seconds:
        expiration_seconds = (
            config.get_host_specific_key(
                "aws.simulate_iam_principal_action.expiration_seconds",
                host,
                3600,
            ),
        )
    # simulating IAM principal policies is expensive.
    # Temporarily cache and return results by principal_arn, action, and resource_arn. We don't consider source_ip
    # when caching because it could vary greatly for application roles running on multiple instances/containers.
    resource_arn_exists_temp_matches_redis_key: str = config.get_host_specific_key(
        "resource_arn_known_in_aws_config.redis.temp_matches_key",
        host,
        f"{host}_TEMP_POLICY_SIMULATION_CACHE",
    )

    cache_key = f"{principal_arn}-{action}-{resource_arn}"
    result = await redis_hgetex(
        resource_arn_exists_temp_matches_redis_key, cache_key, host
    )
    if result:
        return result

    ip_regex = r"^(?:(?:25[0-5]|2[0-4][0-9]|[01]?[0-9][0-9]?)\.){3}(?:25[0-5]|2[0-4][0-9]|[01]?[0-9][0-9]?)$"
    context_entries = []
    if source_ip and re.match(ip_regex, source_ip):
        context_entries.append(
            {
                "ContextKeyName": "aws:SourceIp",
                "ContextKeyValues": [source_ip],
                "ContextKeyType": "ip",
            }
        )
    account_id = principal_arn.split(":")[4]
    client = await sync_to_async(boto3_cached_conn)(
        "iam",
        host,
        account_number=account_id,
        assume_role=ModelAdapter(SpokeAccount)
        .load_config("spoke_accounts", host)
        .with_query({"account_id": account_id})
        .first.name,
        sts_client_kwargs=dict(
            region_name=config.region,
            endpoint_url=f"https://sts.{config.region}.amazonaws.com",
        ),
        retry_max_attempts=2,
    )
    try:
        response = await sync_to_async(client.simulate_principal_policy)(
            PolicySourceArn=principal_arn,
            ActionNames=[
                action,
            ],
            ResourceArns=[
                resource_arn,
            ],
            # TODO: Attach resource policy when discoverable
            # ResourcePolicy='string',
            # TODO: Attach Account ID of resource
            # ResourceOwner='string',
            ContextEntries=context_entries,
            MaxItems=100,
        )

        await redis_hsetex(
            resource_arn_exists_temp_matches_redis_key,
            resource_arn,
            response["EvaluationResults"],
            expiration_seconds,
            host,
        )
    except Exception:
        sentry_sdk.capture_exception()
        return None
    return response["EvaluationResults"]


async def get_iam_principal_owner(arn: str, aws: Any, host: str) -> Optional[str]:
    principal_details = {}
    principal_type = arn.split(":")[-1].split("/")[0]
    account_id = arn.split(":")[4]
    # trying to find principal for subsequent queries
    if principal_type == "role":
        principal_details = await fetch_iam_role(account_id, arn, host)
    elif principal_type == "user":
        principal_details = await fetch_iam_user(account_id, arn, host)
    return principal_details.get("owner")


async def get_resource_account(arn: str, host: str) -> str:
    """Return the AWS account ID that owns a resource.

    In most cases, this will pull the ID directly from the ARN.
    If we are unsuccessful in pulling the account from ARN, we try to grab it from our resources cache
    """
    red = await RedisHandler().redis(host)
    resource_account: str = get_account_from_arn(arn)
    if resource_account:
        return resource_account

    resources_from_aws_config_redis_key: str = config.get_host_specific_key(
        "aws_config_cache.redis_key",
        host,
        f"{host}_AWSCONFIG_RESOURCE_CACHE",
    )

    if not red.exists(resources_from_aws_config_redis_key):
        # This will force a refresh of our redis cache if the data exists in S3
        await retrieve_json_data_from_redis_or_s3(
            redis_key=resources_from_aws_config_redis_key,
            s3_bucket=config.get_host_specific_key(
                "aws_config_cache_combined.s3.bucket", host
            ),
            s3_key=config.get_host_specific_key(
                "aws_config_cache_combined.s3.file",
                host,
                "aws_config_cache_combined/aws_config_resource_cache_combined_v1.json.gz",
            ),
            redis_data_type="hash",
            host=host,
            default={},
        )

    resource_info = await redis_hget(resources_from_aws_config_redis_key, arn, host)
    if resource_info:
        return json.loads(resource_info).get("accountId", "")
    elif "arn:aws:s3:::" in arn:
        # Try to retrieve S3 bucket information from S3 cache. This is inefficient and we should ideally have
        # retrieved this info from our AWS Config cache, but we've encountered problems with AWS Config historically
        # that have necessitated this code.
        s3_cache = await retrieve_json_data_from_redis_or_s3(
            redis_key=config.get_host_specific_key(
                "redis.s3_buckets_key", host, f"{host}_S3_BUCKETS"
            ),
            redis_data_type="hash",
            host=host,
        )
        search_bucket_name = arn.split(":")[-1]
        for bucket_account_id, buckets in s3_cache.items():
            buckets_j = json.loads(buckets)
            if search_bucket_name in buckets_j:
                return bucket_account_id
    return ""<|MERGE_RESOLUTION|>--- conflicted
+++ resolved
@@ -1437,19 +1437,14 @@
     for organization in (
         ModelAdapter(OrgAccount).load_config("org_accounts", host).models
     ):
-<<<<<<< HEAD
         org_account_id = organization.account_id
-        role_to_assume = organization.org_id
-=======
-        org_account_id = organization.get("organizations_master_account_id")
-        role_to_assume = organization.get(
-            "organizations_master_role_to_assume",
+        role_to_assume = (
             ModelAdapter(SpokeAccount)
             .load_config("spoke_accounts", host)
             .with_query({"account_id": org_account_id})
-            .first.name,
-        )
->>>>>>> 30ad09d9
+            .first.name
+        )
+
         if not org_account_id:
             raise MissingConfigurationValue(
                 "Your AWS Organizations Master Account ID is not specified in configuration. "
@@ -1459,7 +1454,7 @@
 
         if not role_to_assume:
             raise MissingConfigurationValue(
-                "ConsoleMe doesn't know what role to assume to retrieve account information "
+                "Noq doesn't know what role to assume to retrieve account information "
                 "from AWS Organizations. please set the appropriate configuration value."
             )
         org_scps = await retrieve_scps_for_organization(
@@ -1528,19 +1523,13 @@
     for organization in (
         ModelAdapter(OrgAccount).load_config("org_accounts", host).models
     ):
-<<<<<<< HEAD
         org_account_id = organization.account_id
-        role_to_assume = organization.org_id
-=======
-        org_account_id = organization.get("organizations_master_account_id")
-        role_to_assume = organization.get(
-            "organizations_master_role_to_assume",
+        role_to_assume = (
             ModelAdapter(SpokeAccount)
             .load_config("spoke_accounts", host)
             .with_query({"account_id": org_account_id})
-            .first.name,
-        )
->>>>>>> 30ad09d9
+            .first.name
+        )
         if not org_account_id:
             raise MissingConfigurationValue(
                 "Your AWS Organizations Master Account ID is not specified in configuration. "
@@ -1550,7 +1539,7 @@
 
         if not role_to_assume:
             raise MissingConfigurationValue(
-                "ConsoleMe doesn't know what role to assume to retrieve account information "
+                "Noq doesn't know what role to assume to retrieve account information "
                 "from AWS Organizations. please set the appropriate configuration value."
             )
         org_structure = await retrieve_org_structure(
