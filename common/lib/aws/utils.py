import fnmatch
import json
import re
import sys
from copy import deepcopy
from datetime import datetime
from typing import Any, Dict, List, Optional, Set, Tuple

import pytz
import sentry_sdk
from asgiref.sync import async_to_sync, sync_to_async
from botocore.exceptions import ClientError, ParamValidationError
from dateutil.parser import parse
from deepdiff import DeepDiff
from parliament import analyze_policy_string, enhance_finding
from policy_sentry.util.arns import get_account_from_arn, parse_arn

from common.config import config
from common.config.models import ModelAdapter
from common.exceptions.exceptions import (
    BackgroundCheckNotPassedException,
    InvalidInvocationArgument,
    MissingConfigurationValue,
)
from common.lib.account_indexers.aws_organizations import (
    retrieve_org_structure,
    retrieve_scps_for_organization,
)
from common.lib.assume_role import boto3_cached_conn
from common.lib.aws.aws_config import query
from common.lib.aws.fetch_iam_principal import fetch_iam_role, fetch_iam_user
from common.lib.aws.iam import get_managed_policy_document, get_policy
from common.lib.aws.s3 import (
    get_bucket_location,
    get_bucket_policy,
    get_bucket_resource,
    get_bucket_tagging,
)
from common.lib.aws.sanitize import sanitize_session_name
from common.lib.aws.session import get_session_for_tenant
from common.lib.aws.sns import get_topic_attributes
from common.lib.aws.sqs import get_queue_attributes, get_queue_url, list_queue_tags
from common.lib.cache import (
    retrieve_json_data_from_redis_or_s3,
    store_json_results_in_redis_and_s3,
)
from common.lib.dynamo import UserDynamoHandler
from common.lib.generic import sort_dict
from common.lib.plugins import get_plugin_by_name
from common.lib.redis import RedisHandler, redis_hget, redis_hgetex, redis_hsetex
from common.models import (
    CloneRoleRequestModel,
    ExtendedRequestModel,
    RequestStatus,
    RoleCreationRequestModel,
    ServiceControlPolicyArrayModel,
    ServiceControlPolicyModel,
<<<<<<< HEAD
    SpokeAccount,
=======
    Status,
>>>>>>> e139bdb0
)

log = config.get_logger(__name__)
stats = get_plugin_by_name(config.get("_global_.plugins.metrics", "cmsaas_metrics"))()


async def get_resource_policy(
    account: str, resource_type: str, name: str, region: str, host: str
):
    try:
        details = await fetch_resource_details(
            account, resource_type, name, region, host
        )
    except ClientError:
        # We don't have access to this resource, so we can't get the policy.
        details = {}

    # Default policy
    default_policy = {"Version": "2012-10-17", "Statement": []}

    # When NoSuchBucketPolicy, the above method returns {"Policy": {}}, so we default to blank policy
    if "Policy" in details and "Statement" not in details["Policy"]:
        details = {"Policy": default_policy}

    # Default to a blank policy
    return details.get("Policy", default_policy)


async def get_resource_policies(
    principal_arn: str,
    resource_actions: Dict[str, Dict[str, Any]],
    account: str,
    host: str,
) -> Tuple[List[Dict], bool]:
    resource_policies: List[Dict] = []
    cross_account_request: bool = False
    for resource_name, resource_info in resource_actions.items():
        resource_account: str = resource_info.get("account", "")
        if resource_account and resource_account != account:
            # This is a cross-account request. Might need a resource policy.
            cross_account_request = True
            resource_type: str = resource_info.get("type", "")
            resource_region: str = resource_info.get("region", "")
            old_policy = await get_resource_policy(
                resource_account, resource_type, resource_name, resource_region, host
            )
            arns = resource_info.get("arns", [])
            actions = resource_info.get("actions", [])
            new_policy = await generate_updated_resource_policy(
                old_policy, principal_arn, arns, actions
            )

            result = {
                "resource": resource_name,
                "account": resource_account,
                "type": resource_type,
                "region": resource_region,
                "policy_document": new_policy,
            }
            resource_policies.append(result)

    return resource_policies, cross_account_request


async def generate_updated_resource_policy(
    existing: Dict,
    principal_arn: str,
    resource_arns: List[str],
    actions: List[str],
    include_resources: bool = True,
) -> Dict:
    """

    :param existing: Dict: the current existing policy document
    :param principal_arn: the Principal ARN which wants access to the resource
    :param resource_arns: the Resource ARNs
    :param actions: The list of Actions to be added
    :param include_resources: whether to include resources in the new statement or not
    :return: Dict: generated updated resource policy that includes a new statement for the listed actions
    """
    policy_dict = deepcopy(existing)
    new_statement = {
        "Effect": "Allow",
        "Principal": {"AWS": [principal_arn]},
        "Action": list(set(actions)),
    }
    if include_resources:
        new_statement["Resource"] = resource_arns
    policy_dict["Statement"].append(new_statement)
    return policy_dict


async def fetch_resource_details(
    account_id: str,
    resource_type: str,
    resource_name: str,
    region: str,
    host,
    path: str = None,
) -> dict:
    if resource_type == "s3":
        return await fetch_s3_bucket(account_id, resource_name, host)
    elif resource_type == "sqs":
        return await fetch_sqs_queue(account_id, region, resource_name, host)
    elif resource_type == "sns":
        return await fetch_sns_topic(account_id, region, resource_name, host)
    elif resource_type == "managed_policy":
        return await fetch_managed_policy_details(account_id, resource_name, path, host)
    else:
        return {}


async def fetch_managed_policy_details(
    account_id: str, resource_name: str, host, path: str = None
) -> Optional[Dict]:
    from common.lib.policies import get_aws_config_history_url_for_resource

    if not host:
        raise Exception("host not configured")
    if path:
        resource_name = path + "/" + resource_name
    policy_arn: str = f"arn:aws:iam::{account_id}:policy/{resource_name}"
    result: Dict = {}
    result["Policy"] = await sync_to_async(get_managed_policy_document)(
        policy_arn=policy_arn,
        account_number=account_id,
        assume_role=ModelAdapter(SpokeAccount)
        .load_config("spoke_accounts", host)
        .with_query({"account_id": account_id})
        .first.name,
        region=config.region,
        retry_max_attempts=2,
        client_kwargs=config.get_host_specific_key("boto3.client_kwargs", host, {}),
        host=host,
    )
    policy_details = await sync_to_async(get_policy)(
        policy_arn=policy_arn,
        account_number=account_id,
        assume_role=ModelAdapter(SpokeAccount)
        .load_config("spoke_accounts", host)
        .with_query({"account_id": account_id})
        .first.name,
        region=config.region,
        retry_max_attempts=2,
        client_kwargs=config.get_host_specific_key("boto3.client_kwargs", host, {}),
        host=host,
    )

    try:
        result["TagSet"] = policy_details["Policy"]["Tags"]
    except KeyError:
        result["TagSet"] = []
    result["config_timeline_url"] = await get_aws_config_history_url_for_resource(
        account_id,
        policy_arn,
        resource_name,
        "AWS::IAM::ManagedPolicy",
        host,
        region=config.region,
    )

    return result


async def fetch_assume_role_policy(role_arn: str, host: str) -> Optional[Dict]:
    account_id = role_arn.split(":")[4]
    role_name = role_arn.split("/")[-1]
    try:
        role = await fetch_role_details(account_id, role_name, host)
    except ClientError:
        # Role is most likely on an account that we do not have access to
        sentry_sdk.capture_exception()
        return None
    return role.assume_role_policy_document


async def fetch_sns_topic(
    account_id: str, region: str, resource_name: str, host: str
) -> dict:
    from common.lib.policies import get_aws_config_history_url_for_resource

    regions = await get_enabled_regions_for_account(account_id, host)
    if region not in regions:
        raise InvalidInvocationArgument(
            f"Region '{region}' is not valid region on account '{account_id}'."
        )

    arn: str = f"arn:aws:sns:{region}:{account_id}:{resource_name}"
    client = await sync_to_async(boto3_cached_conn)(
        "sns",
        host,
        account_number=account_id,
        assume_role=ModelAdapter(SpokeAccount)
        .load_config("spoke_accounts", host)
        .with_query({"account_id": account_id})
        .first.name,
        region=region,
        sts_client_kwargs=dict(
            region_name=config.region,
            endpoint_url=f"https://sts.{config.region}.amazonaws.com",
        ),
        client_kwargs=config.get_host_specific_key("boto3.client_kwargs", host, {}),
        retry_max_attempts=2,
    )

    result: Dict = await sync_to_async(get_topic_attributes)(
        account_number=account_id,
        assume_role=ModelAdapter(SpokeAccount)
        .load_config("spoke_accounts", host)
        .with_query({"account_id": account_id})
        .first.name,
        TopicArn=arn,
        region=region,
        sts_client_kwargs=dict(
            region_name=config.region,
            endpoint_url=f"https://sts.{config.region}.amazonaws.com",
        ),
        client_kwargs=config.get_host_specific_key("boto3.client_kwargs", host, {}),
        retry_max_attempts=2,
        host=host,
    )

    tags: Dict = await sync_to_async(client.list_tags_for_resource)(ResourceArn=arn)
    result["TagSet"] = tags["Tags"]
    if not isinstance(result["Policy"], dict):
        result["Policy"] = json.loads(result["Policy"])

    result["config_timeline_url"] = await get_aws_config_history_url_for_resource(
        account_id,
        arn,
        resource_name,
        "AWS::SNS::Topic",
        host,
        region=region,
    )
    return result


async def fetch_sqs_queue(
    account_id: str, region: str, resource_name: str, host: str
) -> dict:
    from common.lib.policies import get_aws_config_history_url_for_resource

    regions = await get_enabled_regions_for_account(account_id, host)
    if region not in regions:
        raise InvalidInvocationArgument(
            f"Region '{region}' is not valid region on account '{account_id}'."
        )

    queue_url: str = await sync_to_async(get_queue_url)(
        account_number=account_id,
        assume_role=ModelAdapter(SpokeAccount)
        .load_config("spoke_accounts", host)
        .with_query({"account_id": account_id})
        .first.name,
        region=region,
        QueueName=resource_name,
        sts_client_kwargs=dict(
            region_name=config.region,
            endpoint_url=f"https://sts.{config.region}.amazonaws.com",
        ),
        client_kwargs=config.get_host_specific_key("boto3.client_kwargs", host, {}),
        retry_max_attempts=2,
        host=host,
    )

    result: Dict = await sync_to_async(get_queue_attributes)(
        account_number=account_id,
        assume_role=ModelAdapter(SpokeAccount)
        .load_config("spoke_accounts", host)
        .with_query({"account_id": account_id})
        .first.name,
        region=region,
        QueueUrl=queue_url,
        AttributeNames=["All"],
        sts_client_kwargs=dict(
            region_name=config.region,
            endpoint_url=f"https://sts.{config.region}.amazonaws.com",
        ),
        client_kwargs=config.get_host_specific_key("boto3.client_kwargs", host, {}),
        retry_max_attempts=2,
        host=host,
    )

    tags: Dict = await sync_to_async(list_queue_tags)(
        account_number=account_id,
        assume_role=ModelAdapter(SpokeAccount)
        .load_config("spoke_accounts", host)
        .with_query({"account_id": account_id})
        .first.name,
        region=region,
        QueueUrl=queue_url,
        sts_client_kwargs=dict(
            region_name=config.region,
            endpoint_url=f"https://sts.{config.region}.amazonaws.com",
        ),
        client_kwargs=config.get_host_specific_key("boto3.client_kwargs", host, {}),
        retry_max_attempts=2,
        host=host,
    )
    result["TagSet"]: list = []
    result["QueueUrl"]: str = queue_url
    if tags:
        result["TagSet"] = [{"Key": k, "Value": v} for k, v in tags.items()]
    if result.get("CreatedTimestamp"):
        result["created_time"] = datetime.utcfromtimestamp(
            int(float(result["CreatedTimestamp"]))
        ).isoformat()
    if result.get("LastModifiedTimestamp"):
        result["updated_time"] = datetime.utcfromtimestamp(
            int(float(result["LastModifiedTimestamp"]))
        ).isoformat()
    # Unfortunately, the queue_url we get from our `get_queue_url` call above doesn't match the ID of the queue in
    # AWS Config, so we must hack our own.
    queue_url_manual = (
        f"https://sqs.{region}.amazonaws.com/{account_id}/{resource_name}"
    )
    result["config_timeline_url"] = await get_aws_config_history_url_for_resource(
        account_id,
        queue_url_manual,
        resource_name,
        "AWS::SQS::Queue",
        host,
        region=region,
    )
    return result


async def get_bucket_location_with_fallback(
    bucket_name: str, account_id: str, host, fallback_region: str = config.region
) -> str:
    try:
        bucket_location_res = await sync_to_async(get_bucket_location)(
            Bucket=bucket_name,
            account_number=account_id,
            assume_role=ModelAdapter(SpokeAccount)
            .load_config("spoke_accounts", host)
            .with_query({"account_id": account_id})
            .first.name,
            region=config.region,
            sts_client_kwargs=dict(
                region_name=config.region,
                endpoint_url=f"https://sts.{config.region}.amazonaws.com",
            ),
            client_kwargs=config.get_host_specific_key("boto3.client_kwargs", host, {}),
            retry_max_attempts=2,
            host=host,
        )
        bucket_location = bucket_location_res.get("LocationConstraint", fallback_region)
        if not bucket_location:
            # API get_bucket_location returns None for buckets in us-east-1
            bucket_location = "us-east-1"
        if bucket_location == "EU":
            bucket_location = "eu-west-1"
        if bucket_location == "US":
            bucket_location = "us-east-1"
    except ClientError:
        bucket_location = fallback_region
        sentry_sdk.capture_exception()
    return bucket_location


async def fetch_s3_bucket(account_id: str, bucket_name: str, host: str) -> dict:
    """Fetch S3 Bucket and applicable policies

    :param account_id:
    :param bucket_name:
    :return:
    """

    from common.lib.policies import get_aws_config_history_url_for_resource

    log_data: Dict = {
        "function": f"{__name__}.{sys._getframe().f_code.co_name}",
        "bucket_name": bucket_name,
        "account_id": account_id,
    }
    log.debug(log_data)
    created_time = None
    bucket_location = "us-east-1"

    try:
        bucket_resource = await sync_to_async(get_bucket_resource)(
            bucket_name,
            account_number=account_id,
            assume_role=ModelAdapter(SpokeAccount)
            .load_config("spoke_accounts", host)
            .with_query({"account_id": account_id})
            .first.name,
            region=config.region,
            sts_client_kwargs=dict(
                region_name=config.region,
                endpoint_url=f"https://sts.{config.region}.amazonaws.com",
            ),
            client_kwargs=config.get_host_specific_key("boto3.client_kwargs", host, {}),
            retry_max_attempts=2,
            host=host,
        )
        created_time_stamp = bucket_resource.creation_date
        if created_time_stamp:
            created_time = created_time_stamp.isoformat()
    except ClientError:
        sentry_sdk.capture_exception()
    try:
        bucket_location = await get_bucket_location_with_fallback(
            bucket_name, account_id, host
        )
        policy: Dict = await sync_to_async(get_bucket_policy)(
            account_number=account_id,
            assume_role=ModelAdapter(SpokeAccount)
            .load_config("spoke_accounts", host)
            .with_query({"account_id": account_id})
            .first.name,
            region=bucket_location,
            Bucket=bucket_name,
            sts_client_kwargs=dict(
                region_name=config.region,
                endpoint_url=f"https://sts.{config.region}.amazonaws.com",
            ),
            client_kwargs=config.get_host_specific_key("boto3.client_kwargs", host, {}),
            retry_max_attempts=2,
            host=host,
        )
    except ClientError as e:
        if "NoSuchBucketPolicy" in str(e):
            policy = {"Policy": "{}"}
        else:
            raise
    try:
        tags: Dict = await sync_to_async(get_bucket_tagging)(
            account_number=account_id,
            assume_role=ModelAdapter(SpokeAccount)
            .load_config("spoke_accounts", host)
            .with_query({"account_id": account_id})
            .first.name,
            region=bucket_location,
            Bucket=bucket_name,
            sts_client_kwargs=dict(
                region_name=config.region,
                endpoint_url=f"https://sts.{config.region}.amazonaws.com",
            ),
            client_kwargs=config.get_host_specific_key("boto3.client_kwargs", host, {}),
            retry_max_attempts=2,
            host=host,
        )
    except ClientError as e:
        if "NoSuchTagSet" in str(e):
            tags = {"TagSet": []}
        else:
            raise

    result: Dict = {**policy, **tags, "created_time": created_time}
    result["config_timeline_url"] = await get_aws_config_history_url_for_resource(
        account_id,
        bucket_name,
        bucket_name,
        "AWS::S3::Bucket",
        host,
        region=bucket_location,
    )
    result["Policy"] = json.loads(result["Policy"])

    return result


async def raise_if_background_check_required_and_no_background_check(role, user, host):
    auth = get_plugin_by_name(
        config.get_host_specific_key("plugins.auth", host, "cmsaas_auth")
    )()
    for compliance_account_id in config.get_host_specific_key(
        "aws.compliance_account_ids", host, []
    ):
        if compliance_account_id == role.split(":")[4]:
            user_info = await auth.get_user_info(user, object=True)
            if not user_info.passed_background_check:
                function = f"{__name__}.{sys._getframe().f_code.co_name}"
                log_data: dict = {
                    "function": function,
                    "user": user,
                    "role": role,
                    "message": "User trying to access SEG role without background check",
                }
                log.error(log_data)
                stats.count(
                    f"{function}.access_denied_background_check_not_passed",
                    tags={"function": function, "user": user, "role": role},
                )
                raise BackgroundCheckNotPassedException(
                    config.get_host_specific_key(
                        "aws.background_check_not_passed",
                        host,
                        "You must have passed a background check to access role "
                        "{role}.",
                    ).format(role=role)
                )


def apply_managed_policy_to_role(
    role: Dict, policy_name: str, session_name: str, host: str
) -> bool:
    """
    Apply a managed policy to a role.
    :param role: An AWS role dictionary (from a boto3 get_role or get_account_authorization_details call)
    :param policy_name: Name of managed policy to add to role
    :param session_name: Name of session to assume role with. This is an identifier that will be logged in CloudTrail
    :return:
    """
    function = f"{__name__}.{sys._getframe().f_code.co_name}"
    log_data = {
        "function": function,
        "role": role,
        "policy_name": policy_name,
        "session_name": session_name,
    }
    account_id = role.get("Arn").split(":")[4]
    policy_arn = f"arn:aws:iam::{account_id}:policy/{policy_name}"
    client = boto3_cached_conn(
        "iam",
        host,
        account_number=account_id,
        assume_role=ModelAdapter(SpokeAccount)
        .load_config("spoke_accounts", host)
        .with_query({"account_id": account_id})
        .first.name,
        session_name=sanitize_session_name(session_name),
        retry_max_attempts=2,
        client_kwargs=config.get_host_specific_key("boto3.client_kwargs", host, {}),
    )

    client.attach_role_policy(RoleName=role.get("RoleName"), PolicyArn=policy_arn)
    log_data["message"] = "Applied managed policy to role"
    log.debug(log_data)
    stats.count(
        f"{function}.attach_role_policy",
        tags={"role": role.get("Arn"), "policy": policy_arn},
    )
    return True


async def delete_iam_user(account_id, iam_user_name, username, host: str) -> bool:
    """
    This function assumes the user has already been pre-authorized to delete an IAM user. it will detach all managed
    policies, delete all inline policies, delete all access keys, and finally delete the IAM user.

    :param account_id: Account ID that the IAM user is on
    :param iam_user_name: name of IAM user to delete
    :param username: actor's username
    :return:
    """
    log_data = {
        "function": f"{__name__}.{sys._getframe().f_code.co_name}",
        "message": "Attempting to delete role",
        "account_id": account_id,
        "iam_user_name": iam_user_name,
        "user": username,
    }
    log.info(log_data)
    iam_user = await fetch_iam_user_details(account_id, iam_user_name, host)

    # Detach managed policies
    for policy in await sync_to_async(iam_user.attached_policies.all)():
        await sync_to_async(policy.load)()
        log.info(
            {
                **log_data,
                "message": "Detaching managed policy from user",
                "policy_arn": policy.arn,
            }
        )
        await sync_to_async(policy.detach_user)(UserName=iam_user)

    # Delete Inline policies
    for policy in await sync_to_async(iam_user.policies.all)():
        await sync_to_async(policy.load)()
        log.info(
            {
                **log_data,
                "message": "Deleting inline policy on user",
                "policy_name": policy.name,
            }
        )
        await sync_to_async(policy.delete)()

    log.info({**log_data, "message": "Performing access key deletion"})
    access_keys = iam_user.access_keys.all()
    for access_key in access_keys:
        access_key.delete()

    log.info({**log_data, "message": "Performing user deletion"})
    await sync_to_async(iam_user.delete)()
    stats.count(
        f"{log_data['function']}.success", tags={"iam_user_name": iam_user_name}
    )
    return True


async def delete_iam_role(account_id, role_name, username, host) -> bool:
    log_data = {
        "function": f"{__name__}.{sys._getframe().f_code.co_name}",
        "message": "Attempting to delete role",
        "account_id": account_id,
        "role_name": role_name,
        "user": username,
        "host": host,
    }
    log.info(log_data)
    role = await fetch_role_details(account_id, role_name, host)

    for instance_profile in await sync_to_async(role.instance_profiles.all)():
        await sync_to_async(instance_profile.load)()
        log.info(
            {
                **log_data,
                "message": "Removing and deleting instance profile from role",
                "instance_profile": instance_profile.name,
            }
        )
        await sync_to_async(instance_profile.remove_role)(RoleName=role.name)
        await sync_to_async(instance_profile.delete)()

    # Detach managed policies
    for policy in await sync_to_async(role.attached_policies.all)():
        await sync_to_async(policy.load)()
        log.info(
            {
                **log_data,
                "message": "Detaching managed policy from role",
                "policy_arn": policy.arn,
            }
        )
        await sync_to_async(policy.detach_role)(RoleName=role_name)

    # Delete Inline policies
    for policy in await sync_to_async(role.policies.all)():
        await sync_to_async(policy.load)()
        log.info(
            {
                **log_data,
                "message": "Deleting inline policy on role",
                "policy_name": policy.name,
            }
        )
        await sync_to_async(policy.delete)()

    log.info({**log_data, "message": "Performing role deletion"})
    await sync_to_async(role.delete)()
    stats.count(f"{log_data['function']}.success", tags={"role_name": role_name})


async def fetch_role_details(account_id, role_name, host):
    log_data = {
        "function": f"{__name__}.{sys._getframe().f_code.co_name}",
        "message": "Attempting to fetch role details",
        "account": account_id,
        "role": role_name,
    }
    log.info(log_data)
    iam_resource = await sync_to_async(boto3_cached_conn)(
        "iam",
        host,
        service_type="resource",
        account_number=account_id,
        region=config.region,
        assume_role=ModelAdapter(SpokeAccount)
        .load_config("spoke_accounts", host)
        .with_query({"account_id": account_id})
        .first.name,
        session_name=sanitize_session_name("fetch_role_details"),
        retry_max_attempts=2,
        client_kwargs=config.get_host_specific_key("boto3.client_kwargs", host, {}),
    )
    try:
        iam_role = await sync_to_async(iam_resource.Role)(role_name)
    except ClientError as ce:
        if ce.response["Error"]["Code"] == "NoSuchEntity":
            log_data["message"] = "Requested role doesn't exist"
            log.error(log_data)
        raise
    await sync_to_async(iam_role.load)()
    return iam_role


async def fetch_iam_user_details(account_id, iam_user_name, host):
    """
    Fetches details about an IAM user from AWS. If spoke_accounts configuration
    is set, the hub (central) account ConsoleMeInstanceProfile role will assume the
    configured role to perform the action.

    :param account_id: account ID
    :param iam_user_name: IAM user name
    :return: iam_user resource
    """
    log_data = {
        "function": f"{__name__}.{sys._getframe().f_code.co_name}",
        "message": "Attempting to fetch role details",
        "account": account_id,
        "iam_user_name": iam_user_name,
        "host": host,
    }
    log.info(log_data)
    iam_resource = await sync_to_async(boto3_cached_conn)(
        "iam",
        host,
        service_type="resource",
        account_number=account_id,
        region=config.region,
        assume_role=ModelAdapter(SpokeAccount)
        .load_config("spoke_accounts", host)
        .with_query({"account_id": account_id})
        .first.name,
        session_name=sanitize_session_name("fetch_iam_user_details"),
        retry_max_attempts=2,
        client_kwargs=config.get_host_specific_key("boto3.client_kwargs", host, {}),
    )
    try:
        iam_user = await sync_to_async(iam_resource.User)(iam_user_name)
    except ClientError as ce:
        if ce.response["Error"]["Code"] == "NoSuchEntity":
            log_data["message"] = "Requested user doesn't exist"
            log.error(log_data)
        raise
    await sync_to_async(iam_user.load)()
    return iam_user


async def create_iam_role(create_model: RoleCreationRequestModel, username, host):
    """
    Creates IAM role.
    :param create_model: RoleCreationRequestModel, which has the following attributes:
        account_id: destination account's ID
        role_name: destination role name
        description: optional string - description of the role
                     default: Role created by {username} through ConsoleMe
        instance_profile: optional boolean - whether to create an instance profile and attach it to the role or not
                     default: True
    :param username: username of user requesting action
    :return: results: - indicating the results of each action
    """
    log_data = {
        "function": f"{__name__}.{sys._getframe().f_code.co_name}",
        "message": "Attempting to create role",
        "account_id": create_model.account_id,
        "role_name": create_model.role_name,
        "user": username,
        "host": host,
    }
    log.info(log_data)

    default_trust_policy = config.get_host_specific_key(
        "user_role_creator.default_trust_policy",
        host,
        {
            "Version": "2012-10-17",
            "Statement": [
                {
                    "Effect": "Allow",
                    "Principal": {"Service": "ec2.amazonaws.com"},
                    "Action": "sts:AssumeRole",
                }
            ],
        },
    )
    if default_trust_policy is None:
        raise MissingConfigurationValue(
            "Missing Default Assume Role Policy Configuration"
        )
    if create_model.description:
        description = create_model.description
    else:
        description = f"Role created by {username} through ConsoleMe"

    iam_client = await sync_to_async(boto3_cached_conn)(
        "iam",
        host,
        service_type="client",
        account_number=create_model.account_id,
        region=config.region,
        assume_role=ModelAdapter(SpokeAccount)
        .load_config("spoke_accounts", host)
        .with_query({"account_id": create_model.account_id})
        .first.name,
        session_name=sanitize_session_name("create_role_" + username),
        retry_max_attempts=2,
        client_kwargs=config.get_host_specific_key("boto3.client_kwargs", host, {}),
    )
    results = {"errors": 0, "role_created": "false", "action_results": []}
    try:
        await sync_to_async(iam_client.create_role)(
            RoleName=create_model.role_name,
            AssumeRolePolicyDocument=json.dumps(default_trust_policy),
            Description=description,
            Tags=[],
        )
        results["action_results"].append(
            {
                "status": "success",
                "message": f"Role arn:aws:iam::{create_model.account_id}:role/{create_model.role_name} "
                f"successfully created",
            }
        )
        results["role_created"] = "true"
    except Exception as e:
        log_data["message"] = "Exception occurred creating role"
        log_data["error"] = str(e)
        log.error(log_data, exc_info=True)
        results["action_results"].append(
            {
                "status": "error",
                "message": f"Error creating role {create_model.role_name} in account {create_model.account_id}:"
                + str(e),
            }
        )
        results["errors"] += 1
        sentry_sdk.capture_exception()
        # Since we were unable to create the role, no point continuing, just return
        return results

    # If here, role has been successfully created, add status updates for each action
    results["action_results"].append(
        {
            "status": "success",
            "message": "Successfully added default Assume Role Policy Document",
        }
    )
    results["action_results"].append(
        {
            "status": "success",
            "message": "Successfully added description: " + description,
        }
    )

    # Create instance profile and attach if specified
    if create_model.instance_profile:
        try:
            await sync_to_async(iam_client.create_instance_profile)(
                InstanceProfileName=create_model.role_name
            )
            await sync_to_async(iam_client.add_role_to_instance_profile)(
                InstanceProfileName=create_model.role_name,
                RoleName=create_model.role_name,
            )
            results["action_results"].append(
                {
                    "status": "success",
                    "message": f"Successfully added instance profile {create_model.role_name} to role "
                    f"{create_model.role_name}",
                }
            )
        except Exception as e:
            log_data[
                "message"
            ] = "Exception occurred creating/attaching instance profile"
            log_data["error"] = str(e)
            log.error(log_data, exc_info=True)
            sentry_sdk.capture_exception()
            results["action_results"].append(
                {
                    "status": "error",
                    "message": f"Error creating/attaching instance profile {create_model.role_name} to role: "
                    + str(e),
                }
            )
            results["errors"] += 1

    stats.count(
        f"{log_data['function']}.success", tags={"role_name": create_model.role_name}
    )
    log_data["message"] = "Successfully created role"
    log.info(log_data)
    # Force caching of role
    try:
        role_arn = (
            f"arn:aws:iam::{create_model.account_id}:role/{create_model.role_name}"
        )
        await fetch_iam_role(
            create_model.account_id, role_arn, host, force_refresh=True
        )
    except Exception as e:
        log.error({**log_data, "message": "Unable to cache role", "error": str(e)})
        sentry_sdk.capture_exception()
    return results


async def clone_iam_role(clone_model: CloneRoleRequestModel, username, host):
    """
    Clones IAM role within same account or across account, always creating and attaching instance profile if one exists
    on the source role.
    ;param username: username of user requesting action
    ;:param clone_model: CloneRoleRequestModel, which has the following attributes:
        account_id: source role's account ID
        role_name: source role's name
        dest_account_id: destination role's account ID (may be same as account_id)
        dest_role_name: destination role's name
        clone_options: dict to indicate what to copy when cloning:
            assume_role_policy: bool
                default: False - uses default ConsoleMe AssumeRolePolicy
            tags: bool
                default: False - defaults to no tags
            copy_description: bool
                default: False - defaults to copying provided description or default description
            description: string
                default: "Role cloned via ConsoleMe by `username` from `arn:aws:iam::<account_id>:role/<role_name>`
                if copy_description is True, then description is ignored
            inline_policies: bool
                default: False - defaults to no inline policies
            managed_policies: bool
                default: False - defaults to no managed policies
    :return: results: - indicating the results of each action
    """

    log_data = {
        "function": f"{__name__}.{sys._getframe().f_code.co_name}",
        "message": "Attempting to clone role",
        "account_id": clone_model.account_id,
        "role_name": clone_model.role_name,
        "dest_account_id": clone_model.dest_account_id,
        "dest_role_name": clone_model.dest_role_name,
        "user": username,
        "host": host,
    }
    log.info(log_data)
    role = await fetch_role_details(clone_model.account_id, clone_model.role_name, host)

    default_trust_policy = config.get_host_specific_key(
        "user_role_creator.default_trust_policy", host
    )
    trust_policy = (
        role.assume_role_policy_document
        if clone_model.options.assume_role_policy
        else default_trust_policy
    )
    if trust_policy is None:
        raise MissingConfigurationValue(
            "Missing Default Assume Role Policy Configuration"
        )

    if (
        clone_model.options.copy_description
        and role.description is not None
        and role.description != ""
    ):
        description = role.description
    elif (
        clone_model.options.description is not None
        and clone_model.options.description != ""
    ):
        description = clone_model.options.description
    else:
        description = f"Role cloned via ConsoleMe by {username} from {role.arn}"

    tags = role.tags if clone_model.options.tags and role.tags else []

    iam_client = await sync_to_async(boto3_cached_conn)(
        "iam",
        host,
        service_type="client",
        account_number=clone_model.dest_account_id,
        region=config.region,
        assume_role=ModelAdapter(SpokeAccount)
        .load_config("spoke_accounts", host)
        .with_query({"account_id": clone_model.dest_account_id})
        .first.name,
        session_name=sanitize_session_name("clone_role_" + username),
        retry_max_attempts=2,
        client_kwargs=config.get_host_specific_key("boto3.client_kwargs", host, {}),
    )
    results = {"errors": 0, "role_created": "false", "action_results": []}
    try:
        await sync_to_async(iam_client.create_role)(
            RoleName=clone_model.dest_role_name,
            AssumeRolePolicyDocument=json.dumps(trust_policy),
            Description=description,
            Tags=tags,
        )
        results["action_results"].append(
            {
                "status": "success",
                "message": f"Role arn:aws:iam::{clone_model.dest_account_id}:role/{clone_model.dest_role_name} "
                f"successfully created",
            }
        )
        results["role_created"] = "true"
    except Exception as e:
        log_data["message"] = "Exception occurred creating cloned role"
        log_data["error"] = str(e)
        log.error(log_data, exc_info=True)
        results["action_results"].append(
            {
                "status": "error",
                "message": f"Error creating role {clone_model.dest_role_name} in account {clone_model.dest_account_id}:"
                + str(e),
            }
        )
        results["errors"] += 1
        sentry_sdk.capture_exception()
        # Since we were unable to create the role, no point continuing, just return
        return results

    if clone_model.options.tags:
        results["action_results"].append(
            {"status": "success", "message": "Successfully copied tags"}
        )
    if clone_model.options.assume_role_policy:
        results["action_results"].append(
            {
                "status": "success",
                "message": "Successfully copied Assume Role Policy Document",
            }
        )
    else:
        results["action_results"].append(
            {
                "status": "success",
                "message": "Successfully added default Assume Role Policy Document",
            }
        )
    if (
        clone_model.options.copy_description
        and role.description is not None
        and role.description != ""
    ):
        results["action_results"].append(
            {"status": "success", "message": "Successfully copied description"}
        )
    elif clone_model.options.copy_description:
        results["action_results"].append(
            {
                "status": "error",
                "message": "Failed to copy description, so added default description: "
                + description,
            }
        )
    else:
        results["action_results"].append(
            {
                "status": "success",
                "message": "Successfully added description: " + description,
            }
        )
    # Create instance profile and attach if it exists in source role
    if len(list(await sync_to_async(role.instance_profiles.all)())) > 0:
        try:
            await sync_to_async(iam_client.create_instance_profile)(
                InstanceProfileName=clone_model.dest_role_name
            )
            await sync_to_async(iam_client.add_role_to_instance_profile)(
                InstanceProfileName=clone_model.dest_role_name,
                RoleName=clone_model.dest_role_name,
            )
            results["action_results"].append(
                {
                    "status": "success",
                    "message": f"Successfully added instance profile {clone_model.dest_role_name} to role "
                    f"{clone_model.dest_role_name}",
                }
            )
        except Exception as e:
            log_data[
                "message"
            ] = "Exception occurred creating/attaching instance profile"
            log_data["error"] = str(e)
            log.error(log_data, exc_info=True)
            sentry_sdk.capture_exception()
            results["action_results"].append(
                {
                    "status": "error",
                    "message": f"Error creating/attaching instance profile {clone_model.dest_role_name} to role: "
                    + str(e),
                }
            )
            results["errors"] += 1

    # other optional attributes to copy over after role has been successfully created

    cloned_role = await fetch_role_details(
        clone_model.dest_account_id, clone_model.dest_role_name, host
    )

    # Copy inline policies
    if clone_model.options.inline_policies:
        for src_policy in await sync_to_async(role.policies.all)():
            await sync_to_async(src_policy.load)()
            try:
                dest_policy = await sync_to_async(cloned_role.Policy)(src_policy.name)
                await sync_to_async(dest_policy.put)(
                    PolicyDocument=json.dumps(src_policy.policy_document)
                )
                results["action_results"].append(
                    {
                        "status": "success",
                        "message": f"Successfully copied inline policy {src_policy.name}",
                    }
                )
            except Exception as e:
                log_data["message"] = "Exception occurred copying inline policy"
                log_data["error"] = str(e)
                log.error(log_data, exc_info=True)
                sentry_sdk.capture_exception()
                results["action_results"].append(
                    {
                        "status": "error",
                        "message": f"Error copying inline policy {src_policy.name}: "
                        + str(e),
                    }
                )
                results["errors"] += 1

    # Copy managed policies
    if clone_model.options.managed_policies:
        for src_policy in await sync_to_async(role.attached_policies.all)():
            await sync_to_async(src_policy.load)()
            dest_policy_arn = src_policy.arn.replace(
                clone_model.account_id, clone_model.dest_account_id
            )
            try:
                await sync_to_async(cloned_role.attach_policy)(
                    PolicyArn=dest_policy_arn
                )
                results["action_results"].append(
                    {
                        "status": "success",
                        "message": f"Successfully attached managed policy {src_policy.arn} as {dest_policy_arn}",
                    }
                )
            except Exception as e:
                log_data["message"] = "Exception occurred copying managed policy"
                log_data["error"] = str(e)
                log.error(log_data, exc_info=True)
                sentry_sdk.capture_exception()
                results["action_results"].append(
                    {
                        "status": "error",
                        "message": f"Error attaching managed policy {dest_policy_arn}: "
                        + str(e),
                    }
                )
                results["errors"] += 1

    stats.count(
        f"{log_data['function']}.success", tags={"role_name": clone_model.role_name}
    )
    log_data["message"] = "Successfully cloned role"
    log.info(log_data)
    return results


def role_has_tag(role: Dict, key: str, value: Optional[str] = None) -> bool:
    """
    Checks a role dictionary and determine of the role has the specified tag. If `value` is passed,
    This function will only return true if the tag's value matches the `value` variable.
    :param role: An AWS role dictionary (from a boto3 get_role or get_account_authorization_details call)
    :param key: key of the tag
    :param value: optional value of the tag
    :return:
    """
    for tag in role.get("Tags", []):
        if tag.get("Key") == key:
            if not value or tag.get("Value") == value:
                return True
    return False


def role_has_managed_policy(role: Dict, managed_policy_name: str) -> bool:
    """
    Checks a role dictionary to determine if a managed policy is attached
    :param role: An AWS role dictionary (from a boto3 get_role or get_account_authorization_details call)
    :param managed_policy_name: the name of the managed policy
    :return:
    """

    for managed_policy in role.get("AttachedManagedPolicies", []):
        if managed_policy.get("PolicyName") == managed_policy_name:
            return True
    return False


def role_newer_than_x_days(role: Dict, days: int) -> bool:
    """
    Checks a role dictionary to determine if it is newer than the specified number of days
    :param role:  An AWS role dictionary (from a boto3 get_role or get_account_authorization_details call)
    :param days: number of days
    :return:
    """
    if isinstance(role.get("CreateDate"), str):
        role["CreateDate"] = parse(role.get("CreateDate"))
    role_age = datetime.now(tz=pytz.utc) - role.get("CreateDate")
    if role_age.days < days:
        return True
    return False


def is_role_instance_profile(role: Dict) -> bool:
    """
    Checks a role naively to determine if it is associate with an instance profile.
    We only check by name, and not the actual attached instance profiles.
    :param role: An AWS role dictionary (from a boto3 get_role or get_account_authorization_details call)
    :return:
    """
    return role.get("RoleName").endswith("InstanceProfile")


def get_region_from_arn(arn):
    """Given an ARN, return the region in the ARN, if it is available. In certain cases like S3 it is not"""
    result = parse_arn(arn)
    # Support S3 buckets with no values under region
    if result["region"] is None:
        result = ""
    else:
        result = result["region"]
    return result


def get_resource_from_arn(arn):
    """Given an ARN, parse it according to ARN namespacing and return the resource. See
    http://docs.aws.amazon.com/general/latest/gr/aws-arns-and-namespaces.html for more details on ARN namespacing.
    """
    result = parse_arn(arn)
    return result["resource"]


def get_service_from_arn(arn):
    """Given an ARN string, return the service"""
    result = parse_arn(arn)
    return result["service"]


async def get_enabled_regions_for_account(account_id: str, host: str) -> Set[str]:
    """
    Returns a list of regions enabled for an account based on an EC2 Describe Regions call. Can be overridden with a
    global configuration of static regions (Configuration key: `celery.sync_regions`), or a configuration of specific
    regions per account (Configuration key:  `get_enabled_regions_for_account.{account_id}`)
    """
    enabled_regions_for_account = config.get_host_specific_key(
        f"get_enabled_regions_for_account.{account_id}", host
    )
    if enabled_regions_for_account:
        return enabled_regions_for_account

    celery_sync_regions = config.get_host_specific_key("celery.sync_regions", host, [])
    if celery_sync_regions:
        return celery_sync_regions

    client = await sync_to_async(boto3_cached_conn)(
        "ec2",
        host,
        account_number=account_id,
        assume_role=ModelAdapter(SpokeAccount)
        .load_config("spoke_accounts", host)
        .with_query({"account_id": account_id})
        .first.name,
        read_only=True,
        retry_max_attempts=2,
        client_kwargs=config.get_host_specific_key("boto3.client_kwargs", host, {}),
    )

    regions = await sync_to_async(client.describe_regions)()
    return {r["RegionName"] for r in regions["Regions"]}


async def access_analyzer_validate_policy(
    policy: str, log_data, host, policy_type: str = "IDENTITY_POLICY"
) -> List[Dict[str, Any]]:
    session = get_session_for_tenant(host)
    try:
        enhanced_findings = []
        client = await sync_to_async(session.client)(
            "accessanalyzer",
            region_name=config.region,
            **config.get_host_specific_key("boto3.client_kwargs", host, {}),
        )
        access_analyzer_response = await sync_to_async(client.validate_policy)(
            policyDocument=policy,
            policyType=policy_type,  # ConsoleMe only supports identity policy analysis currently
        )
        for finding in access_analyzer_response.get("findings", []):
            for location in finding.get("locations", []):
                enhanced_findings.append(
                    {
                        "issue": finding.get("issueCode"),
                        "detail": "",
                        "location": {
                            "line": location.get("span", {})
                            .get("start", {})
                            .get("line"),
                            "column": location.get("span", {})
                            .get("start", {})
                            .get("column"),
                            "filepath": None,
                        },
                        "severity": finding.get("findingType"),
                        "title": finding.get("issueCode"),
                        "description": finding.get("findingDetails"),
                    }
                )
        return enhanced_findings
    except (ParamValidationError, ClientError) as e:
        log.error(
            {
                **log_data,
                "function": f"{__name__}.{sys._getframe().f_code.co_name}",
                "message": "Error retrieving Access Analyzer data",
                "policy": policy,
                "error": str(e),
            }
        )
        sentry_sdk.capture_exception()
        return []


async def parliament_validate_iam_policy(policy: str) -> List[Dict[str, Any]]:
    analyzed_policy = await sync_to_async(analyze_policy_string)(policy)
    findings = analyzed_policy.findings

    enhanced_findings = []

    for finding in findings:
        enhanced_finding = await sync_to_async(enhance_finding)(finding)
        enhanced_findings.append(
            {
                "issue": enhanced_finding.issue,
                "detail": json.dumps(enhanced_finding.detail),
                "location": enhanced_finding.location,
                "severity": enhanced_finding.severity,
                "title": enhanced_finding.title,
                "description": enhanced_finding.description,
            }
        )
    return enhanced_findings


async def validate_iam_policy(policy: str, log_data: Dict, host: str):
    parliament_findings: List = await parliament_validate_iam_policy(policy)
    access_analyzer_findings: List = await access_analyzer_validate_policy(
        policy, log_data, host, policy_type="IDENTITY_POLICY"
    )
    return parliament_findings + access_analyzer_findings


async def get_all_scps(
    host: str, force_sync=False
) -> Dict[str, List[ServiceControlPolicyModel]]:
    """Retrieve a dictionary containing all Service Control Policies across organizations

    Args:
        force_sync: force a cache update
    """
    redis_key = config.get_host_specific_key(
        "cache_scps_across_organizations.redis.key.all_scps_key",
        host,
        f"{host}_ALL_AWS_SCPS",
    )
    scps = await retrieve_json_data_from_redis_or_s3(
        redis_key,
        s3_bucket=config.get_host_specific_key(
            "cache_scps_across_organizations.s3.bucket", host
        ),
        s3_key=config.get_host_specific_key(
            "cache_scps_across_organizations.s3.file",
            host,
            "scps/cache_scps_v1.json.gz",
        ),
        default={},
        max_age=86400,
        host=host,
    )
    if force_sync or not scps:
        scps = await cache_all_scps(host)
    scp_models = {}
    for account, org_scps in scps.items():
        scp_models[account] = [ServiceControlPolicyModel(**scp) for scp in org_scps]
    return scp_models


async def cache_all_scps(host) -> Dict[str, Any]:
    """Store a dictionary of all Service Control Policies across organizations in the cache"""
    all_scps = {}
    for organization in config.get_host_specific_key(
        "cache_accounts_from_aws_organizations", host, []
    ):
        org_account_id = organization.get("organizations_master_account_id")
        role_to_assume = organization.get(
            "organizations_master_role_to_assume",
            ModelAdapter(SpokeAccount)
            .load_config("spoke_accounts", host)
            .with_query({"account_id": org_account_id})
            .first.name,
        )
        if not org_account_id:
            raise MissingConfigurationValue(
                "Your AWS Organizations Master Account ID is not specified in configuration. "
                "Unable to sync accounts from "
                "AWS Organizations"
            )

        if not role_to_assume:
            raise MissingConfigurationValue(
                "ConsoleMe doesn't know what role to assume to retrieve account information "
                "from AWS Organizations. please set the appropriate configuration value."
            )
        org_scps = await retrieve_scps_for_organization(
            org_account_id, host, role_to_assume=role_to_assume, region=config.region
        )
        all_scps[org_account_id] = org_scps
    redis_key = config.get_host_specific_key(
        "cache_scps_across_organizations.redis.key.all_scps_key",
        host,
        f"{host}_ALL_AWS_SCPS",
    )
    s3_bucket = None
    s3_key = None
    if config.region == config.get_host_specific_key(
        "celery.active_region", host, config.region
    ) or config.get("_global_.environment") in [
        "dev",
        "test",
    ]:
        s3_bucket = config.get_host_specific_key(
            "cache_scps_across_organizations.s3.bucket", host
        )
        s3_key = config.get_host_specific_key(
            "cache_scps_across_organizations.s3.file",
            host,
            "scps/cache_scps_v1.json.gz",
        )
    await store_json_results_in_redis_and_s3(
        all_scps, redis_key=redis_key, s3_bucket=s3_bucket, s3_key=s3_key, host=host
    )
    return all_scps


async def get_org_structure(host, force_sync=False) -> Dict[str, Any]:
    """Retrieve a dictionary containing the organization structure

    Args:
        force_sync: force a cache update
    """
    redis_key = config.get_host_specific_key(
        "cache_organization_structure.redis.key.org_structure_key",
        host,
        f"{host}_AWS_ORG_STRUCTURE",
    )
    org_structure = await retrieve_json_data_from_redis_or_s3(
        redis_key,
        s3_bucket=config.get_host_specific_key(
            "cache_organization_structure.s3.bucket", host
        ),
        s3_key=config.get_host_specific_key(
            "cache_organization_structure.s3.file",
            host,
            "scps/cache_org_structure_v1.json.gz",
        ),
        default={},
        host=host,
    )
    if force_sync or not org_structure:
        org_structure = await cache_org_structure(host)
    return org_structure


async def cache_org_structure(host: str) -> Dict[str, Any]:
    """Store a dictionary of the organization structure in the cache"""
    all_org_structure = {}
    for organization in config.get_host_specific_key(
        "cache_accounts_from_aws_organizations", host, []
    ):
        org_account_id = organization.get("organizations_master_account_id")
        role_to_assume = organization.get(
            "organizations_master_role_to_assume",
            ModelAdapter(SpokeAccount)
            .load_config("spoke_accounts", host)
            .with_query({"account_id": org_account_id})
            .first.name,
        )
        if not org_account_id:
            raise MissingConfigurationValue(
                "Your AWS Organizations Master Account ID is not specified in configuration. "
                "Unable to sync accounts from "
                "AWS Organizations"
            )

        if not role_to_assume:
            raise MissingConfigurationValue(
                "ConsoleMe doesn't know what role to assume to retrieve account information "
                "from AWS Organizations. please set the appropriate configuration value."
            )
        org_structure = await retrieve_org_structure(
            org_account_id, host, region=config.region
        )
        all_org_structure.update(org_structure)
    redis_key = config.get_host_specific_key(
        "cache_organization_structure.redis.key.org_structure_key",
        host,
        f"{host}_AWS_ORG_STRUCTURE",
    )
    s3_bucket = None
    s3_key = None
    if config.region == config.get_host_specific_key(
        "celery.active_region", host, config.region
    ) or config.get("_global_.environment") in [
        "dev",
        "test",
    ]:
        s3_bucket = config.get_host_specific_key(
            "cache_organization_structure.s3.bucket", host
        )
        s3_key = config.get_host_specific_key(
            "cache_organization_structure.s3.file",
            host,
            "scps/cache_org_structure_v1.json.gz",
        )
    await store_json_results_in_redis_and_s3(
        all_org_structure,
        redis_key=redis_key,
        s3_bucket=s3_bucket,
        s3_key=s3_key,
        host=host,
    )
    return all_org_structure


async def _is_member_of_ou(
    identifier: str, ou: Dict[str, Any]
) -> Tuple[bool, Set[str]]:
    """Recursively walk org structure to determine if the account or OU is in the org and, if so, return all OUs of which the account or OU is a member

    Args:
        identifier: AWS account or OU ID
        ou: dictionary representing the organization/organizational unit structure to search
    """
    found = False
    ou_path = set()
    for child in ou.get("Children", []):
        if child.get("Id") == identifier:
            found = True
        elif child.get("Type") == "ORGANIZATIONAL_UNIT":
            found, ou_path = await _is_member_of_ou(identifier, child)
        if found:
            ou_path.add(ou.get("Id"))
            break
    return found, ou_path


async def get_organizational_units_for_account(
    identifier: str,
    host: str,
) -> Set[str]:
    """Return a set of Organizational Unit IDs for a given account or OU ID

    Args:
        identifier: AWS account or OU ID
    """
    all_orgs = await get_org_structure(host)
    organizational_units = set()
    for org_id, org_structure in all_orgs.items():
        found, organizational_units = await _is_member_of_ou(identifier, org_structure)
        if found:
            break
    if not organizational_units:
        log.warning("could not find account in organization")
    return organizational_units


async def _scp_targets_account_or_ou(
    scp: ServiceControlPolicyModel, identifier: str, organizational_units: Set[str]
) -> bool:
    """Return True if the provided SCP targets the account or OU identifier provided

    Args:
        scp: Service Control Policy whose targets we check
        identifier: AWS account or OU ID
        organizational_units: set of IDs for OUs of which the identifier is a member
    """
    for target in scp.targets:
        if target.target_id == identifier or target.target_id in organizational_units:
            return True
    return False


async def get_scps_for_account_or_ou(
    identifier: str, host: str
) -> ServiceControlPolicyArrayModel:
    """Retrieve a list of Service Control Policies for the account or OU specified by the identifier

    Args:
        identifier: AWS account or OU ID
    """
    all_scps = await get_all_scps(host)
    account_ous = await get_organizational_units_for_account(identifier, host)
    scps_for_account = []
    for org_account_id, scps in all_scps.items():
        # Iterate through each org's SCPs and see if the provided account_id is in the targets
        for scp in scps:
            if await _scp_targets_account_or_ou(scp, identifier, account_ous):
                scps_for_account.append(scp)
    scps = ServiceControlPolicyArrayModel(__root__=scps_for_account)
    return scps


async def minimize_iam_policy_statements(
    inline_iam_policy_statements: List[Dict], disregard_sid=True
) -> List[Dict]:
    """
    Minimizes a list of inline IAM policy statements.

    1. Policies that are identical except for the resources will have the resources merged into a single statement
    with the same actions, effects, conditions, etc.

    2. Policies that have an identical resource, but different actions, will be combined if the rest of the policy
    is identical.
    :param inline_iam_policy_statements: A list of IAM policy statement dictionaries
    :return: A potentially more compact list of IAM policy statement dictionaries
    """
    exclude_ids = []
    minimized_statements = []

    inline_iam_policy_statements = await normalize_policies(
        inline_iam_policy_statements
    )

    for i in range(len(inline_iam_policy_statements)):
        inline_iam_policy_statement = inline_iam_policy_statements[i]
        if disregard_sid:
            inline_iam_policy_statement.pop("Sid", None)
        if i in exclude_ids:
            # We've already combined this policy with another. Ignore it.
            continue
        for j in range(i + 1, len(inline_iam_policy_statements)):
            if j in exclude_ids:
                # We've already combined this policy with another. Ignore it.
                continue
            inline_iam_policy_statement_to_compare = inline_iam_policy_statements[j]
            if disregard_sid:
                inline_iam_policy_statement_to_compare.pop("Sid", None)
            # Check to see if policy statements are identical except for a given element. Merge the policies
            # if possible.
            for element in [
                "Resource",
                "Action",
                "NotAction",
                "NotResource",
                "NotPrincipal",
            ]:
                if not (
                    inline_iam_policy_statement.get(element)
                    or inline_iam_policy_statement_to_compare.get(element)
                ):
                    # This function won't handle `Condition`.
                    continue
                diff = DeepDiff(
                    inline_iam_policy_statement,
                    inline_iam_policy_statement_to_compare,
                    ignore_order=True,
                    exclude_paths=[f"root['{element}']"],
                )
                if not diff:
                    exclude_ids.append(j)
                    # Policy can be minimized
                    inline_iam_policy_statement[element] = sorted(
                        list(
                            set(
                                inline_iam_policy_statement[element]
                                + inline_iam_policy_statement_to_compare[element]
                            )
                        )
                    )
                    break

    for i in range(len(inline_iam_policy_statements)):
        if i not in exclude_ids:
            inline_iam_policy_statements[i] = sort_dict(inline_iam_policy_statements[i])
            minimized_statements.append(inline_iam_policy_statements[i])
    # TODO(cccastrapel): Intelligently combine actions and/or resources if they include wildcards
    minimized_statements = await normalize_policies(minimized_statements)
    return minimized_statements


async def normalize_policies(policies: List[Any]) -> List[Any]:
    """
    Normalizes policy statements to ensure appropriate AWS policy elements are lists (such as actions and resources),
    lowercase, and sorted. It will remove duplicate entries and entries that are superseded by other elements.
    """

    for policy in policies:
        for element in [
            "Resource",
            "Action",
            "NotAction",
            "NotResource",
            "NotPrincipal",
        ]:
            if not policy.get(element):
                continue
            if isinstance(policy.get(element), str):
                policy[element] = [policy[element]]
            # Policy elements can be lowercased, except for resources. Some resources
            # (such as IAM roles) are case sensitive
            if element in ["Resource", "NotResource", "NotPrincipal"]:
                policy[element] = list(set(policy[element]))
            else:
                policy[element] = list(set([x.lower() for x in policy[element]]))
            modified_elements = set()
            for i in range(len(policy[element])):
                matched = False
                # Sorry for the magic. this is iterating through all elements of a list that aren't the current element
                for compare_value in policy[element][:i] + policy[element][(i + 1) :]:
                    if fnmatch.fnmatch(policy[element][i], compare_value):
                        matched = True
                        break
                if not matched:
                    modified_elements.add(policy[element][i])
            policy[element] = sorted(modified_elements)
    return policies


def allowed_to_sync_role(
    role_arn: str,
    role_tags: List[Optional[Dict[str, str]]],
    host: str,
) -> bool:
    """
    This function determines whether ConsoleMe is allowed to sync or otherwise manipulate an IAM role. By default,
    ConsoleMe will sync all roles that it can get its grubby little hands on. However, ConsoleMe administrators can tell
    ConsoleMe to only sync roles with either 1) Specific ARNs, or 2) Specific tag key/value pairs. All configured tags
    must exist on the role for ConsoleMe to sync it.

    Here's an example configuration for a tag-based restriction:

    ```
    roles:
      allowed_tags:
        tag1: value1
        tag2: value2
    ```

    And another one for an ARN-based restriction:

    ```
    roles:
      allowed_arns:
        - arn:aws:iam::111111111111:role/role-name-here-1
        - arn:aws:iam::111111111111:role/role-name-here-2
        - arn:aws:iam::111111111111:role/role-name-here-3
        - arn:aws:iam::222222222222:role/role-name-here-1
        - arn:aws:iam::333333333333:role/role-name-here-1
    ```

    :param
        arn: The AWS role arn
        role_tags: A dictionary of role tags

    :return: boolean specifying whether ConsoleMe is allowed to sync / access the role
    """
    allowed_tags = config.get_host_specific_key("roles.allowed_tags", host, {})
    allowed_arns = config.get_host_specific_key("roles.allowed_arns", host, [])
    if not allowed_tags and not allowed_arns:
        return True

    if role_arn in allowed_arns:
        return True

    # Convert list of role tag dicts to a single key/value dict of tags
    # ex:
    # role_tags = [{'Key': 'consoleme-authorized', 'Value': 'consoleme_admins'},
    # {'Key': 'Description', 'Value': 'ConsoleMe OSS Demo Role'}]
    # so: actual_tags = {'consoleme-authorized': 'consoleme_admins', 'Description': 'ConsoleMe OSS Demo Role'}
    actual_tags = {
        d["Key"]: d["Value"] for d in role_tags
    }  # Convert List[Dicts] to 1 Dict

    # All configured allowed_tags must exist in the role's actual_tags for this condition to pass
    if allowed_tags and allowed_tags.items() <= actual_tags.items():
        return True
    return False


async def remove_temp_policies(
    extended_request: ExtendedRequestModel, host: str
) -> None:
    """
    If this feature is enabled, it will look at created policies and remove expired policies if they have been
    designated as temporary. Policies can be designated as temporary through a certain prefix in the policy name and an expiration date.
    In the future, we may allow specifying temporary policies by `Sid` or other means.
    :param extended_request: A single extended policy
    """

    should_update_policy_request = False

    log_data: dict = {
        "function": f"{__name__}.{sys._getframe().f_code.co_name}",
        "message": "Checking for expired policies",
        "policy_request_id": extended_request.id,
    }
    log.info(log_data)

    for change in extended_request.changes.changes:
        if change.status != Status.applied:
            continue

        current_dateint = datetime.today().strftime("%Y%m%d")

        if not change.expiration_date:
            continue

        if str(change.expiration_date) > current_dateint:
            continue

        principal_arn = change.principal.principal_arn

        if change.change_type in ["managed_resource", "resource_policy"]:
            principal_arn = change.arn

        arn_parsed = parse_arn(principal_arn)
        principal_name = arn_parsed["resource_path"].split("/")[-1]

        resource_type = arn_parsed["service"]
        resource_name = arn_parsed["resource"]
        resource_region = arn_parsed["region"]
        resource_account = arn_parsed["account"]

        if not resource_account:
            resource_account = await get_resource_account(principal_arn, host)

        if resource_type == "s3" and not resource_region:
            resource_region = await get_bucket_location_with_fallback(
                resource_name, resource_account, host
            )

        if not resource_account:
            # If we don't have resource_account (due to resource not being in Config or 3rd Party account),
            # we can't revoke this change
            log_data["message"] = "Resource account not found"
            log.warning(log_data)
            continue

        iam_client = boto3_cached_conn(
            resource_type,
            host,
            service_type="client",
            future_expiration_minutes=15,
            account_number=resource_account,
            assume_role=config.get_host_specific_key("policies.role_name", host),
            region=resource_region or config.region,
            session_name=sanitize_session_name("revoke-expired-policies"),
            arn_partition="aws",
            sts_client_kwargs=dict(
                region_name=config.region,
                endpoint_url=f"https://sts.{config.region}.amazonaws.com",
            ),
            client_kwargs=config.get_host_specific_key("boto3.client_kwargs", host, {}),
            retry_max_attempts=2,
        )

        if change.change_type == "inline_policy":
            try:
                if resource_name == "role":
                    iam_client.delete_role_policy(
                        RoleName=principal_name, PolicyName=change.policy_name
                    )
                elif resource_name == "user":
                    iam_client.delete_user_policy(
                        UserName=principal_name, PolicyName=change.policy_name
                    )
                change.status = Status.expired
                should_update_policy_request = True

            except Exception as e:
                log_data["message"] = "Exception occurred deleting inline policy"
                log_data["error"] = str(e)
                log.error(log_data, exc_info=True)
                sentry_sdk.capture_exception()

        elif change.change_type == "permissions_boundary":
            try:
                if resource_name == "role":
                    iam_client.delete_role_permissions_boundary(RoleName=principal_name)
                elif resource_name == "user":
                    iam_client.delete_user_permissions_boundary(UserName=principal_name)
                change.status = Status.expired
                should_update_policy_request = True

            except Exception as e:
                log_data[
                    "message"
                ] = "Exception occurred detaching permissions boundary"
                log_data["error"] = str(e)
                log.error(log_data, exc_info=True)
                sentry_sdk.capture_exception()

        elif change.change_type == "managed_policy":
            try:
                if resource_name == "role":
                    iam_client.detach_role_policy(
                        RoleName=principal_name, PolicyArn=change.arn
                    )
                elif resource_name == "user":
                    iam_client.detach_user_policy(
                        UserName=principal_name, PolicyArn=change.arn
                    )
                change.status = Status.expired
                should_update_policy_request = True

            except Exception as e:
                log_data["message"] = "Exception occurred detaching managed policy"
                log_data["error"] = str(e)
                log.error(log_data, exc_info=True)
                sentry_sdk.capture_exception()

        elif change.change_type == "resource_tag":
            try:
                if resource_name == "role":
                    iam_client.untag_role(RoleName=principal_name, TagKeys=[change.key])
                elif resource_name == "user":
                    iam_client.untag_user(UserName=principal_name, TagKeys=[change.key])
                change.status = Status.expired
                should_update_policy_request = True
            except Exception as e:
                log_data["message"] = "Exception occurred deleting tag"
                log_data["error"] = str(e)
                log.error(log_data, exc_info=True)
                sentry_sdk.capture_exception()

        else:
            if change.autogenerated:
                # TODO : https://perimy.atlassian.net/browse/SAAS-347
                pass

    if should_update_policy_request:
        try:
            dynamo_handler = UserDynamoHandler(host=host)
            extended_request.request_status = RequestStatus.expired
            async_to_sync(dynamo_handler.write_policy_request_v2)(
                extended_request, host
            )

            if resource_name == "role":
                await fetch_iam_role(
                    resource_account,
                    principal_arn,
                    host,
                    force_refresh=True,
                    run_sync=True,
                )

            elif resource_name == "user":
                await fetch_iam_user(
                    resource_account,
                    principal_arn,
                    host,
                    force_refresh=True,
                    run_sync=True,
                )

        except Exception as e:
            log_data["message"] = "Exception unable to update policy status to expired"
            log_data["error"] = str(e)
            log.error(log_data, exc_info=True)
            sentry_sdk.capture_exception()


def get_aws_principal_owner(role_details: Dict[str, Any], host: str) -> Optional[str]:
    """
    Identifies the owning user/group of an AWS principal based on one or more trusted and configurable principal tags.
    `owner` is used to notify application owners of permission problems with their detected AWS principals or resources
    if another identifier (ie: session name) for a principal doesn't point to a specific user for notification.

    :return: owner: str
    """
    owner = None
    owner_tag_names = config.get_host_specific_key("aws.tags.owner", host, [])
    if not owner_tag_names:
        return owner
    if isinstance(owner_tag_names, str):
        owner_tag_names = [owner_tag_names]
    role_tags = role_details.get("Tags")
    for owner_tag_name in owner_tag_names:
        for role_tag in role_tags:
            if role_tag["Key"] == owner_tag_name:
                return role_tag["Value"]
    return owner


async def resource_arn_known_in_aws_config(
    resource_arn: str,
    host: str,
    run_query: bool = True,
    run_query_with_aggregator: bool = True,
) -> bool:
    """
    Determines if the resource ARN is known in AWS Config. AWS config does not store all resource
    types, nor will it account for cross-organizational resources, so the result of this function shouldn't be used
    to determine if a resource "exists" or not.

    A more robust approach is determining the resource type and querying AWS API directly to see if it exists, but this
    requires a lot of code.

    Note: This data may be stale by ~ 1 hour and 15 minutes (local results caching + typical AWS config delay)

    :param resource_arn: ARN of the resource we want to look up
    :param run_query: Should we run an AWS config query if we're not able to find the resource in our AWS Config cache?
    :param run_query_with_aggregator: Should we run the AWS Config query on our AWS Config aggregator?
    :return:
    """
    red = RedisHandler().redis_sync(host)
    expiration_seconds: int = config.get_host_specific_key(
        "aws.resource_arn_known_in_aws_config.expiration_seconds",
        host,
        3600,
    )
    known_arn = False
    if not resource_arn.startswith("arn:aws:"):
        return known_arn

    resources_from_aws_config_redis_key: str = config.get_host_specific_key(
        "aws_config_cache.redis_key",
        host,
        f"{host}_AWSCONFIG_RESOURCE_CACHE",
    )

    if red.exists(resources_from_aws_config_redis_key) and red.hget(
        resources_from_aws_config_redis_key, resource_arn
    ):
        return True

    resource_arn_exists_temp_matches_redis_key: str = config.get_host_specific_key(
        "resource_arn_known_in_aws_config.redis.temp_matches_key",
        host,
        f"{host}_TEMP_QUERIED_RESOURCE_ARN_CACHE",
    )

    # To prevent repetitive queries against AWS config, first see if we've already ran a query recently
    result = await redis_hgetex(
        resource_arn_exists_temp_matches_redis_key, resource_arn, host
    )
    if result:
        return result["known"]

    if not run_query:
        return False

    r = await sync_to_async(query)(
        f"select arn where arn = '{resource_arn}'",
        host,
        use_aggregator=run_query_with_aggregator,
    )
    if r:
        known_arn = True
    # To prevent future repetitive queries on AWS Config, set our result in Redis with an expiration
    await redis_hsetex(
        resource_arn_exists_temp_matches_redis_key,
        resource_arn,
        {"known": known_arn},
        expiration_seconds,
        host,
    )

    return known_arn


async def simulate_iam_principal_action(
    principal_arn,
    action,
    resource_arn,
    source_ip,
    host,
    expiration_seconds: Optional[int] = None,
):
    """
    Simulates an IAM principal action affecting a resource

    :return:
    """
    if not expiration_seconds:
        expiration_seconds = (
            config.get_host_specific_key(
                "aws.simulate_iam_principal_action.expiration_seconds",
                host,
                3600,
            ),
        )
    # simulating IAM principal policies is expensive.
    # Temporarily cache and return results by principal_arn, action, and resource_arn. We don't consider source_ip
    # when caching because it could vary greatly for application roles running on multiple instances/containers.
    resource_arn_exists_temp_matches_redis_key: str = config.get_host_specific_key(
        "resource_arn_known_in_aws_config.redis.temp_matches_key",
        host,
        f"{host}_TEMP_POLICY_SIMULATION_CACHE",
    )

    cache_key = f"{principal_arn}-{action}-{resource_arn}"
    result = await redis_hgetex(
        resource_arn_exists_temp_matches_redis_key, cache_key, host
    )
    if result:
        return result

    ip_regex = r"^(?:(?:25[0-5]|2[0-4][0-9]|[01]?[0-9][0-9]?)\.){3}(?:25[0-5]|2[0-4][0-9]|[01]?[0-9][0-9]?)$"
    context_entries = []
    if source_ip and re.match(ip_regex, source_ip):
        context_entries.append(
            {
                "ContextKeyName": "aws:SourceIp",
                "ContextKeyValues": [source_ip],
                "ContextKeyType": "ip",
            }
        )
    account_id = principal_arn.split(":")[4]
    client = await sync_to_async(boto3_cached_conn)(
        "iam",
        host,
        account_number=account_id,
        assume_role=ModelAdapter(SpokeAccount)
        .load_config("spoke_accounts", host)
        .with_query({"account_id": account_id})
        .first.name,
        sts_client_kwargs=dict(
            region_name=config.region,
            endpoint_url=f"https://sts.{config.region}.amazonaws.com",
        ),
        retry_max_attempts=2,
    )
    try:
        response = await sync_to_async(client.simulate_principal_policy)(
            PolicySourceArn=principal_arn,
            ActionNames=[
                action,
            ],
            ResourceArns=[
                resource_arn,
            ],
            # TODO: Attach resource policy when discoverable
            # ResourcePolicy='string',
            # TODO: Attach Account ID of resource
            # ResourceOwner='string',
            ContextEntries=context_entries,
            MaxItems=100,
        )

        await redis_hsetex(
            resource_arn_exists_temp_matches_redis_key,
            resource_arn,
            response["EvaluationResults"],
            expiration_seconds,
            host,
        )
    except Exception:
        sentry_sdk.capture_exception()
        return None
    return response["EvaluationResults"]


async def get_iam_principal_owner(arn: str, aws: Any, host: str) -> Optional[str]:
    principal_details = {}
    principal_type = arn.split(":")[-1].split("/")[0]
    account_id = arn.split(":")[4]
    # trying to find principal for subsequent queries
    if principal_type == "role":
        principal_details = await fetch_iam_role(account_id, arn, host)
    elif principal_type == "user":
        principal_details = await fetch_iam_user(account_id, arn, host)
    return principal_details.get("owner")


async def get_resource_account(arn: str, host: str) -> str:
    """Return the AWS account ID that owns a resource.

    In most cases, this will pull the ID directly from the ARN.
    If we are unsuccessful in pulling the account from ARN, we try to grab it from our resources cache
    """
    red = await RedisHandler().redis(host)
    resource_account: str = get_account_from_arn(arn)
    if resource_account:
        return resource_account

    resources_from_aws_config_redis_key: str = config.get_host_specific_key(
        "aws_config_cache.redis_key",
        host,
        f"{host}_AWSCONFIG_RESOURCE_CACHE",
    )

    if not red.exists(resources_from_aws_config_redis_key):
        # This will force a refresh of our redis cache if the data exists in S3
        await retrieve_json_data_from_redis_or_s3(
            redis_key=resources_from_aws_config_redis_key,
            s3_bucket=config.get_host_specific_key(
                "aws_config_cache_combined.s3.bucket", host
            ),
            s3_key=config.get_host_specific_key(
                "aws_config_cache_combined.s3.file",
                host,
                "aws_config_cache_combined/aws_config_resource_cache_combined_v1.json.gz",
            ),
            redis_data_type="hash",
            host=host,
            default={},
        )

    resource_info = await redis_hget(resources_from_aws_config_redis_key, arn, host)
    if resource_info:
        return json.loads(resource_info).get("accountId", "")
    elif "arn:aws:s3:::" in arn:
        # Try to retrieve S3 bucket information from S3 cache. This is inefficient and we should ideally have
        # retrieved this info from our AWS Config cache, but we've encountered problems with AWS Config historically
        # that have necessitated this code.
        s3_cache = await retrieve_json_data_from_redis_or_s3(
            redis_key=config.get_host_specific_key(
                "redis.s3_buckets_key", host, f"{host}_S3_BUCKETS"
            ),
            redis_data_type="hash",
            host=host,
        )
        search_bucket_name = arn.split(":")[-1]
        for bucket_account_id, buckets in s3_cache.items():
            buckets_j = json.loads(buckets)
            if search_bucket_name in buckets_j:
                return bucket_account_id
    return ""<|MERGE_RESOLUTION|>--- conflicted
+++ resolved
@@ -55,11 +55,8 @@
     RoleCreationRequestModel,
     ServiceControlPolicyArrayModel,
     ServiceControlPolicyModel,
-<<<<<<< HEAD
     SpokeAccount,
-=======
     Status,
->>>>>>> e139bdb0
 )
 
 log = config.get_logger(__name__)
