import json
import sys
import time
from collections import defaultdict

from joblib import Parallel, delayed

from common.config import config
from common.lib.assume_role import ConsoleMeCloudAux, rate_limited, sts_conn
from common.lib.asyncio import aio_wrapper
from common.lib.aws.aws_paginate import aws_paginated
from common.lib.cache import retrieve_json_data_from_redis_or_s3
from common.lib.redis import RedisHandler
<<<<<<< HEAD
from common.models import (
    HubAccount,
    PrincipalModelRoleAccessConfig,
    PrincipalModelTearConfig,
    SpokeAccount,
)
=======
>>>>>>> 98694d3d

log = config.get_logger(__name__)

ALL_IAM_MANAGED_POLICIES = defaultdict(dict)


@aws_paginated("AttachedPolicies")
def _get_user_managed_policies(user, client=None, **kwargs):
    return client.list_attached_user_policies(UserName=user["UserName"], **kwargs)


@sts_conn("iam", service_type="client")
@rate_limited()
def get_user_managed_policies(user, client=None, **kwargs):
    policies = _get_user_managed_policies(user, client=client, **kwargs)
    return [{"name": p["PolicyName"], "arn": p["PolicyArn"]} for p in policies]


@sts_conn("iam", service_type="client")
@rate_limited()
def get_user_managed_policy_documents(user, client=None, **kwargs):
    """Retrieve the currently active policy version document for every managed policy that is attached to the user."""
    policies = get_user_managed_policies(user, force_client=client)

    policy_names = (policy["name"] for policy in policies)
    delayed_gmpd_calls = (
        delayed(get_managed_policy_document)(policy["arn"], force_client=client)
        for policy in policies
    )
    policy_documents = Parallel(n_jobs=20, backend="threading")(delayed_gmpd_calls)

    return dict(zip(policy_names, policy_documents))


@sts_conn("iam", service_type="client")
@rate_limited()
def get_managed_policy_document(
    policy_arn, policy_metadata=None, client=None, **kwargs
):
    """Retrieve the currently active (i.e. 'default') policy version document for a policy.

    :param policy_arn:
    :param policy_metadata: This is a previously fetch managed policy response from boto/cloudaux.
                            This is used to prevent unnecessary API calls to get the initial policy default version id.
    :param client:
    :param kwargs:
    :return:
    """
    if not policy_metadata:
        policy_metadata = client.get_policy(PolicyArn=policy_arn)

    policy_document = client.get_policy_version(
        PolicyArn=policy_arn, VersionId=policy_metadata["Policy"]["DefaultVersionId"]
    )
    return policy_document["PolicyVersion"]["Document"]


@sts_conn("iam", service_type="client")
@aws_paginated("Policies")
@rate_limited()
def get_all_managed_policies(client=None, **kwargs):
    return client.list_policies(**kwargs)


@sts_conn("iam", service_type="client")
@rate_limited()
def get_policy(policy_arn, client=None, **kwargs):
    """Retrieve the IAM Managed Policy."""
    return client.get_policy(PolicyArn=policy_arn, **kwargs)


@rate_limited()
def create_managed_policy(cloudaux, name, path, policy, description, host):
    log_data = {
        "function": f"{__name__}.{sys._getframe().f_code.co_name}",
        "cloudaux": cloudaux,
        "name": name,
        "path": path,
        "policy": policy,
        "description": "description",
        "message": "Creating Managed Policy",
        "host": host,
    }
    log.debug(log_data)

    cloudaux.call(
        "iam.client.create_policy",
        PolicyName=name,
        Path=path,
        PolicyDocument=json.dumps(policy, indent=2),
        Description=description,
    )


@sts_conn("iam", service_type="client")
@rate_limited()
def get_user_inline_policy_document(user, policy_name, client=None, **kwargs):
    response = client.get_user_policy(UserName=user["UserName"], PolicyName=policy_name)
    return response.get("PolicyDocument")


@rate_limited()
@sts_conn("iam", service_type="client")
def get_user_inline_policy_names(user, client=None, **kwargs):
    marker = {}
    inline_policies = []

    while True:
        response = client.list_user_policies(UserName=user["UserName"], **marker)
        inline_policies.extend(response["PolicyNames"])

        if response["IsTruncated"]:
            marker["Marker"] = response["Marker"]
        else:
            return inline_policies


def get_user_inline_policies(user, **kwargs):
    policy_names = get_user_inline_policy_names(user, **kwargs)

    policies = {}
    for policy_name in policy_names:
        policies[policy_name] = get_user_inline_policy_document(
            user, policy_name, **kwargs
        )

    return policies


async def update_managed_policy(cloudaux, policy_name, new_policy, policy_arn):
    log_data = {
        "function": f"{__name__}.{sys._getframe().f_code.co_name}",
        "new_policy": new_policy,
        "policy_name": policy_name,
        "policy_arn": policy_arn,
        "message": "Updating managed policy",
    }
    log.debug(log_data)

    current_policy_versions = []
    default_policy_index = 0
    versions = await aio_wrapper(
        cloudaux.call, "iam.client.list_policy_versions", PolicyArn=policy_arn
    )
    oldest_policy_version = -1
    oldest_timestamp = None
    for i, version in enumerate(versions.get("Versions", [])):
        if version["IsDefaultVersion"]:
            default_policy_index = i
        current_policy_versions.append(version)
        if oldest_policy_version == -1 or oldest_timestamp > version["CreateDate"]:
            oldest_policy_version = i
            oldest_timestamp = version["CreateDate"]

    if len(current_policy_versions) == 5:
        pop_position = oldest_policy_version
        # Want to make sure we don't pop the default version so arbitrarily set position to oldest + 1 mod N
        # if default is also the oldest
        if default_policy_index == oldest_policy_version:
            pop_position = (oldest_policy_version + 1) % len(current_policy_versions)
        await aio_wrapper(
            cloudaux.call,
            "iam.client.delete_policy_version",
            PolicyArn=policy_arn,
            VersionId=current_policy_versions.pop(pop_position)["VersionId"],
        )

    await aio_wrapper(
        cloudaux.call,
        "iam.client.create_policy_version",
        PolicyArn=policy_arn,
        PolicyDocument=json.dumps(new_policy, indent=2),
        SetAsDefault=True,
    )


async def create_or_update_managed_policy(
    new_policy,
    policy_name,
    policy_arn,
    description,
    host,
    conn_details,
    policy_path="/",
    existing_policy=None,
):
    log_data = {
        "function": f"{__name__}.{sys._getframe().f_code.co_name}",
        "new_policy": new_policy,
        "policy_name": policy_name,
        "policy_arn": policy_arn,
        "description": description,
        "policy_path": policy_path,
        "existing_policy": existing_policy,
        "conn_details": conn_details,
        "host": host,
    }

    ca = await aio_wrapper(ConsoleMeCloudAux, **conn_details)

    if not existing_policy:
        log_data["message"] = "Policy does not exist. Creating"
        log.debug(log_data)
        await aio_wrapper(
            create_managed_policy,
            ca,
            policy_name,
            policy_path,
            new_policy,
            description,
            host,
        )
        return

    log_data["message"] = "Policy exists and needs to be updated"
    log.debug(log_data)
    # Update the managed policy
    await update_managed_policy(ca, policy_name, new_policy, policy_arn)


async def get_all_iam_managed_policies_for_account(account_id, host):
    global ALL_IAM_MANAGED_POLICIES
    # TODO: Use redis clusters for this type of thing and not a global var
    policy_key: str = config.get_host_specific_key(
        "redis.iam_managed_policies_key",
        host,
        f"{host}_IAM_MANAGED_POLICIES",
    )
    current_time = time.time()
    if current_time - ALL_IAM_MANAGED_POLICIES[host].get("last_update", 0) > 500:
        red = await RedisHandler().redis(host)
        ALL_IAM_MANAGED_POLICIES[host]["managed_policies"] = await aio_wrapper(
            red.hgetall, policy_key
        )
        ALL_IAM_MANAGED_POLICIES[host]["last_update"] = current_time

    if ALL_IAM_MANAGED_POLICIES[host].get("managed_policies"):
        return json.loads(
            ALL_IAM_MANAGED_POLICIES[host]["managed_policies"].get(account_id, "[]")
        )
    else:
        s3_bucket = config.get_host_specific_key(
            "account_resource_cache.s3.bucket", host
        )
        s3_key = config.get_host_specific_key(
            "account_resource_cache.s3.file",
            host,
            "account_resource_cache/cache_{resource_type}_{account_id}_v1.json.gz",
        ).format(resource_type="managed_policies", account_id=account_id)
        return await retrieve_json_data_from_redis_or_s3(
            s3_bucket=s3_bucket,
            s3_key=s3_key,
            default=[],
            host=host,
<<<<<<< HEAD
        )


async def update_assume_role_policy_trust_noq(host, user, role_name, account_id):
    client = boto3_cached_conn(
        "iam",
        host,
        user,
        account_number=account_id,
        assume_role=ModelAdapter(SpokeAccount)
        .load_config("spoke_accounts", host)
        .with_query({"account_id": account_id})
        .first.name,
        region=config.region,
        sts_client_kwargs=dict(
            region_name=config.region,
            endpoint_url=f"https://sts.{config.region}.amazonaws.com",
        ),
        client_kwargs=config.get_host_specific_key("boto3.client_kwargs", host, {}),
        session_name=sanitize_session_name("noq_update_assume_role_policy_trust"),
    )

    role = await aio_wrapper(client.get_role, RoleName=role_name)
    assume_role_trust_policy = role.get("Role", {}).get("AssumeRolePolicyDocument", {})
    if not assume_role_trust_policy:
        return False
    hub_account = models.ModelAdapter(HubAccount).load_config("hub_account", host).model
    if not hub_account:
        return False

    assume_role_policy = {
        "Effect": "Allow",
        "Action": ["sts:AssumeRole", "sts:TagSession"],
        "Principal": {"AWS": [hub_account.role_arn]},
    }

    assume_role_trust_policy["Statement"].append(assume_role_policy)

    client.update_assume_role_policy(
        RoleName=role_name, PolicyDocument=json.dumps(assume_role_trust_policy)
    )
    return True


async def update_role_tear_config(
    host, user, role_name, account_id: str, tear_config: PrincipalModelTearConfig
) -> [bool, str]:
    client = boto3_cached_conn(
        "iam",
        host,
        user,
        account_number=account_id,
        assume_role=ModelAdapter(SpokeAccount)
        .load_config("spoke_accounts", host)
        .with_query({"account_id": account_id})
        .first.name,
        region=config.region,
        sts_client_kwargs=dict(
            region_name=config.region,
            endpoint_url=f"https://sts.{config.region}.amazonaws.com",
        ),
        client_kwargs=config.get_host_specific_key("boto3.client_kwargs", host, {}),
        session_name=sanitize_session_name("noq_update_assume_role_policy_trust"),
    )

    try:
        await aio_wrapper(
            client.tag_role,
            RoleName=role_name,
            Tags=[
                {
                    "Key": get_active_tear_users_tag(host),
                    "Value": ":".join(tear_config.active_users),
                },
                {
                    "Key": get_tear_support_groups_tag(host),
                    "Value": ":".join(tear_config.supported_groups),
                },
            ],
        )
        return True, ""
    except Exception as err:
        return False, repr(err)


async def update_role_access_config(
    host,
    user,
    role_name,
    account_id: str,
    role_access_config: PrincipalModelRoleAccessConfig,
) -> [bool, str]:
    client = boto3_cached_conn(
        "iam",
        host,
        user,
        account_number=account_id,
        assume_role=ModelAdapter(SpokeAccount)
        .load_config("spoke_accounts", host)
        .with_query({"account_id": account_id})
        .first.name,
        region=config.region,
        sts_client_kwargs=dict(
            region_name=config.region,
            endpoint_url=f"https://sts.{config.region}.amazonaws.com",
        ),
        client_kwargs=config.get_host_specific_key("boto3.client_kwargs", host, {}),
        session_name=sanitize_session_name("noq_update_assume_role_policy_trust"),
    )

    tags_to_update = []

    for group_tag in role_access_config.noq_authorized_cli_groups:
        tags_to_update.append(
            {
                "Key": group_tag["tag_name"],
                "Value": ":".join(group_tag["value"]),
            }
        )

    for group_tag in role_access_config.noq_authorized_groups:
        tags_to_update.append(
            {
                "Key": group_tag["tag_name"],
                "Value": ":".join(group_tag["value"]),
            }
        )

    try:
        await aio_wrapper(
            client.tag_role,
            RoleName=role_name,
            Tags=tags_to_update,
        )
        return True, ""
    except Exception as err:
        return False, repr(err)
=======
        )
>>>>>>> 98694d3d
<|MERGE_RESOLUTION|>--- conflicted
+++ resolved
@@ -11,15 +11,6 @@
 from common.lib.aws.aws_paginate import aws_paginated
 from common.lib.cache import retrieve_json_data_from_redis_or_s3
 from common.lib.redis import RedisHandler
-<<<<<<< HEAD
-from common.models import (
-    HubAccount,
-    PrincipalModelRoleAccessConfig,
-    PrincipalModelTearConfig,
-    SpokeAccount,
-)
-=======
->>>>>>> 98694d3d
 
 log = config.get_logger(__name__)
 
@@ -274,144 +265,4 @@
             s3_key=s3_key,
             default=[],
             host=host,
-<<<<<<< HEAD
-        )
-
-
-async def update_assume_role_policy_trust_noq(host, user, role_name, account_id):
-    client = boto3_cached_conn(
-        "iam",
-        host,
-        user,
-        account_number=account_id,
-        assume_role=ModelAdapter(SpokeAccount)
-        .load_config("spoke_accounts", host)
-        .with_query({"account_id": account_id})
-        .first.name,
-        region=config.region,
-        sts_client_kwargs=dict(
-            region_name=config.region,
-            endpoint_url=f"https://sts.{config.region}.amazonaws.com",
-        ),
-        client_kwargs=config.get_host_specific_key("boto3.client_kwargs", host, {}),
-        session_name=sanitize_session_name("noq_update_assume_role_policy_trust"),
-    )
-
-    role = await aio_wrapper(client.get_role, RoleName=role_name)
-    assume_role_trust_policy = role.get("Role", {}).get("AssumeRolePolicyDocument", {})
-    if not assume_role_trust_policy:
-        return False
-    hub_account = models.ModelAdapter(HubAccount).load_config("hub_account", host).model
-    if not hub_account:
-        return False
-
-    assume_role_policy = {
-        "Effect": "Allow",
-        "Action": ["sts:AssumeRole", "sts:TagSession"],
-        "Principal": {"AWS": [hub_account.role_arn]},
-    }
-
-    assume_role_trust_policy["Statement"].append(assume_role_policy)
-
-    client.update_assume_role_policy(
-        RoleName=role_name, PolicyDocument=json.dumps(assume_role_trust_policy)
-    )
-    return True
-
-
-async def update_role_tear_config(
-    host, user, role_name, account_id: str, tear_config: PrincipalModelTearConfig
-) -> [bool, str]:
-    client = boto3_cached_conn(
-        "iam",
-        host,
-        user,
-        account_number=account_id,
-        assume_role=ModelAdapter(SpokeAccount)
-        .load_config("spoke_accounts", host)
-        .with_query({"account_id": account_id})
-        .first.name,
-        region=config.region,
-        sts_client_kwargs=dict(
-            region_name=config.region,
-            endpoint_url=f"https://sts.{config.region}.amazonaws.com",
-        ),
-        client_kwargs=config.get_host_specific_key("boto3.client_kwargs", host, {}),
-        session_name=sanitize_session_name("noq_update_assume_role_policy_trust"),
-    )
-
-    try:
-        await aio_wrapper(
-            client.tag_role,
-            RoleName=role_name,
-            Tags=[
-                {
-                    "Key": get_active_tear_users_tag(host),
-                    "Value": ":".join(tear_config.active_users),
-                },
-                {
-                    "Key": get_tear_support_groups_tag(host),
-                    "Value": ":".join(tear_config.supported_groups),
-                },
-            ],
-        )
-        return True, ""
-    except Exception as err:
-        return False, repr(err)
-
-
-async def update_role_access_config(
-    host,
-    user,
-    role_name,
-    account_id: str,
-    role_access_config: PrincipalModelRoleAccessConfig,
-) -> [bool, str]:
-    client = boto3_cached_conn(
-        "iam",
-        host,
-        user,
-        account_number=account_id,
-        assume_role=ModelAdapter(SpokeAccount)
-        .load_config("spoke_accounts", host)
-        .with_query({"account_id": account_id})
-        .first.name,
-        region=config.region,
-        sts_client_kwargs=dict(
-            region_name=config.region,
-            endpoint_url=f"https://sts.{config.region}.amazonaws.com",
-        ),
-        client_kwargs=config.get_host_specific_key("boto3.client_kwargs", host, {}),
-        session_name=sanitize_session_name("noq_update_assume_role_policy_trust"),
-    )
-
-    tags_to_update = []
-
-    for group_tag in role_access_config.noq_authorized_cli_groups:
-        tags_to_update.append(
-            {
-                "Key": group_tag["tag_name"],
-                "Value": ":".join(group_tag["value"]),
-            }
-        )
-
-    for group_tag in role_access_config.noq_authorized_groups:
-        tags_to_update.append(
-            {
-                "Key": group_tag["tag_name"],
-                "Value": ":".join(group_tag["value"]),
-            }
-        )
-
-    try:
-        await aio_wrapper(
-            client.tag_role,
-            RoleName=role_name,
-            Tags=tags_to_update,
-        )
-        return True, ""
-    except Exception as err:
-        return False, repr(err)
-=======
-        )
->>>>>>> 98694d3d
+        )