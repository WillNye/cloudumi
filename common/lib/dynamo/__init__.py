--- conflicted
+++ resolved
@@ -67,7 +67,6 @@
 log = config.get_logger("consoleme")
 
 
-<<<<<<< HEAD
 def get_dynamo_table_name(table_name: str, namespace: str = "cloudumi") -> str:
     cluster_id_key = "_global_.deployment.cluster_id"
     cluster_id = config.get(cluster_id_key, None)
@@ -76,8 +75,6 @@
     return f"{cluster_id}_{namespace}_{table_name}"
 
 
-=======
->>>>>>> f88770a6
 def filter_config_secrets(d):
     if isinstance(d, dict):
         for k, v in d.items():
@@ -386,11 +383,7 @@
                 config.get_host_specific_key(
                     "aws.users_dynamo_table",
                     host,
-<<<<<<< HEAD
-                   get_dynamo_table_name("users_multitenant"),
-=======
                     get_dynamo_table_name("users_multitenant"),
->>>>>>> f88770a6
                 ),
                 host,
             )
@@ -398,11 +391,7 @@
                 config.get_host_specific_key(
                     "aws.group_log_dynamo_table",
                     host,
-<<<<<<< HEAD
-                   get_dynamo_table_name("audit_global"),
-=======
                     get_dynamo_table_name("audit_global"),
->>>>>>> f88770a6
                 ),
                 host,
             )
@@ -410,11 +399,7 @@
                 config.get_host_specific_key(
                     "aws.dynamic_config_dynamo_table",
                     host,
-<<<<<<< HEAD
-                   get_dynamo_table_name("config_multitenant"),
-=======
                     get_dynamo_table_name("config_multitenant"),
->>>>>>> f88770a6
                 ),
                 host,
             )
@@ -422,11 +407,7 @@
                 config.get_host_specific_key(
                     "aws.policy_requests_dynamo_table",
                     host,
-<<<<<<< HEAD
-                   get_dynamo_table_name("policy_requests_multitenant"),
-=======
                     get_dynamo_table_name("policy_requests_multitenant"),
->>>>>>> f88770a6
                 ),
                 host,
             )
@@ -434,11 +415,7 @@
                 config.get_host_specific_key(
                     "aws.resource_cache_dynamo_table",
                     host,
-<<<<<<< HEAD
-                   get_dynamo_table_name("resource_cache_multitenant"),
-=======
                     get_dynamo_table_name("resource_cache_multitenant"),
->>>>>>> f88770a6
                 ),
                 host,
             )
@@ -446,11 +423,7 @@
                 config.get_host_specific_key(
                     "aws.cloudtrail_table",
                     host,
-<<<<<<< HEAD
-                   get_dynamo_table_name("cloudtrail_multitenant"),
-=======
                     get_dynamo_table_name("cloudtrail_multitenant"),
->>>>>>> f88770a6
                 ),
                 host,
             )
@@ -459,11 +432,7 @@
                 config.get_host_specific_key(
                     "aws.notifications_table",
                     host,
-<<<<<<< HEAD
-                   get_dynamo_table_name("notifications_multitenant"),
-=======
                     get_dynamo_table_name("notifications_multitenant"),
->>>>>>> f88770a6
                 ),
                 host,
             )
@@ -472,11 +441,7 @@
                 config.get_host_specific_key(
                     "aws.identity_groups_table",
                     host,
-<<<<<<< HEAD
-                   get_dynamo_table_name("identity_groups_multitenant"),
-=======
                     get_dynamo_table_name("identity_groups_multitenant"),
->>>>>>> f88770a6
                 ),
                 host,
             )
@@ -485,11 +450,7 @@
                 config.get_host_specific_key(
                     "aws.identity_users_table",
                     host,
-<<<<<<< HEAD
-                   get_dynamo_table_name("identity_users_multitenant"),
-=======
                     get_dynamo_table_name("identity_users_multitenant"),
->>>>>>> f88770a6
                 ),
                 host,
             )
@@ -498,11 +459,7 @@
                 config.get_host_specific_key(
                     "aws.tenant_static_config_table",
                     host,
-<<<<<<< HEAD
-                   get_dynamo_table_name("tenant_static_configs"),
-=======
                     get_dynamo_table_name("tenant_static_configs"),
->>>>>>> f88770a6
                 ),
                 host,
             )
@@ -511,11 +468,7 @@
                 config.get_host_specific_key(
                     "aws.noq_api_keys_table",
                     host,
-<<<<<<< HEAD
-                   get_dynamo_table_name("api_keys", "noq"),
-=======
                     get_dynamo_table_name("api_keys", "noq"),
->>>>>>> f88770a6
                 ),
                 host,
             )
@@ -1539,8 +1492,6 @@
         )
         return users
 
-
-<<<<<<< HEAD
 def _get_dynamo_table_restricted(caller, table_name):
     function: str = (
         f"{__name__}.{caller.__class__.__name__}.{sys._getframe().f_code.co_name}"
@@ -1556,15 +1507,6 @@
                 endpoint_url=config.get(
                     "_global_.dynamodb_server",
                     config.get("_global_.boto3.client_kwargs.endpoint_url"),
-=======
-class RestrictedDynamoHandler(BaseDynamoHandler):
-    def __init__(self) -> None:
-        self.tenant_static_configs = self._get_dynamo_table_restricted(
-            config.get(
-                "_global_.aws.tenant_static_config_dynamo_table",
-                get_dynamo_table_name(
-                    "tenant_static_configs",
->>>>>>> f88770a6
                 ),
             )
         else:
