--- conflicted
+++ resolved
@@ -283,19 +283,9 @@
             full_path = os.path.join(repo_path, template_path)
             if not os.path.exists(full_path):
                 continue
-<<<<<<< HEAD
 
             await load_iambic_config(repo_path)
-            return load_templates([full_path])
-=======
-            config_template_path = await resolve_config_template_path(repo_path)
-            await load_config_template(
-                config_template_path,
-                configure_plugins=False,
-                approved_plugins_only=True,
-            )
             return load_templates([full_path], use_multiprocessing=False)
->>>>>>> ec099879
         raise Exception("Template not found")
 
     async def okta_add_user_to_app(
