import datetime
import hashlib
import os
import time
from pathlib import Path
from typing import Optional

<<<<<<< HEAD
import httpx
import jwt
=======
import pytz
>>>>>>> 5d1807ab
import ujson as json
from git import Repo
from git.exc import GitCommandError
from github import Github
from iambic.config.dynamic_config import load_config as load_config_template
from iambic.config.utils import resolve_config_template_path
from iambic.core.git import retrieve_git_changes as iambic_retrieve_git_changes
from iambic.core.models import BaseTemplate
from iambic.core.parser import load_templates as iambic_load_templates

# TODO: Still need to get Iambic installed in the SaaS. This is a localhost hack.
from iambic.core.utils import evaluate_on_provider as iambic_evaluate_on_provider
from iambic.core.utils import gather_templates as iambic_gather_templates
from iambic.plugins.v0_1_0.aws.iam.policy.models import (
    ManagedPolicyDocument,
    PolicyDocument,
    PolicyStatement,
)
from iambic.plugins.v0_1_0.aws.identity_center.permission_set.models import (
    PermissionSetAccess,
)
from iambic.plugins.v0_1_0.aws.models import Tag
from iambic.plugins.v0_1_0.google_workspace.group.models import GroupMember
from iambic.plugins.v0_1_0.okta.group.models import UserSimple
from iambic.plugins.v0_1_0.okta.models import Assignment
from jinja2.environment import Environment
from jinja2.loaders import BaseLoader

from common.config import models
from common.config.globals import (
    GITHUB_APP_ID,
    GITHUB_APP_PRIVATE_KEY,
    TENANT_STORAGE_BASE_PATH,
)
from common.config.tenant_config import TenantConfig
from common.github.models import GitHubInstall
from common.lib.cache import store_json_results_in_redis_and_s3
from common.lib.yaml import yaml
from common.models import IambicRepoDetails
from common.tenants.models import Tenant

IAMBIC_REPOS_BASE_KEY = "iambic_repos"


class IambicGit:
    def __init__(self, tenant: str) -> None:
        self.tenant: str = tenant
        self.git_repositories = []
        self.tenant_repo_base_path: str = os.path.expanduser(
            os.path.join(TENANT_STORAGE_BASE_PATH, tenant, "iambic_template_repos")
        )
        os.makedirs(os.path.dirname(self.tenant_repo_base_path), exist_ok=True)
        self.repos = {}
        self.db_tenant = None
        self.installation_id = None

    async def is_github_app_connected(self):
        """Use this function to handle the case github_app connectivity is missing

        Note: This only checks against cloudumi database knowledge and does not
        reach out to Github. Github side will have transient failure. The database
        check is more repeatable.
        """
        # do not mutate the self object in this function
        db_tenant = await Tenant.get_by_name(self.tenant)
        gh_installation = await GitHubInstall.get(db_tenant)
        return bool(gh_installation)

    async def get_access_token(self):
        if not self.db_tenant:
            self.db_tenant = await Tenant.get_by_name(self.tenant)
        if not self.installation_id:
            self.gh_installation = await GitHubInstall.get(self.db_tenant)
            self.installation_id = self.gh_installation.installation_id

        # Generate the JWT
        now = int(time.time())
        payload = {
            "iat": now,  # Issued at time
            "exp": now + (10 * 60),  # JWT expiration time (10 minute maximum)
            "iss": GITHUB_APP_ID,  # GitHub App's identifier
        }
        jwt_token = jwt.encode(payload, GITHUB_APP_PRIVATE_KEY, algorithm="RS256")

        # Use the JWT to authenticate as the GitHub App
        headers = {
            "Authorization": f"Bearer {jwt_token}",
            "Accept": "application/vnd.github.machine-man-preview+json",
        }
        async with httpx.AsyncClient() as client:
            response = await client.post(
                f"https://api.github.com/app/installations/{self.installation_id}/access_tokens",
                headers=headers,
            )
        response.raise_for_status()
        access_token = response.json()["token"]

        return access_token

    async def get_repos(self):
        access_token = await self.get_access_token()
        headers = {
            "Authorization": f"Bearer {access_token}",
            "Accept": "application/vnd.github.v3+json",
        }
        async with httpx.AsyncClient() as client:
            response = await client.get(
                "https://api.github.com/installation/repositories", headers=headers
            )
        response.raise_for_status()
        return response.json()

    def get_iambic_repo_path(self, repo_name):
        return os.path.join(self.tenant_repo_base_path, repo_name)

    async def load_iambic_config(self, repo_name: str):
        repo_path = self.get_iambic_repo_path(repo_name)
        config_template_path = await resolve_config_template_path(str(repo_path))
        return await load_config_template(
            config_template_path,
            configure_plugins=False,
            approved_plugins_only=True,
        )

    async def gather_templates(self, repo_name: str, *args, **kwargs):
        repo_path = self.get_iambic_repo_path(repo_name)
        return await iambic_gather_templates(repo_path, *args, **kwargs)

    def load_templates(self, template_paths, *args, **kwargs):
        tenant_repo_base_path_posix = Path(self.tenant_repo_base_path)
        for template_path in template_paths:
            if tenant_repo_base_path_posix not in Path(template_path).parents:
                raise Exception(
                    f"Template path {template_path} is not valid for this tenant."
                )
        return iambic_load_templates(template_paths, *args, **kwargs)

    async def set_git_repositories(self) -> None:
        self.git_repositories: list[IambicRepoDetails] = (
            models.ModelAdapter(IambicRepoDetails)
            .load_config(IAMBIC_REPOS_BASE_KEY, self.tenant)
            .models
        )

    async def retrieve_git_changes(
        self, repo_name: str, from_sha=None, to_sha=None
    ) -> None:
        repo_path = self.get_iambic_repo_path(repo_name)
        return await iambic_retrieve_git_changes(
            repo_path, from_sha=from_sha, to_sha=to_sha
        )

    def evaluate_on_provider(
        self, template: str, provider_def, exclude_import_only: bool = True
    ):
        return iambic_evaluate_on_provider(template, provider_def, exclude_import_only)

    async def get_default_branch(self, repo) -> str:
        return next(
            ref for ref in repo.remotes.origin.refs if ref.name == "origin/HEAD"
        ).ref.name

    async def get_raw_template_yaml(
        self, repo_name: str, file_path: str
    ) -> Optional[str]:
        await self.set_git_repositories()
        for repository in self.git_repositories:
            if repository.repo_name != repo_name:
                continue
            repo_path = os.path.join(self.tenant_repo_base_path, repo_name, file_path)
            try:
                with open(repo_path, "r") as file:
                    content = file.read()
                return content
            except FileNotFoundError:
                return None

    async def get_last_updated(self, repo_name: str, file_path: str) -> Optional[str]:
        await self.set_git_repositories()
        for repository in self.git_repositories:
            if repository.repo_name != repo_name:
                continue
            repo_path = os.path.join(self.tenant_repo_base_path, repo_name)
            repo = Repo(repo_path)
            commits = repo.iter_commits(paths=file_path)
            for commit in commits:
                committed_date = commit.committed_datetime
                return committed_date.astimezone(pytz.UTC).strftime(
                    "%Y-%m-%d %H:%M:%S UTC"
                )

    async def generate_github_link(
        self, org_name: str, repo_name: str, default_branch: str, file_path: str
    ) -> str:
        return f"https://github.com/{org_name}/{repo_name}/blob/{default_branch}/{file_path}"

    async def clone_or_pull_git_repos(self) -> None:
        # TODO: Formalize the model for secrets
        await self.set_git_repositories()
        for repository in self.git_repositories:
            repo_name = repository.repo_name
            access_token = await self.get_access_token()
            repo_path = self.get_iambic_repo_path(repository.repo_name)
            git_uri = f"https://oauth:{access_token}@github.com/{repo_name}"
            try:
                # TODO: async
                repo = Repo.clone_from(
                    git_uri,
                    repo_path,
                    config="core.symlinks=false",
                )
                default_branch = await self.get_default_branch(repo)
                self.repos[repo_name] = {
                    "repo": repo,
                    "path": repo_path,
                    "gh": Github(access_token),
                    "default_branch": default_branch,
                }
            except GitCommandError as e:
                if "already exists and is not an empty directory" not in e.stderr:
                    raise
                # TODO: async
                repo = Repo(repo_path)
                for remote in repo.remotes:
                    remote.fetch()
                default_branch = await self.get_default_branch(repo)
                default_branch_name = default_branch.split("/")[-1]
                repo.git.checkout(default_branch_name)
                repo.git.reset("--hard", default_branch)
                repo.git.pull()

                self.repos[repo_name] = {
                    "repo": repo,
                    "path": repo_path,
                    "gh": Github(access_token),
                    "default_branch": default_branch,
                }
        return

    async def gather_templates_for_tenant(self):
        tenant_config = TenantConfig(self.tenant)
        await self.set_git_repositories()
        for repository in self.git_repositories:
            repo_name = repository.repo_name
            repo_path = self.get_iambic_repo_path(repository.repo_name)
            # TODO: Need to have assume role access and ability to read secret
            # for Iambic config and templates to load
            config_template = await self.load_iambic_config(repository.repo_name)
            template_paths = await iambic_gather_templates(repo_path)
            self.templates = iambic_load_templates(template_paths)
            template_dicts = []

            aws_account_specific_template_types = {
                "NOQ::AWS::IAM::Role",
                "NOQ::AWS::IAM::Group",
                "NOQ::AWS::IAM::ManagedPolicy",
                "NOQ::AWS::IAM::ManagedPolicy",
                "NOQ::AWS::IAM::User",
            }
            aws_accounts = config_template.aws.accounts
            aws_account_dicts = []
            account_ids_to_account_names = {}
            for aws_account in aws_accounts:
                d = json.loads(aws_account.json())
                d["repo_name"] = repo_name
                aws_account_dicts.append(d)
                account_ids_to_account_names[
                    aws_account.account_id
                ] = aws_account.account_name

            await store_json_results_in_redis_and_s3(
                account_ids_to_account_names,
                redis_key=tenant_config.iambic_aws_account_ids_to_names,
                tenant=self.tenant,
            )

            await store_json_results_in_redis_and_s3(
                aws_account_dicts,
                redis_key=tenant_config.iambic_aws_accounts,
                tenant=self.tenant,
            )
            from iambic.core.utils import evaluate_on_provider

            arn_typeahead = {}
            reverse_hash = {}
            reverse_hash_for_templates = {}
            for template in self.templates:
                arns = []
                if template.template_type in aws_account_specific_template_types:
                    for account in aws_accounts:
                        variables = {
                            var.key: var.value for var in aws_account.variables
                        }
                        variables["account_id"] = aws_account.account_id
                        variables["account_name"] = aws_account.account_name
                        if hasattr(template, "owner") and (
                            owner := getattr(template, "owner", None)
                        ):
                            variables["owner"] = owner
                        # included = await is_included_in_account(account_id, account_name, included_accounts, excluded_accounts)
                        included = evaluate_on_provider(template, account, None)
                        if included:
                            arn = None
                            # calculate arn
                            if template.template_type == "NOQ::AWS::IAM::Role":
                                arn = f"arn:aws:iam::{account.account_id}:role{template.properties.path}{template.properties.role_name}"
                            elif template.template_type == "NOQ::AWS::IAM::Group":
                                arn = f"arn:aws:iam::{account.account_id}:group{template.properties.path}{template.properties.group_name}"
                            elif (
                                template.template_type == "NOQ::AWS::IAM::ManagedPolicy"
                            ):
                                arn = f"arn:aws:iam::{account.account_id}:policy{template.properties.path}{template.properties.policy_name}"
                            elif template.template_type == "NOQ::AWS::IAM::User":
                                arn = f"arn:aws:iam::{account.account_id}:user{template.properties.path}{template.properties.user_name}"
                            else:
                                raise Exception(
                                    f"Unsupported template type: {template.template_type}"
                                )
                            if arn:
                                rtemplate = Environment(
                                    loader=BaseLoader()
                                ).from_string(arn)
                                arn = rtemplate.render(var=variables)
                                arns.append(arn)
                    pass
                d = json.loads(template.json())
                if arns:
                    d["arns"] = arns
                d["repo_name"] = repo_name
                d["file_path"] = d["file_path"].replace(self.tenant_repo_base_path, "")
                d["repo_relative_file_path"] = d["file_path"].replace(
                    "/" + repo_name, ""
                )
                d["hash"] = hashlib.md5(d["file_path"].encode("utf-8")).hexdigest()
                reverse_hash_for_templates[d["hash"]] = d
                if d["repo_relative_file_path"].startswith("/"):
                    d["repo_relative_file_path"] = d["repo_relative_file_path"][1:]
                template_dicts.append(d)
                for arn in arns:
                    if (
                        ":role/aws-service-role/" in arn
                        or ":role/aws-reserved/sso.amazonaws.com/" in arn
                        or ":role/stacksets-exec-" in arn
                        or ":role/OrganizationAccountAccessRole" in arn
                        or ":role/service-role/" in arn
                        or ":role/cdk-" in arn
                        or ":role/mciem-collection-role" in arn
                    ):
                        continue
                    # Short hack to quickly identify the value
                    reverse_hash_for_arn = hashlib.md5(arn.encode("utf-8")).hexdigest()
                    account_id = arn.split(":")[4]
                    arn_typeahead[arn] = {
                        "account_name": account_ids_to_account_names.get(account_id),
                        "template_type": d["template_type"],
                        "repo_name": d["repo_name"],
                        "file_path": d["file_path"],
                        "repo_relative_file_path": d["repo_relative_file_path"],
                        "hash": reverse_hash_for_arn,
                    }
                    reverse_hash[reverse_hash_for_arn] = {
                        "arn": arn,
                        "template_type": d["template_type"],
                        "repo_name": d["repo_name"],
                        "file_path": d["file_path"],
                        "repo_relative_file_path": d["repo_relative_file_path"],
                    }

            # iambic_template_rules = await get_data_for_template_types(self.tenant, aws_account_specific_template_types)
            # jmespath.search("[?template_type=='NOQ::Google::Group' && contains(properties.name, 'leg')]", template_dicts)
            await store_json_results_in_redis_and_s3(
                template_dicts,
                redis_key=tenant_config.iambic_templates_redis_key,
                tenant=self.tenant,
            )
            await store_json_results_in_redis_and_s3(
                reverse_hash_for_templates,
                redis_key=tenant_config.iambic_templates_reverse_hash_redis_key,
                tenant=self.tenant,
            )

            await store_json_results_in_redis_and_s3(
                arn_typeahead,
                redis_key=tenant_config.iambic_arn_typeahead_redis_key,
                tenant=self.tenant,
            )
            await store_json_results_in_redis_and_s3(
                reverse_hash,
                redis_key=tenant_config.iambic_hash_arn_redis_key,
                tenant=self.tenant,
            )

    async def cache_okta_groups_for_tenant(self, tenant, groups=None) -> list[str]:
        okta_groups = []
        for repo_name, repo in self.repos.items():
            if repo_name == "noq-templates":
                okta_groups.append("noq-templates")
                continue
            okta_groups.append(repo_name)
        return okta_groups

    async def retrieve_iambic_template(self, repo_name: str, template_path: str):
        await self.set_git_repositories()
        for repository in self.git_repositories:
            # TODO: Need to have assume role access and ability to read secret
            # for Iambic config and templates to load
            if not repository.repo_name == repo_name:
                continue
            repo_path = os.path.join(self.tenant_repo_base_path, repo_name)
            full_path = os.path.join(repo_path, template_path)
            if not os.path.exists(full_path):
                continue
            await self.load_iambic_config(repository.repo_name)
            return iambic_load_templates([full_path], use_multiprocessing=False)
        raise Exception("Template not found")

    async def okta_add_user_to_app(
        self,
        template_type: str,
        repo_name: str,
        file_path: str,
        user_email: str,
        duration: int,
    ):
        # await self.clone_or_pull_git_repos()
        if template_type != "NOQ::Okta::App":
            raise Exception("Template type is not a Okta App")
        templates = await self.retrieve_iambic_template(repo_name, file_path)
        if not templates:
            raise Exception("Template not found")
        template = templates[0]
        if template.template_type != template_type:
            raise Exception("Template type does not match")
        expires_at = None
        assignment = Assignment(
            user=user_email,
            expires_at=expires_at,
        )
        if duration and duration != "no_expire":
            assignment.expires_at = f"{duration}"

        template.properties.assignments.append(assignment)
        return template

    async def okta_add_user_to_group(
        self,
        template_type: str,
        repo_name: str,
        file_path: str,
        user_email: str,
        duration: int,
    ) -> None:
        # await self.clone_or_pull_git_repos()
        if template_type != "NOQ::Okta::Group":
            raise Exception("Template type is not a Okta Group")
        templates = await self.retrieve_iambic_template(repo_name, file_path)
        if not templates:
            raise Exception("Template not found")
        template = templates[0]
        if template.template_type != template_type:
            raise Exception("Template type does not match")
        expires_at = None
        group_member = UserSimple(
            username=user_email,
            expires_at=expires_at,
        )
        if duration and duration != "no_expire":
            group_member.expires_at = f"{duration}"

        template.properties.members.append(group_member)
        return template

    async def aws_add_user_to_permission_set(
        self,
        template_type: str,
        repo_name: str,
        file_path: str,
        user_email: dict,
        duration: str,
        selected_aws_accounts,
        existing_template: Optional[BaseTemplate] = None,
    ):
        if template_type != "NOQ::AWS::IdentityCenter::PermissionSet":
            raise Exception("Template type is not an AWS IAM Role")
        templates = await self.retrieve_iambic_template(repo_name, file_path)
        if not templates:
            raise Exception("Template not found")
        if existing_template:
            template = existing_template
        else:
            template = templates[0]
        if template.template_type != template_type:
            raise Exception("Template type does not match")
        included_accounts = []
        for account in selected_aws_accounts:
            included_accounts.append(account["value"])
        new_access_rule = PermissionSetAccess(
            users=[user_email],
            included_accounts=included_accounts,
        )

        if duration and duration != "no_expire":
            new_access_rule.expires_at = f"{duration}"

        template.access_rules.append(new_access_rule)
        return template

    async def aws_iam_role_add_update_remove_tag(
        self,
        template_type: str,
        repo_name: str,
        file_path: str,
        user_email: dict,
        tag_action: str,
        tag_key: str,
        tag_value: str,
        included_accounts: list[str],
        excluded_accounts: list[str] = [],
        duration: str = None,
        existing_template: Optional[BaseTemplate] = None,
    ):
        if template_type != "NOQ::AWS::IAM::Role":
            raise Exception("Template type is not an AWS IAM Role")
        templates = await self.retrieve_iambic_template(repo_name, file_path)
        if not templates:
            raise Exception("Template not found")
        if existing_template:
            template = existing_template
        else:
            template = templates[0]
        if template.template_type != template_type:
            raise Exception("Template type does not match")
        # TODO: Handle tag expiry
        # if duration and duration != "no_expire":
        #     policy_document.expires_at = f"{duration}"
        updated = False
        to_remove = []
        if template.properties.tags:
            for tag in template.properties.tags:
                if tag.key != tag_key:
                    continue
                if sorted(included_accounts) != sorted(tag.included_accounts):
                    continue
                if sorted(excluded_accounts) != sorted(tag.excluded_accounts):
                    continue

                if tag_action == "create_update":
                    tag.value = tag_value
                    updated = True
                elif tag_action == "remove":
                    to_remove.append(tag)
        for tag in to_remove:
            template.properties.tags.remove(tag)
            updated = True
        if tag_action == "create_update" and not updated:
            new_tag = Tag(
                key=tag_key,
                value=tag_value,
                included_accounts=included_accounts,
                excluded_accounts=excluded_accounts,
            )
            if not template.properties.tags:
                template.properties.tags = []
            template.properties.tags.append(new_tag)
        return template

    async def aws_iam_managed_policy_add_policy_statement(
        self,
        template_type: str,
        repo_name: str,
        file_path: str,
        user_email: dict,
        duration: str,
        all_aws_actions: list[str],
        selected_resources: list[str],
        account_name: str,
        existing_template: Optional[BaseTemplate] = None,
    ):
        # await self.clone_or_pull_git_repos()
        if template_type != "NOQ::AWS::IAM::ManagedPolicy":
            raise Exception("Template type is not an AWS IAM Managed Policy")
        templates = await self.retrieve_iambic_template(repo_name, file_path)
        if not templates:
            raise Exception("Template not found")
        if existing_template:
            template = existing_template
        else:
            template = templates[0]
        if template.template_type != template_type:
            raise Exception("Template type does not match")

        statement = PolicyStatement(
            effect="Allow",
            action=all_aws_actions,
            resource=selected_resources,
        )

        if duration and duration != "no_expire":
            statement.expires_at = f"{duration}"

        existing_policy_document = template.properties.policy_document
        if not existing_policy_document:
            existing_policy_document = ManagedPolicyDocument()
        # if isinstance(existing_policy_document, ManagedPolicyDocument):
        #     existing_policy_document = [existing_policy_document]
        appended_to_existing_policy = False
        for existing_statement in template.properties.policy_document.statement:
            if not (
                existing_statement == statement
                and existing_statement.expires_at == statement.expires_at
            ):
                continue
            statement.included_accounts.append(account_name)
            statement.included_accounts = sorted(list(set(statement.included_accounts)))
            appended_to_existing_policy = True
        if not appended_to_existing_policy:
            statement.included_accounts = [account_name]
        template.properties.policy_document.statement.append(statement)
        return template

    async def aws_iam_role_add_inline_policy(
        self,
        template_type: str,
        repo_name: str,
        file_path: str,
        user_email: dict,
        duration: str,
        all_aws_actions: list[str],
        selected_resources: list[str],
        account_name: str,
        existing_template: Optional[BaseTemplate] = None,
    ):
        # await self.clone_or_pull_git_repos()
        if template_type != "NOQ::AWS::IAM::Role":
            raise Exception("Template type is not an AWS IAM Role")
        templates = await self.retrieve_iambic_template(repo_name, file_path)
        if not templates:
            raise Exception("Template not found")
        if existing_template:
            template = existing_template
        else:
            template = templates[0]
        if template.template_type != template_type:
            raise Exception("Template type does not match")

        statement = PolicyStatement(
            effect="Allow",
            action=all_aws_actions,
            resource=selected_resources,
        )

        current_time = str(int(time.time()))

        policy_document = PolicyDocument(
            policy_name=f"noq_{current_time}",
            statement=[statement],
            expires_at=None,
            included_accounts=[account_name],
        )
        if duration and duration != "no_expire":
            policy_document.expires_at = f"{duration}"

        appended_to_existing_policy = False
        for policy in template.properties.inline_policies:
            if not (
                policy.statement == policy_document.statement
                and policy.expires_at == policy_document.expires_at
            ):
                continue
            policy.included_accounts.append(account_name)
            policy.included_accounts = sorted(list(set(policy.included_accounts)))
            appended_to_existing_policy = True
        if not appended_to_existing_policy:
            template.properties.inline_policies.append(policy_document)
        return template

    async def google_add_user_to_group(
        self,
        template_type: str,
        repo_name: str,
        file_path: str,
        user_email: str,
        duration: int,
    ) -> None:
        # await self.clone_or_pull_git_repos()
        if template_type != "NOQ::Google::Group":
            raise Exception("Template type is not a Google Group")
        templates = await self.retrieve_iambic_template(repo_name, file_path)
        if not templates:
            raise Exception("Template not found")
        template = templates[0]
        if template.template_type != template_type:
            raise Exception("Template type does not match")
        expires_at = None
        group_member = GroupMember(
            email=user_email,
            expires_at=expires_at,
        )
        if duration and duration != "no_expire":
            group_member.expires_at = f"{duration}"

        template.properties.members.append(group_member)
        return template

    async def create_role_access_pr(
        self, role_arns: list[str], slack_user: str, duration: int, justification: str
    ) -> None:
        errors = []
        # await self.clone_or_pull_git_repos()
        # TODO: Need task to generate role_to_file_mapping
        role_to_file_mapping = {
            "arn:aws:iam::759357822767:role/demo_role_2": {
                "repo": "noq-templates",
                "path": "resources/aws/roles/demo_role_2.yaml",
            }
        }

        # TODO: Generate github username mapping
        slack_user_mapping = {
            "ccastrapel": {"github": "castrapel", "email": "curtis@noq.dev"},
            "steven": {"github": "smoy", "email": "steven@noq.dev"},
        }
        user = slack_user_mapping[slack_user]["email"]
        for role_arn in role_arns:
            account_id = role_arn.split(":")[4]
            if not role_to_file_mapping.get(role_arn):
                errors.append(
                    "We cannot find the requested role in git. Please contact your administrator."
                )
                continue
            repo_name = role_to_file_mapping[role_arn]["repo"]
            repo = self.repos[repo_name]
            template_path = os.path.join(
                self.tenant_repo_base_path,
                repo_name,
                role_to_file_mapping[role_arn]["path"],
            )

            if not os.path.exists(template_path):
                errors.append(
                    "We cannot find the requested role template in git. Please contact your administrator."
                )
                continue

            template_dict = yaml.load(open(template_path))
            if not template_dict.get("role_access"):
                template_dict["role_access"] = []
            dt = datetime.datetime.now().astimezone()
            now = int(time.time())
            expires_at = dt + datetime.timedelta(seconds=int(duration))
            template_dict["role_access"].append(
                {
                    "users": [user],
                    "included_accounts": [account_id],
                    "expires_at": expires_at.isoformat(),
                }
            )
            as_yaml = yaml.dump(template_dict)
            with open(template_path, "w") as f:
                f.write(as_yaml)
            git = repo["repo"].git
            branch_name = f"{user.split('@')[0]}-{now}"
            git.checkout("HEAD", b=branch_name)
            git.add(template_path)
            git.commit(
                "-m",
                f"Requesting role access for {user} to {role_arn} until {expires_at.isoformat()}\nJustification: {justification}",
            )
            git.push("--set-upstream", "origin", branch_name)
        gh = repo["gh"]
        # TODO hardcoded
        role_arns = ", ".join(role_arns)
        # TODO: Hardcoded
        gh_repo = gh.get_repo("noqdev/noq-templates")
        body = f"""
Access Request Detail:

:small_blue_diamond: **User**: {user}
:small_blue_diamond: **Cloud Identities**: {role_arns}
:small_blue_diamond: **Justification**: {justification}
        """
        # TODO: Figure out base branch
        # gh_repo.get_branch(branch=branch_name)
        pr = gh_repo.create_pull(
            title=f"Access Request - {user} - {role_arns}",
            body=body,
            head=branch_name,
            base="main",
        )
        return {"errors": errors, "github_pr": pr.html_url}<|MERGE_RESOLUTION|>--- conflicted
+++ resolved
@@ -5,12 +5,9 @@
 from pathlib import Path
 from typing import Optional
 
-<<<<<<< HEAD
 import httpx
 import jwt
-=======
 import pytz
->>>>>>> 5d1807ab
 import ujson as json
 from git import Repo
 from git.exc import GitCommandError
