load("@cloudumi_python_ext//:requirements.bzl", "requirement")

py_test(
    name = "test_aws",
    data = [
        "//util/tests:configs",
    ],
    srcs = [
        "test_aws.py",
    ],
    env = {
        "CONFIG_LOCATION": "util/tests/test_configuration.yaml",
    },
    deps = [
        "//common:lib",
        "//common/config:lib",
        "//common/exceptions:lib",
        "//identity:lib",
        "//plugins/metrics:lib",
<<<<<<< HEAD
        "//util/pytest/fixtures:lib",
=======
        "//util/tests/fixtures:lib",
>>>>>>> 0a06d783
        requirement("asgiref"),
        requirement("tornado"),
    ],
)

py_test(
    name = "test_change_request",
    data = [
        "//util/tests:configs",
    ],
    srcs = [
        "test_change_request.py",
    ],
    env = {
        "CONFIG_LOCATION": "util/tests/test_configuration.yaml",
    },
    deps = [
        "//common:lib",
        "//common/config:lib",
        "//common/exceptions:lib",
        "//identity:lib",
        "//plugins/metrics:lib",
<<<<<<< HEAD
        "//util/pytest/fixtures:lib",
=======
        "//util/tests/fixtures:lib",
>>>>>>> 0a06d783
        requirement("asgiref"),
        requirement("tornado"),
    ],
)

py_test(
    name = "test_generic",
    data = [
        "//util/tests:configs",
    ],
    srcs = [
        "test_generic.py",
    ],
    env = {
        "CONFIG_LOCATION": "util/tests/test_configuration.yaml",
    },
    deps = [
        "//common:lib",
        "//common/config:lib",
        "//common/exceptions:lib",
        "//identity:lib",
        "//plugins/metrics:lib",
<<<<<<< HEAD
        "//util/pytest/fixtures:lib",
=======
        "//util/tests/fixtures:lib",
>>>>>>> 0a06d783
        requirement("asgiref"),
        requirement("tornado"),
    ],
)

py_test(
    name = "test_policies",
    data = [
        "//util/tests:configs",
    ],
    srcs = [
        "test_policies.py",
    ],
    env = {
       "CONFIG_LOCATION": "util/tests/test_configuration.yaml",
    },
    deps = [
        "//common:lib",
        "//common/config:lib",
        "//common/exceptions:lib",
        "//identity:lib",
        "//plugins/metrics:lib",
<<<<<<< HEAD
        "//util/pytest/fixtures:lib",
=======
        "//util/tests/fixtures:lib",
>>>>>>> 0a06d783
        requirement("asgiref"),
        requirement("tornado"),
    ],
)

py_test(
    name = "test_requests_v2",
    data = [
        "//util/tests:configs",
    ],
    srcs = [
        "test_requests_v2.py",
    ],
    env = {
        "CONFIG_LOCATION": "util/tests/test_configuration.yaml",
    },
    deps = [
        "//common:lib",
        "//common/config:lib",
        "//common/exceptions:lib",
        "//identity:lib",
        "//plugins/metrics:lib",
<<<<<<< HEAD
        "//util/pytest/fixtures:lib",
=======
        "//util/tests/fixtures:lib",
>>>>>>> 0a06d783
        requirement("asgiref"),
        requirement("tornado"),
    ],
)<|MERGE_RESOLUTION|>--- conflicted
+++ resolved
@@ -17,11 +17,7 @@
         "//common/exceptions:lib",
         "//identity:lib",
         "//plugins/metrics:lib",
-<<<<<<< HEAD
-        "//util/pytest/fixtures:lib",
-=======
         "//util/tests/fixtures:lib",
->>>>>>> 0a06d783
         requirement("asgiref"),
         requirement("tornado"),
     ],
@@ -44,11 +40,7 @@
         "//common/exceptions:lib",
         "//identity:lib",
         "//plugins/metrics:lib",
-<<<<<<< HEAD
-        "//util/pytest/fixtures:lib",
-=======
         "//util/tests/fixtures:lib",
->>>>>>> 0a06d783
         requirement("asgiref"),
         requirement("tornado"),
     ],
@@ -71,11 +63,7 @@
         "//common/exceptions:lib",
         "//identity:lib",
         "//plugins/metrics:lib",
-<<<<<<< HEAD
-        "//util/pytest/fixtures:lib",
-=======
         "//util/tests/fixtures:lib",
->>>>>>> 0a06d783
         requirement("asgiref"),
         requirement("tornado"),
     ],
@@ -98,11 +86,7 @@
         "//common/exceptions:lib",
         "//identity:lib",
         "//plugins/metrics:lib",
-<<<<<<< HEAD
-        "//util/pytest/fixtures:lib",
-=======
         "//util/tests/fixtures:lib",
->>>>>>> 0a06d783
         requirement("asgiref"),
         requirement("tornado"),
     ],
@@ -125,11 +109,7 @@
         "//common/exceptions:lib",
         "//identity:lib",
         "//plugins/metrics:lib",
-<<<<<<< HEAD
-        "//util/pytest/fixtures:lib",
-=======
         "//util/tests/fixtures:lib",
->>>>>>> 0a06d783
         requirement("asgiref"),
         requirement("tornado"),
     ],
