import asyncio
import os
import uuid
from datetime import datetime
from pathlib import Path
from typing import Optional

import aiofiles
import aiofiles.os
import aioshutil
from git import Actor, Repo
from github import Github
from github.File import File
from pydantic import BaseModel as PydanticBaseModel
from pydantic.fields import Any
from sqlalchemy import Column, ForeignKey, Index, Integer, String
from sqlalchemy.dialects.postgresql import ARRAY, ENUM, UUID
from sqlalchemy.orm import relationship

from common.config import config
from common.config.globals import TENANT_STORAGE_BASE_PATH
from common.lib import noq_json as json
from common.lib.asyncio import aio_wrapper
from common.lib.iambic.git import get_iambic_repo_path
from common.lib.storage import TenantFileStorageHandler
from common.models import IambicTemplateChange
from common.pg_core.models import Base, SoftDeleteMixin
from common.tenants.models import Tenant  # noqa: F401

log = config.get_logger(__name__)

RequestStatus = ENUM(
    "Pending", "Approved", "Rejected", "Expired", name="RequestStatusEnum"
)


class IambicRepo:
    def __init__(
        self,
        tenant: str,
        repo_name: str,
        repo_uri: str,
        request_id: str = None,
        requested_by: str = None,
        use_request_branch: bool = False,
        remote_name: str = "origin",
    ):
        self.tenant = tenant
        self.repo_name = repo_name
        self.repo_uri = repo_uri
        self.request_id = request_id
        self.requested_by = requested_by
        self.use_request_branch = use_request_branch
        self._default_file_path = get_iambic_repo_path(self.tenant, self.repo_name)
        self.remote_name = remote_name
        self.repo = None
        self._default_branch_name = None

        self._storage_handler = TenantFileStorageHandler(self.tenant)

        if use_request_branch:
            assert request_id
            assert requested_by

    async def set_request_branch(self):
        if os.path.exists(self.request_file_path):
            await aioshutil.rmtree(self.request_file_path)

        await aiofiles.os.makedirs(
            os.path.dirname(self.request_file_path), exist_ok=True
        )
        self.repo.git.worktree(
            "add", "--track", f"-b{self.request_branch_name}", self.request_file_path
        )
        self.repo = Repo(self.request_file_path)

    async def set_repo(self, **env):
        if os.path.exists(self.file_path):
            self.repo = Repo(self.file_path)
            return
        elif not os.path.exists(self.default_file_path):
            # The repo isn't on disk so we need to clone it before proceeding
            log.debug(
                "Cloning repo", dict(tenant=self.tenant, request_id=self.request_id)
            )
            self.repo = await aio_wrapper(
                Repo.clone_from,
                self.repo_uri,
                self.default_file_path,
                env=env,
                config="core.symlinks=false",
            )
        else:
            self.repo = Repo(self.default_file_path)
            # The repo has been cloned but the worktree doesn't exist yet
            # So, we want to pull the latest changes before we create the worktree
            await self.pull_default_branch()

        if self.use_request_branch:
            log.debug(
                "Adding tree to repo",
                dict(tenant=self.tenant, request_id=self.request_id),
            )
            await self.set_request_branch()

    async def _commit_and_push_changes(
        self, template_changes: list[IambicTemplateChange], changed_by: str
    ):
        async def _apply_template_change(change: IambicTemplateChange):
            file_path = os.path.join(self.request_file_path, change.path)
            file_body = change.body

            if not file_body and os.path.exists(file_path):
                await aiofiles.os.remove(file_path)
            elif file_body:
                await self._storage_handler.write_file(file_path, "w", file_body)

        await asyncio.gather(
            *[
                _apply_template_change(template_change)
                for template_change in template_changes
            ]
        )
        for template_change in template_changes:
            if template_change.body:
                self.repo.index.add(
                    [os.path.join(self.request_file_path, template_change.path)]
                )
            else:
                self.repo.git.rm(
                    [os.path.join(self.request_file_path, template_change.path)]
                )

        requesting_actor = Actor("Iambic", changed_by)
        self.repo.index.commit(
            f"Made as part of Noq Request: {self.request_id} by {self.requested_by}",
            committer=requesting_actor,
            author=requesting_actor,
        )
        await aio_wrapper(
            self.repo.git.push,
            "--set-upstream",
            self.remote_name,
            self.request_branch_name,
        )
        log.debug(
            "Pushed changes to remote branch",
            dict(tenant=self.tenant, request_id=self.request_id),
        )

    async def create_branch(
        self, request_id: str, requested_by: str, files: list[IambicTemplateChange]
    ):
        self.request_id = request_id
        self.requested_by = requested_by
        await self.set_request_branch()
        await self._commit_and_push_changes(files, self.requested_by)

    async def update_branch(
        self, template_changes: list[IambicTemplateChange], updated_by: str
    ):
        await self._commit_and_push_changes(template_changes, updated_by)

    async def delete_branch(self):
        remote = self.repo.remote(name=self.remote_name)
        await aio_wrapper(remote.push, refspec=f":{self.request_branch_name}")

    async def pull_default_branch(self):
        if self.use_request_branch:
            self.use_request_branch = False
            await self.set_repo()

        remote = self.repo.remote(name=self.remote_name)
        await aio_wrapper(remote.pull, refspec=f":{self.default_branch_name}")

    async def get_main_sha(self, exclude_shas: list[str], until: datetime = None):
        until = until or datetime.utcnow()
        epoch_until = int(until.timestamp())
        # 25 is just an arbitrary number that gives us some padding if there were a lot of commits on the same day
        for commit in self.repo.iter_commits(
            until=until.strftime("%b %d %Y"), max_count=len(exclude_shas) + 25
        ):
            if (
                str(commit.hexsha) not in exclude_shas
                and commit.committed_date < epoch_until
            ):
                return commit.hexsha

    async def get_file_version(self, file_path: str, sha: str):
        return await aio_wrapper(self.repo.git.show, f"{sha}:{file_path}")

    @property
    def storage_handler(self):
        return self._storage_handler

    @property
    def default_file_path(self):
        return self._default_file_path

    @property
    def request_file_path(self):
        assert self.request_id
        assert self.requested_by
        return os.path.join(
            TENANT_STORAGE_BASE_PATH,
            f"{self.tenant}/iambic_template_user_workspaces/{self.requested_by}/{self.repo_name}/{self.request_branch_name}",
        )

    @property
    def file_path(self):
        return (
            self.request_file_path
            if self.use_request_branch
            else self.default_file_path
        )

    @property
    def request_branch_name(self):
        return f"noq-self-service-{self.request_id}"

    @property
    def default_branch_name(self):
        if not self._default_branch_name:
            self._default_branch_name = next(
                ref
                for ref in getattr(self.repo.remotes, self.remote_name).refs
                if ref.name == f"{self.remote_name}/HEAD"
            ).ref.name.replace(f"{self.remote_name}/", "")

        return self._default_branch_name


class GitComment(PydanticBaseModel):
    id: str
    user: str
    body: str
    in_reply_to_id: str = None


class PullRequestFile(PydanticBaseModel):
    filename: str
    status: str
    additions: int
    body: str
    previous_body: Optional[str] = None


class BasePullRequest(PydanticBaseModel):
    """
    To Implement:
    - Overload init to set self.repo_uri and self.pr_provider
    - Implement load_pr
    - Implement _create_request
    - Implement _update_request
    - Implement _merge_request
    - Implement _reject_request

    Details on method responsibilities are defined within the stubbed out methods in BasePullRequest
    """

    tenant: str
    repo_name: str
    pull_request_id: int = None
    pull_request_url: str = None
    request_id: str = None
    requested_by: str = None

    title: str = None
    description: str = None
    comments: list[GitComment] = None
    files: list[PullRequestFile] = None
    mergeable: bool = None
    merge_on_approval: bool
    merged_at: datetime = None
    closed_at: datetime = None

    pr_provider: Any = None
    pr_obj: Any = None
    """
    Just a quick note. repo isn't thread safe but that's ok.

    Why isn't it thread safe:
        repo could be in reference to the default branch or the request branch.
        This just means it isn't safe for the instance not globally

    Why is it ok:
         We only use the request branch for file updates
         We'll never be updating the request at the same time we're creating, retrieving, merging, or rejecting it
    """
    repo: Any = None
    repo_uri: Any = None

    async def load_pr(self):
        """
        Requires:
        - pull_request_id set
        - repo_uri set

        Responsible for:
        - Loading the PR object from the provider
        - Setting the instance attributes title, description, files, comments, mergeable, closed_at, and merged_at
        """
        raise NotImplementedError

    async def add_comment(
        self, commented_by: str, body: str, original_comment_id: str = None
    ):
        raise NotImplementedError

    async def update_comment(self, comment_id: int, body: str):
        raise NotImplementedError

    async def delete_comment(self, comment: str):
        raise NotImplementedError

    async def _set_repo(self, use_request_branch: bool, force: bool = False):
        if force or not self.repo:
            self.repo: IambicRepo = IambicRepo(
                tenant=self.tenant,
                repo_name=self.repo_name,
                repo_uri=self.repo_uri,
                request_id=self.request_id,
                requested_by=self.requested_by,
                use_request_branch=use_request_branch,
            )
            await self.repo.set_repo()

    async def _create_request(self):
        """
        Requires:
        - repo_uri set

        Responsible for:
        - Creating the PR
        - Setting pr_obj
        - Setting pull_request_id
        """
        raise NotImplementedError

    async def create_request(
        self,
        description: str,
        template_changes: list[IambicTemplateChange],
    ):
        await self._set_repo(use_request_branch=False)

        self.title = f"Noq Self Service Request: {self.request_id} on behalf of {self.requested_by}"
        self.description = description
        await self.repo.create_branch(
            self.request_id, self.requested_by, template_changes
        )
        await self._create_request()

    async def _update_request(self):
        """
        Responsible for:
        - Updating the PR description
        """
        raise NotImplementedError

    async def update_request(
        self,
        updated_by: str,
        description: str = None,
        template_changes: list[IambicTemplateChange] = None,
    ):
        await self._set_repo(use_request_branch=True, force=True)
        await self.load_pr()

        if description and self.description != description:
            self.description = description
            await self._update_request()

        if template_changes:
            await self.repo.update_branch(template_changes, updated_by)

    async def _merge_request(self):
        """
        Responsible for:
        - Merging the PR
        """
        raise NotImplementedError

    async def merge_request(self):
        await self.load_pr()

        if self.mergeable and self.merge_on_approval:
            await self._merge_request()
            await self.repo.delete_branch()
            await self.repo.pull_default_branch()
        elif self.mergeable and not self.merge_on_approval:
            # TODO: Return something to let user know they need to merge the PR manually
            pass
        elif not self.merged_at:
            raise Exception("PR can not be merged")

    async def _reject_request(self):
        """
        Responsible for:
        - Closing the PR
        """
        raise NotImplementedError

    async def reject_request(self):
        log.debug(
            "Rejecting request", dict(tenant=self.tenant, request_id=self.request_id)
        )
        await self.load_pr()
        await self._reject_request()
        await self._set_repo(use_request_branch=False)
        await self.repo.delete_branch()

    async def get_request_details(self):
        if self.pull_request_id and not self.files:
            await self.load_pr()

        return self.dict()

    def dict(
        self,
        **kwargs,
    ) -> dict:
        required_keys_to_exclude = {
            "pr_provider",
            "pr_obj",
            "repo",
            "repo_uri",
        }
        if exclude := kwargs.get("exclude"):
            if not isinstance(exclude, set):
                exclude = set(exclude) if isinstance(exclude, list) else {exclude}

            exclude.update(required_keys_to_exclude)
            kwargs["exclude"] = exclude
        else:
            kwargs["exclude"] = required_keys_to_exclude

        return json.loads(json.dumps(super().dict(**kwargs)))


class GitHubPullRequest(BasePullRequest):
    def __init__(self, access_token: str, **kwargs):
        super(BasePullRequest, self).__init__(**kwargs)
        repo_name = kwargs["repo_name"]
        self.repo_uri = f"https://oauth:{access_token}@github.com/{repo_name}"
        self.pr_provider = Github(access_token).get_repo(repo_name)

    async def _get_file_as_pr_file(
        self, file: File, sha: str, previous_sha: str
    ) -> PullRequestFile:
        filename = file.filename
        previous_filename = file.previous_filename or filename

        if not self.merged_at and not self.closed_at:
            # Read from local file system if the request is still open
            path = os.path.join(self.repo.request_file_path, filename)
            body = await self.repo.storage_handler.read_file(path, "r")

            previous_path = os.path.join(self.repo.default_file_path, previous_filename)
            if os.path.exists(previous_path):
                previous_body = await self.repo.storage_handler.read_file(
                    previous_path, "r"
                )
            else:
                previous_body = ""

        else:
            # Otherwise, we need to resolve the relevant shas and use those
            body = await aio_wrapper(self.pr_provider.get_contents, filename, ref=sha)
            body = body.decoded_content.decode("utf-8")

            if file.status == "added":
                previous_body = ""
            else:
                previous_body = await aio_wrapper(
                    self.pr_provider.get_contents, previous_filename, ref=previous_sha
                )
                previous_body = previous_body.decoded_content.decode("utf-8")

        return PullRequestFile(
            body=body, previous_body=previous_body, **getattr(file, "_rawData")
        )

    async def load_pr(self):
        assert self.pull_request_id
        if not self.repo:
            await self._set_repo(False)
        self.pr_obj = await aio_wrapper(self.pr_provider.get_pull, self.pull_request_id)
        self.title = self.pr_obj.title
        self.description = self.pr_obj.body
        self.mergeable = self.pr_obj.mergeable
        self.merged_at = self.pr_obj.merged_at
        self.closed_at = self.pr_obj.closed_at

        self.comments = []
        for comments in await asyncio.gather(
            aio_wrapper(self.pr_obj.get_comments),
            aio_wrapper(self.pr_obj.get_issue_comments),
        ):
            for comment in comments:
                self.comments.append(
                    GitComment(
                        id=comment.id,
                        user=comment.user.login,
                        body=comment.body,
                        in_reply_to_id=getattr(comment, "in_reply_to", None),
                    )
                )

        previous_sha = None
        if until := self.merged_at or self.closed_at:
            commit_shas = [
                commit.sha for commit in (await aio_wrapper(self.pr_obj.get_commits))
            ]
            if merge_sha := self.pr_obj.merge_commit_sha:
                commit_shas.append(merge_sha)
            previous_sha = await self.repo.get_main_sha(commit_shas, until)

        files = await aio_wrapper(self.pr_obj.get_files)
        sha = self.pr_obj.merge_commit_sha or self.pr_obj.head.sha
        self.files = list(
            await asyncio.gather(
                *[self._get_file_as_pr_file(file, sha, previous_sha) for file in files]
            )
        )

    async def add_comment(
        self, commented_by: str, body: str, original_comment_id: str = None
    ):
        raise NotImplementedError

    async def update_comment(self, comment_id: int, body: str):
        raise NotImplementedError

    async def delete_comment(self, comment_id: int):
        raise NotImplementedError

    async def _create_request(self):
        self.pr_obj = await aio_wrapper(
            self.pr_provider.create_pull,
            title=self.title,
            body=self.description,
            head=self.repo.request_branch_name,
            base=self.repo.default_branch_name,
        )
        self.pull_request_id = self.pr_obj.number
        self.pull_request_url = self.pr_obj.html_url

    async def _update_request(self):
        await aio_wrapper(
            self.pr_obj.edit,
            body=self.description,
        )

    async def _merge_request(self):
        await aio_wrapper(self.pr_obj.merge)

    async def _reject_request(self):
        await aio_wrapper(self.pr_obj.edit, state="closed")


class Request(SoftDeleteMixin, Base):
    __tablename__ = "request"

    id = Column(UUID(as_uuid=True), primary_key=True, default=uuid.uuid4)
    repo_name = Column(String)
    pull_request_id = Column(Integer)
<<<<<<< HEAD
    pull_request_url = Column(String)
    tenant = Column(String)
=======
    tenant_id = Column(Integer, ForeignKey("tenant.id"))
>>>>>>> 9cc05304
    status = Column(RequestStatus, default="Pending")

    allowed_approvers = Column(ARRAY(String), default=dict)
    approved_by = Column(ARRAY(String), default=dict)
    rejected_by = Column(String, nullable=True)

    tenant = relationship("Tenant")

    comments = relationship(
        "RequestComment",
        back_populates="request",
        cascade="all, delete-orphan",
        uselist=True,
        order_by="RequestComment.created_at",
    )

    __table_args__ = (
        Index("request_tenant_created_at_idx", "tenant_id", "deleted", "created_at"),
        Index(
            "request_tenant_with_status_created_at_idx",
            "tenant_id",
            "status",
            "deleted",
            "created_at",
        ),
        Index(
            "request_created_by_created_at_idx",
            "tenant_id",
            "deleted",
            "created_by",
            "created_at",
        ),
        Index(
            "request_created_by_with_status_created_at_idx",
            "tenant_id",
            "status",
            "deleted",
            "created_by",
            "created_at",
        ),
    )

    def dict(self):
        response = {
            "id": str(self.id),
            "repo_name": self.repo_name,
            "pull_request_id": self.pull_request_id,
            "pull_request_url": self.pull_request_url,
            "tenant": self.tenant,
            "status": self.status
            if isinstance(self.status, str)
            else self.status.value,
            "allowed_approvers": self.allowed_approvers,
            "created_at": self.created_at.timestamp(),
            "created_by": self.created_by,
        }
        for conditional_key in ("approved_by", "rejected_by"):
            if val := getattr(self, conditional_key):
                response[conditional_key] = val

        return response


class RequestComment(SoftDeleteMixin, Base):
    __tablename__ = "request_comment"

    id = Column(UUID(as_uuid=True), primary_key=True, default=uuid.uuid4)
    body = Column(String)
    request_id = Column(UUID(as_uuid=True), ForeignKey("request.id"), nullable=False)

    request = relationship("Request", back_populates="comments")

    __table_args__ = (
        Index("request_comment_created_at_idx", "request_id", "deleted", "created_at"),
    )

    def dict(self):
        return dict(
            id=self.id,
            body=self.body,
            created_by=self.created_by,
            created_at=self.created_at,
        )<|MERGE_RESOLUTION|>--- conflicted
+++ resolved
@@ -2,7 +2,6 @@
 import os
 import uuid
 from datetime import datetime
-from pathlib import Path
 from typing import Optional
 
 import aiofiles
@@ -565,12 +564,8 @@
     id = Column(UUID(as_uuid=True), primary_key=True, default=uuid.uuid4)
     repo_name = Column(String)
     pull_request_id = Column(Integer)
-<<<<<<< HEAD
     pull_request_url = Column(String)
-    tenant = Column(String)
-=======
     tenant_id = Column(Integer, ForeignKey("tenant.id"))
->>>>>>> 9cc05304
     status = Column(RequestStatus, default="Pending")
 
     allowed_approvers = Column(ARRAY(String), default=dict)
