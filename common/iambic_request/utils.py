--- conflicted
+++ resolved
@@ -1,11 +1,6 @@
 import asyncio
-<<<<<<< HEAD
-from collections import defaultdict, namedtuple
-from typing import Type, get_origin
-=======
 from collections import defaultdict
 from typing import Optional, Type, get_origin
->>>>>>> 6832069a
 
 from deepdiff import DeepDiff
 from iambic.core.models import BaseModel as IambicBaseModel
@@ -57,16 +52,6 @@
     rendered_template: dict
 
 
-def dict_to_namedtuple(d):
-    if isinstance(d, list):
-        return [dict_to_namedtuple(v) for v in d]
-    if isinstance(d, dict):
-        return namedtuple("GenericDict", d.keys())(
-            *(dict_to_namedtuple(v) for v in d.values())
-        )
-    return d
-
-
 async def get_referenced_templates_map(
     tenant_id: int,
     change_types: list[SelfServiceRequestChangeType],
@@ -620,15 +605,7 @@
     file_paths_being_changed: Optional[list[str]] = None,
 ):
     iambic_repo_details: IambicRepoDetails = await get_iambic_repo(tenant.name)
-<<<<<<< HEAD
-    iambic_repo = await IambicRepo.setup(
-        tenant,
-        iambic_repo_details.repo_name,
-        request_id,
-        requested_by,
-        use_request_branch=True,
-    )
-=======
+
     try:
         iambic_repo = await IambicRepo.setup(
             tenant,
@@ -640,7 +617,6 @@
         )
     except AttributeError:
         return None
->>>>>>> 6832069a
 
     if iambic_repo_details.git_provider == "github":
         return GitHubPullRequest(
