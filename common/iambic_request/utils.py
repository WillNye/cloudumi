import asyncio
from collections import defaultdict
from typing import get_origin

from deepdiff import DeepDiff
from iambic.core.models import BaseModel as IambicBaseModel
from iambic.core.models import BaseTemplate
from iambic.core.template_generation import templatize_resource
from jinja2 import BaseLoader, Environment
from regex import regex
from sqlalchemy import func as sql_func
from sqlalchemy import select

from common import (
    ChangeField,
    ChangeType,
    IambicTemplateProviderDefinition,
    TenantProviderDefinition,
)
from common.config import config
from common.config.globals import ASYNC_PG_SESSION
from common.iambic.config.models import TRUSTED_PROVIDER_RESOLVER_MAP
from common.iambic.templates.utils import get_template_by_id
from common.iambic.utils import get_iambic_repo
from common.iambic_request.models import GitHubPullRequest, IambicTemplateChange
<<<<<<< HEAD
from common.lib import noq_json as json
from common.models import (
    IambicRepoDetails,
    SelfServiceRequestChangeType,
    SelfServiceRequestData,
    Type,
)
from common.request_types.utils import list_tenant_change_types


class EnrichedChangeType(SelfServiceRequestChangeType):
    rendered_template: dict


def update_iambic_template_with_change(
    iambic_template_instance: any,
    template_property: str,
    rendered_change_type_template: dict,
    apply_attr_behavior: str,
):
    """Converts the given rendered change type template property to an Iambic field attribute

    Args:
        iambic_template_instance (any): Iambic template instance
        template_property (str): Template property. Supports . notation for nested attributes
        rendered_change_type_template (dict): Rendered change type template
        apply_attr_behavior (str): How to apply the attribute. One of: "Append", "Merge", "Replace"
    """
    split_property_attr = template_property.split(".")
    attr_name = split_property_attr[0]

    if template_attr := iambic_template_instance.__fields__.get(attr_name):
        # Determine the class of the attribute
        template_attr = template_attr.type_
        if bool(get_origin(template_attr)):
            # Handle Union types by determining the preferred typing
            supported_types = template_attr.__args__
            preferred_typing = supported_types[0]
            for supported_type in supported_types:
                # Prefer IambicBaseModel types
                if issubclass(supported_type, IambicBaseModel):
                    preferred_typing = supported_type
                    break

                try:
                    # Handle lists[] type hints
                    supported_type = supported_type.__args__[0]
                    if issubclass(supported_type, IambicBaseModel):
                        preferred_typing = supported_type
                        break
                except AttributeError:
                    pass

            template_attr = preferred_typing

        if len(split_property_attr) > 1:
            # Handle nested attributes like `ManagedPolicy.policy_document.policy_statement`
            # TODO: Handle forked attribute. Example ManagedPolicy.policy_document can be list or object
            return update_iambic_template_with_change(
                getattr(iambic_template_instance, attr_name),
                ".".join(split_property_attr[1:]),
                rendered_change_type_template,
                apply_attr_behavior,
            )
        else:
            # This is the final attribute
            new_template_val = template_attr(**rendered_change_type_template)
            if expires_at := rendered_change_type_template.get("expires_at"):
                # Reset it to the original value
                new_template_val.expires_at = expires_at

            # Set the attribute on the iambic template instance based on the apply_attr_behavior
            if apply_attr_behavior == "Append":
                new_template_val = [new_template_val]
                if cur_val := getattr(iambic_template_instance, attr_name, []):
                    new_template_val = cur_val + new_template_val
                setattr(iambic_template_instance, attr_name, new_template_val)
                return iambic_template_instance
            elif apply_attr_behavior == "Merge":
                raise NotImplementedError(
                    "Merge attribute has not yet been implemented"
                )
            elif apply_attr_behavior == "Replace":
                raise NotImplementedError(
                    "Replace attribute has not yet been implemented"
                )
            else:
                raise ValueError(
                    f"Invalid apply_attr_behavior {apply_attr_behavior}. Must be one of: Append, Merge, Replace"
                )
    else:
        raise AttributeError(f"Template property {template_property} does not exist")


def templatize_form_val(form_val: any) -> any:
    """Templatizes the given form value.
    Really only useful for list[str|int] values.
    It removes duplicate elements, sorts the list, and converts lists to a json string.

    Args:
        form_val (any): Value provided by the user in the form
    Returns:
        any: Templatized form value
    """
    if isinstance(form_val, list):
        try:
            form_val = list(set(form_val))
        except Exception:
            # This is to catch values that can't be cast to a set
            pass
        return json.dumps(sorted(form_val))
    else:
        return form_val


async def get_field_value(change_field: ChangeField, form_value: any) -> any:
    """Validates and templatizes the field value for the given change field

    Args:
        change_field (ChangeField): Change field
        form_value (any): Value provided by the user in the form
    Returns:
        any: Templatized form value
    """

    field_text = change_field.field_text
    allow_none = change_field.allow_none
    allow_multiple = change_field.allow_multiple
    max_char = change_field.max_char
    validation_regex = change_field.validation_regex

    if not allow_none and form_value is None:
        raise AssertionError(f"Field {field_text} does not allow None values")
    elif max_char and len(form_value) > max_char:
        raise AssertionError(
            f"Field {field_text} must be less than {max_char} characters"
        )
    elif validation_regex and not regex.match(validation_regex, form_value):
        raise AssertionError(
            f"Field {field_text} does not match the required format {validation_regex}"
        )
    elif change_field.field_type != "Choice":
        if not allow_multiple and isinstance(form_value, list):
            raise AssertionError(f"Field {field_text} does not allow multiple values")

        if change_field.field_type == "EnforcedTypeAhead":
            # TODO: Add validation for enforced type ahead fields
            # This would mean checking that the provided value exists.
            # Example: If there was an EnforcedTypeAhead on a noq user, the user must exist in the DB.
            pass

        return templatize_form_val(form_value)

    # Everything beyond this point is handling Option fields
    field_option_map = {
        o["option_text"]: o["option_value"] for o in change_field.options
    }

    if not allow_multiple:
        if len(form_value) > 1:
            # Options are always returned as a list.
            # This is a check for fields where only 1 option may be selected
            raise AssertionError(f"Field {field_text} does not allow multiple values")
        elif form_value[0] not in field_option_map:
            raise AssertionError(
                f"Field {field_text} must be one of {list(field_option_map.keys())}"
            )

        return templatize_form_val(field_option_map.get(form_value[0]))

    field_value = []
    for sub_value in form_value:
        # sub_value is a selected option
        if sub_value not in field_option_map:
            raise AssertionError(
                f"Field {field_text} must be one of {list(field_option_map.keys())}"
            )

        sub_field_value = field_option_map.get(sub_value)
        if isinstance(sub_field_value, list):
            field_value.extend(sub_field_value)
        else:
            field_value.append(sub_field_value)

    return templatize_form_val(field_value)


async def render_change_type_template(
    change_type: ChangeType,
    provider_definitions: list[TenantProviderDefinition],
    request_change_type: SelfServiceRequestChangeType,
) -> EnrichedChangeType:
    """Renders change type template rendered using jinja2 with the provided parameters

    Args:
        change_type (ChangeType): The Change type object that relates to this request
        provider_definitions (list[TenantProviderDefinition]): List of provider definitions.
        request_change_type (SelfServiceRequestChangeType): The change type as part of the request
    Returns:
        EnrichedChangeType: ChangeType with rendered change type template
    """
    field_element_map = {f.field_key: f for f in change_type.change_fields}

    # Set jinja2 template vars
    template_attrs = dict()
    template_attrs["provider_definitions"] = templatize_form_val(
        [pd.preferred_identifier for pd in provider_definitions]
    )
    for field in request_change_type.fields:
        field_key = field.field_key
        field_value = field.field_value
        field = field_element_map.get(field_key)
        if not field:
            raise AssertionError(f"Invalid field provided: {field_key}")
        template_attrs[field.field_key] = await get_field_value(field, field_value)

    rtemplate = Environment(loader=BaseLoader()).from_string(
        change_type.change_template.template
    )
    return EnrichedChangeType(
        **request_change_type.dict(),
        rendered_template=json.loads(str(rtemplate.render(form=template_attrs))),
    )


async def templatize_and_merge_rendered_change_types(
    provider_definition_map: dict[str, TenantProviderDefinition],
    request_change_types: list[EnrichedChangeType],
) -> list[EnrichedChangeType]:
    """Templatizes and merges the rendered change type templates

    Args:
        provider_definition_map (dict[str, TenantProviderDefinition]): Map of provider definitions
        request_change_types (list[EnrichedChangeType]): List of change types as part of the request
    Returns:
        list[EnrichedChangeType]: List of templatized and merged change types
    """
    exploded_change_type_map = defaultdict(list[EnrichedChangeType])
    merged_change_types: list[EnrichedChangeType] = []
    for change_type in request_change_types:
        for tpd in change_type.provider_definition_ids:
            exploded_ct = EnrichedChangeType(**change_type.dict())
            exploded_ct.provider_definition_ids = [tpd]
            # Render the template for each provider definition
            # Ensures that the drift created by across provider defs is captured
            exploded_ct.rendered_template = templatize_resource(
                provider_definition_map[tpd], change_type.rendered_template
            )
            exploded_change_type_map[change_type.change_type_id].append(exploded_ct)

    for exploded_change_types in exploded_change_type_map.values():
        # Attempt to merge the change types if they are the same on the boundary of change type
        for exploded_change_type in exploded_change_types:
            append_to_merged = True
            for merged_change_type in merged_change_types:
                if not DeepDiff(
                    exploded_change_type.rendered_template,
                    merged_change_type.rendered_template,
                    ignore_order=True,
                ):
                    merged_change_type.provider_definition_ids.extend(
                        exploded_change_type.provider_definition_ids
                    )
                    append_to_merged = False
                    break
            if append_to_merged:
                merged_change_types.append(exploded_change_type)

    return merged_change_types


async def generate_updated_iambic_template(
    tenant_id: int, request_data: SelfServiceRequestData
) -> Type[BaseTemplate]:
    """Generates the updated iambic template for the given request

    Args:
        tenant_id (int): The tenant id
        request_data (SelfServiceRequestData): The request data
    Returns:
        Type[BaseTemplate]: The updated iambic template
    """
    provider_definition_ids = set()
    for change_type in request_data.changes:
        provider_definition_ids.update(set(change_type.provider_definition_ids))

    db_change_types = await list_tenant_change_types(
        tenant_id,
        change_type_ids=[ct.change_type_id for ct in request_data.changes],
        summary_only=False,
    )
    db_change_type_map = {str(ct.id): ct for ct in db_change_types}

    # Retrieve the given provider definitions
    async with ASYNC_PG_SESSION() as session:
        stmt = select(TenantProviderDefinition).filter(
            TenantProviderDefinition.tenant_id == tenant_id,
            TenantProviderDefinition.id.in_(list(provider_definition_ids)),
        )
        provider_definitions = (await session.execute(stmt)).scalars().all()
        pd_db_ids = [str(pd.id) for pd in provider_definitions]
        if missing_ids := set(provider_definition_ids) - set(pd_db_ids):
            raise AssertionError(
                f"Invalid provider definition ids provided: {missing_ids}"
            )

    # Render and merge the change type templates for the request
    provider_definition_map = {str(pd.id): pd for pd in provider_definitions}
    enriched_change_types = await asyncio.gather(
        *[
            render_change_type_template(
                db_change_type_map[change_type.change_type_id],
                provider_definitions,
                change_type,
            )
            for change_type in request_data.changes
        ]
    )
    merged_change_types = await templatize_and_merge_rendered_change_types(
        provider_definition_map, enriched_change_types
    )

    template = await get_template_by_id(tenant_id, request_data.iambic_template_id)
    provider_ref = TRUSTED_PROVIDER_RESOLVER_MAP[template.provider]
    template_cls = provider_ref.template_map[template.template_type]
    template_obj = template_cls(
        file_path=template.file_path, **template.content.content
    )
    if provider_ref.included_providers_attribute:
        # Get template provider def count
        async with ASYNC_PG_SESSION() as session:
            stmt = (
                select(sql_func.count())
                .select_from(IambicTemplateProviderDefinition)
                .filter(
                    IambicTemplateProviderDefinition.iambic_template_id == template.id
                )
            )
            template_pd_count = (await session.execute(stmt)).scalar()

    # Merge the change types into the template
    for change_type in merged_change_types:
        if request_data.expires_at:
            change_type.rendered_template["expires_at"] = request_data.expires_at

        if provider_ref.included_providers_attribute:
            if template_pd_count > len(change_type.provider_definition_ids):
                change_type.rendered_template[
                    provider_ref.included_providers_attribute
                ] = [
                    provider_definition_map[pd_id].preferred_identifier
                    for pd_id in change_type.provider_definition_ids
                ]

        request_type = db_change_type_map[change_type.change_type_id].request_type
        update_iambic_template_with_change(
            template_obj,
            request_type.template_attribute,
            change_type.rendered_template,
            request_type.apply_attr_behavior,
        )

    return template_obj
=======
from common.lib.iambic.git import IambicGit
from common.models import IambicRepoDetails
>>>>>>> cf64c25d


async def get_allowed_approvers(
    tenant: str, request_pr, changes: list[IambicTemplateChange]
) -> list[str]:
    """Retrieve the list of allowed approvers from the template body.

    Not using template_bodies for now but may be used to resolve approvers in the future.
    The idea being that
    """
    return config.get_tenant_specific_key("groups.can_admin", tenant)


async def get_iambic_pr_instance(
    tenant: str, request_id: str, requested_by: str, pull_request_id: int = None
):
    iambic_git = IambicGit(tenant)
    iambic_repo: IambicRepoDetails = await get_iambic_repo(tenant)
    access_token = await iambic_git.get_access_token()

    if iambic_repo.git_provider == "github":
        return GitHubPullRequest(
            tenant=tenant,
            request_id=str(request_id),
            requested_by=requested_by,
            pull_request_id=pull_request_id,
            repo_name=iambic_repo.repo_name,
            access_token=access_token,
            merge_on_approval=iambic_repo.merge_on_approval,
        )

    raise ValueError(f"Unsupported git provider: {iambic_repo.git_provider}")<|MERGE_RESOLUTION|>--- conflicted
+++ resolved
@@ -23,8 +23,8 @@
 from common.iambic.templates.utils import get_template_by_id
 from common.iambic.utils import get_iambic_repo
 from common.iambic_request.models import GitHubPullRequest, IambicTemplateChange
-<<<<<<< HEAD
 from common.lib import noq_json as json
+from common.lib.iambic.git import IambicGit
 from common.models import (
     IambicRepoDetails,
     SelfServiceRequestChangeType,
@@ -387,10 +387,6 @@
         )
 
     return template_obj
-=======
-from common.lib.iambic.git import IambicGit
-from common.models import IambicRepoDetails
->>>>>>> cf64c25d
 
 
 async def get_allowed_approvers(
