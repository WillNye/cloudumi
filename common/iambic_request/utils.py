import asyncio
from collections import defaultdict
from typing import Type, get_origin

from deepdiff import DeepDiff
from iambic.core.models import BaseModel as IambicBaseModel
from iambic.core.models import BaseTemplate
from iambic.core.template_generation import templatize_resource
from jinja2 import BaseLoader, Environment
from regex import regex
from sqlalchemy import func as sql_func
from sqlalchemy import select

from common import (
    ChangeField,
    ChangeType,
    IambicTemplateProviderDefinition,
    Tenant,
    TenantProviderDefinition,
)
from common.config import config
from common.config.globals import ASYNC_PG_SESSION
from common.iambic.config.models import TRUSTED_PROVIDER_RESOLVER_MAP
<<<<<<< HEAD
from common.iambic.git.models import IambicRepo
=======
>>>>>>> e6095949
from common.iambic.templates.utils import get_template_by_id
from common.iambic.utils import get_iambic_repo
from common.iambic_request.models import GitHubPullRequest, IambicTemplateChange
from common.lib import noq_json as json
<<<<<<< HEAD
=======
from common.lib.iambic.git import IambicGit
>>>>>>> e6095949
from common.models import (
    IambicRepoDetails,
    SelfServiceRequestChangeType,
    SelfServiceRequestData,
)
from common.request_types.utils import list_tenant_change_types


class EnrichedChangeType(SelfServiceRequestChangeType):
    rendered_template: dict


def update_iambic_template_with_change(
    iambic_template_instance: any,
    template_property: str,
    rendered_change_type_template: dict,
    apply_attr_behavior: str,
):
    """Converts the given rendered change type template property to an Iambic field attribute

    Args:
        iambic_template_instance (any): Iambic template instance
        template_property (str): Template property. Supports . notation for nested attributes
        rendered_change_type_template (dict): Rendered change type template
        apply_attr_behavior (str): How to apply the attribute. One of: "Append", "Merge", "Replace"
    """
    split_property_attr = template_property.split(".")
    attr_name = split_property_attr[0]

    if template_attr := iambic_template_instance.__fields__.get(attr_name):
        # Determine the class of the attribute
        template_attr = template_attr.type_
        if bool(get_origin(template_attr)):
            # Handle Union types by determining the preferred typing
            supported_types = template_attr.__args__
            preferred_typing = supported_types[0]
            for supported_type in supported_types:
                # Prefer IambicBaseModel types
                if issubclass(supported_type, IambicBaseModel):
                    preferred_typing = supported_type
                    break

                try:
                    # Handle lists[] type hints
                    supported_type = supported_type.__args__[0]
                    if issubclass(supported_type, IambicBaseModel):
                        preferred_typing = supported_type
                        break
                except AttributeError:
                    pass

            template_attr = preferred_typing

        if len(split_property_attr) > 1:
            # Handle nested attributes like `ManagedPolicy.policy_document.policy_statement`
            # TODO: Handle forked attribute. Example ManagedPolicy.policy_document can be list or object
            return update_iambic_template_with_change(
                getattr(iambic_template_instance, attr_name),
                ".".join(split_property_attr[1:]),
                rendered_change_type_template,
                apply_attr_behavior,
            )
        else:
            # This is the final attribute
            new_template_val = template_attr(**rendered_change_type_template)
            if expires_at := rendered_change_type_template.get("expires_at"):
                # Reset it to the original value
                new_template_val.expires_at = expires_at

            # Set the attribute on the iambic template instance based on the apply_attr_behavior
            if apply_attr_behavior == "Append":
                new_template_val = [new_template_val]
                if cur_val := getattr(iambic_template_instance, attr_name, []):
                    new_template_val = cur_val + new_template_val
                setattr(iambic_template_instance, attr_name, new_template_val)
                return iambic_template_instance
            elif apply_attr_behavior == "Merge":
                raise NotImplementedError(
                    "Merge attribute has not yet been implemented"
                )
            elif apply_attr_behavior == "Replace":
                raise NotImplementedError(
                    "Replace attribute has not yet been implemented"
                )
            else:
                raise ValueError(
                    f"Invalid apply_attr_behavior {apply_attr_behavior}. Must be one of: Append, Merge, Replace"
                )
    else:
        raise AttributeError(f"Template property {template_property} does not exist")


def templatize_form_val(form_val: any) -> any:
    """Templatizes the given form value.
    Really only useful for list[str|int] values.
    It removes duplicate elements, sorts the list, and converts lists to a json string.

    Args:
        form_val (any): Value provided by the user in the form
    Returns:
        any: Templatized form value
    """
    if isinstance(form_val, list):
        try:
            form_val = list(set(form_val))
        except Exception:
            # This is to catch values that can't be cast to a set
            pass
        return json.dumps(sorted(form_val))
    else:
        return form_val


async def get_field_value(change_field: ChangeField, form_value: any) -> any:
    """Validates and templatizes the field value for the given change field

    Args:
        change_field (ChangeField): Change field
        form_value (any): Value provided by the user in the form
    Returns:
        any: Templatized form value
    """

    field_text = change_field.field_text
    allow_none = change_field.allow_none
    allow_multiple = change_field.allow_multiple
    max_char = change_field.max_char
    validation_regex = change_field.validation_regex

    if not allow_none and form_value is None:
        raise AssertionError(f"Field {field_text} does not allow None values")
    elif max_char and len(form_value) > max_char:
        raise AssertionError(
            f"Field {field_text} must be less than {max_char} characters"
        )
    elif validation_regex and not regex.match(validation_regex, form_value):
        raise AssertionError(
            f"Field {field_text} does not match the required format {validation_regex}"
        )
    elif change_field.field_type != "Choice":
        if not allow_multiple and isinstance(form_value, list):
            raise AssertionError(f"Field {field_text} does not allow multiple values")

        if change_field.field_type == "EnforcedTypeAhead":
            # TODO: Add validation for enforced type ahead fields
            # This would mean checking that the provided value exists.
            # Example: If there was an EnforcedTypeAhead on a noq user, the user must exist in the DB.
            pass

        return templatize_form_val(form_value)

    # Everything beyond this point is handling Option fields
    field_option_map = {
        o["option_text"]: o["option_value"] for o in change_field.options
    }

    if not allow_multiple:
        if len(form_value) > 1:
            # Options are always returned as a list.
            # This is a check for fields where only 1 option may be selected
            raise AssertionError(f"Field {field_text} does not allow multiple values")
        elif form_value[0] not in field_option_map:
            raise AssertionError(
                f"Field {field_text} must be one of {list(field_option_map.keys())}"
            )

        return templatize_form_val(field_option_map.get(form_value[0]))

    field_value = []
    for sub_value in form_value:
        # sub_value is a selected option
        if sub_value not in field_option_map:
            raise AssertionError(
                f"Field {field_text} must be one of {list(field_option_map.keys())}"
            )

        sub_field_value = field_option_map.get(sub_value)
        if isinstance(sub_field_value, list):
            field_value.extend(sub_field_value)
        else:
            field_value.append(sub_field_value)

    return templatize_form_val(field_value)


async def render_change_type_template(
    change_type: ChangeType,
    provider_definitions: list[TenantProviderDefinition],
    request_change_type: SelfServiceRequestChangeType,
) -> EnrichedChangeType:
    """Renders change type template rendered using jinja2 with the provided parameters

    Args:
        change_type (ChangeType): The Change type object that relates to this request
        provider_definitions (list[TenantProviderDefinition]): List of provider definitions.
        request_change_type (SelfServiceRequestChangeType): The change type as part of the request
    Returns:
        EnrichedChangeType: ChangeType with rendered change type template
    """
    field_element_map = {f.field_key: f for f in change_type.change_fields}

    # Set jinja2 template vars
    template_attrs = dict()
    template_attrs["provider_definitions"] = templatize_form_val(
        [pd.preferred_identifier for pd in provider_definitions]
    )
    for field in request_change_type.fields:
        field_key = field.field_key
        field_value = field.field_value
        field = field_element_map.get(field_key)
        if not field:
            raise AssertionError(f"Invalid field provided: {field_key}")
        template_attrs[field.field_key] = await get_field_value(field, field_value)

    rtemplate = Environment(loader=BaseLoader()).from_string(
        change_type.change_template.template
    )
    return EnrichedChangeType(
        **request_change_type.dict(),
        rendered_template=json.loads(str(rtemplate.render(form=template_attrs))),
    )


async def templatize_and_merge_rendered_change_types(
    provider_definition_map: dict[str, TenantProviderDefinition],
    request_change_types: list[EnrichedChangeType],
) -> list[EnrichedChangeType]:
    """Templatizes and merges the rendered change type templates

    Args:
        provider_definition_map (dict[str, TenantProviderDefinition]): Map of provider definitions
        request_change_types (list[EnrichedChangeType]): List of change types as part of the request
    Returns:
        list[EnrichedChangeType]: List of templatized and merged change types
    """
    exploded_change_type_map = defaultdict(list[EnrichedChangeType])
    merged_change_types: list[EnrichedChangeType] = []
    for change_type in request_change_types:
        for tpd in change_type.provider_definition_ids:
            exploded_ct = EnrichedChangeType(**change_type.dict())
            exploded_ct.provider_definition_ids = [tpd]
            # Render the template for each provider definition
            # Ensures that the drift created by across provider defs is captured
            exploded_ct.rendered_template = templatize_resource(
                provider_definition_map[tpd], change_type.rendered_template
            )
            exploded_change_type_map[change_type.change_type_id].append(exploded_ct)

    for exploded_change_types in exploded_change_type_map.values():
        # Attempt to merge the change types if they are the same on the boundary of change type
        for exploded_change_type in exploded_change_types:
            append_to_merged = True
            for merged_change_type in merged_change_types:
                if not DeepDiff(
                    exploded_change_type.rendered_template,
                    merged_change_type.rendered_template,
                    ignore_order=True,
                ):
                    merged_change_type.provider_definition_ids.extend(
                        exploded_change_type.provider_definition_ids
                    )
                    append_to_merged = False
                    break
            if append_to_merged:
                merged_change_types.append(exploded_change_type)

    return merged_change_types


async def generate_updated_iambic_template(
    tenant_id: int, request_data: SelfServiceRequestData
) -> Type[BaseTemplate]:
    """Generates the updated iambic template for the given request

    Args:
        tenant_id (int): The tenant id
        request_data (SelfServiceRequestData): The request data
    Returns:
        Type[BaseTemplate]: The updated iambic template
    """
    provider_definition_ids = set()
    for change_type in request_data.changes:
        provider_definition_ids.update(set(change_type.provider_definition_ids))

    db_change_types = await list_tenant_change_types(
        tenant_id,
        change_type_ids=[ct.change_type_id for ct in request_data.changes],
        summary_only=False,
    )
    db_change_type_map = {str(ct.id): ct for ct in db_change_types}

    # Retrieve the given provider definitions
    async with ASYNC_PG_SESSION() as session:
        stmt = select(TenantProviderDefinition).filter(
            TenantProviderDefinition.tenant_id == tenant_id,
            TenantProviderDefinition.id.in_(list(provider_definition_ids)),
        )
        provider_definitions = (await session.execute(stmt)).scalars().all()
        pd_db_ids = [str(pd.id) for pd in provider_definitions]
        if missing_ids := set(provider_definition_ids) - set(pd_db_ids):
            raise AssertionError(
                f"Invalid provider definition ids provided: {missing_ids}"
            )

    # Render and merge the change type templates for the request
    provider_definition_map = {str(pd.id): pd for pd in provider_definitions}
    enriched_change_types = await asyncio.gather(
        *[
            render_change_type_template(
                db_change_type_map[change_type.change_type_id],
                provider_definitions,
                change_type,
            )
            for change_type in request_data.changes
        ]
    )
    merged_change_types = await templatize_and_merge_rendered_change_types(
        provider_definition_map, enriched_change_types
    )

    template = await get_template_by_id(tenant_id, request_data.iambic_template_id)
    provider_ref = TRUSTED_PROVIDER_RESOLVER_MAP[template.provider]
    template_cls = provider_ref.template_map[template.template_type]
    template_obj = template_cls(
        file_path=template.file_path, **template.content.content
    )
    if provider_ref.included_providers_attribute:
        # Get template provider def count
        async with ASYNC_PG_SESSION() as session:
            stmt = (
                select(sql_func.count())
                .select_from(IambicTemplateProviderDefinition)
                .filter(
                    IambicTemplateProviderDefinition.iambic_template_id == template.id
                )
            )
            template_pd_count = (await session.execute(stmt)).scalar()

    # Merge the change types into the template
    for change_type in merged_change_types:
        if request_data.expires_at:
            change_type.rendered_template["expires_at"] = request_data.expires_at

        if provider_ref.included_providers_attribute:
            if template_pd_count > len(change_type.provider_definition_ids):
                change_type.rendered_template[
                    provider_ref.included_providers_attribute
                ] = [
                    provider_definition_map[pd_id].preferred_identifier
                    for pd_id in change_type.provider_definition_ids
                ]

        request_type = db_change_type_map[change_type.change_type_id].request_type
        update_iambic_template_with_change(
            template_obj,
            request_type.template_attribute,
            change_type.rendered_template,
            request_type.apply_attr_behavior,
        )

    return template_obj


async def get_allowed_approvers(
    tenant_name: str, request_pr, changes: list[IambicTemplateChange]
) -> list[str]:
    """Retrieve the list of allowed approvers from the template body.

    Not using template_bodies for now but may be used to resolve approvers in the future.
    The idea being that
    """
    return config.get_tenant_specific_key("groups.can_admin", tenant_name)


async def get_iambic_pr_instance(
    tenant: Tenant, request_id: str, requested_by: str, pull_request_id: int = None
):
<<<<<<< HEAD
    iambic_repo_details: IambicRepoDetails = await get_iambic_repo(tenant.name)
    iambic_repo = await IambicRepo.setup(
        tenant,
        iambic_repo_details.repo_name,
        request_id,
        requested_by,
        use_request_branch=True,
    )
=======
    iambic_git = IambicGit(tenant.name)
    iambic_repo: IambicRepoDetails = await get_iambic_repo(tenant.name)
    access_token = await iambic_git.get_access_token()
>>>>>>> e6095949

    if iambic_repo_details.git_provider == "github":
        return GitHubPullRequest(
            tenant=tenant.name,
            request_id=str(request_id),
            requested_by=requested_by,
            pull_request_id=pull_request_id,
            iambic_repo=iambic_repo,
            merge_on_approval=iambic_repo_details.merge_on_approval,
        )

    raise ValueError(f"Unsupported git provider: {iambic_repo.git_provider}")<|MERGE_RESOLUTION|>--- conflicted
+++ resolved
@@ -21,18 +21,11 @@
 from common.config import config
 from common.config.globals import ASYNC_PG_SESSION
 from common.iambic.config.models import TRUSTED_PROVIDER_RESOLVER_MAP
-<<<<<<< HEAD
 from common.iambic.git.models import IambicRepo
-=======
->>>>>>> e6095949
 from common.iambic.templates.utils import get_template_by_id
 from common.iambic.utils import get_iambic_repo
 from common.iambic_request.models import GitHubPullRequest, IambicTemplateChange
 from common.lib import noq_json as json
-<<<<<<< HEAD
-=======
-from common.lib.iambic.git import IambicGit
->>>>>>> e6095949
 from common.models import (
     IambicRepoDetails,
     SelfServiceRequestChangeType,
@@ -404,13 +397,12 @@
     Not using template_bodies for now but may be used to resolve approvers in the future.
     The idea being that
     """
-    return config.get_tenant_specific_key("groups.can_admin", tenant_name)
+    return config.get_tenant_specific_key("groups.can_admin", tenant_name, ["noq_admins@noq.dev"])
 
 
 async def get_iambic_pr_instance(
     tenant: Tenant, request_id: str, requested_by: str, pull_request_id: int = None
 ):
-<<<<<<< HEAD
     iambic_repo_details: IambicRepoDetails = await get_iambic_repo(tenant.name)
     iambic_repo = await IambicRepo.setup(
         tenant,
@@ -419,15 +411,10 @@
         requested_by,
         use_request_branch=True,
     )
-=======
-    iambic_git = IambicGit(tenant.name)
-    iambic_repo: IambicRepoDetails = await get_iambic_repo(tenant.name)
-    access_token = await iambic_git.get_access_token()
->>>>>>> e6095949
 
     if iambic_repo_details.git_provider == "github":
         return GitHubPullRequest(
-            tenant=tenant.name,
+            tenant=tenant,
             request_id=str(request_id),
             requested_by=requested_by,
             pull_request_id=pull_request_id,
