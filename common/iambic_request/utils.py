--- conflicted
+++ resolved
@@ -6,17 +6,13 @@
 from iambic.core.models import BaseModel as IambicBaseModel
 from iambic.core.models import BaseTemplate
 from iambic.core.template_generation import templatize_resource
-<<<<<<< HEAD
 from iambic.core.utils import evaluate_on_provider
 from iambic.plugins.v0_1_0.aws.iam.policy.models import AwsIamManagedPolicyTemplate
 from iambic.plugins.v0_1_0.aws.identity_center.permission_set.models import (
     AWS_IDENTITY_CENTER_PERMISSION_SET_TEMPLATE_TYPE,
 )
-from jinja2 import BaseLoader, Environment
-=======
 from jinja2 import BaseLoader
 from jinja2.sandbox import ImmutableSandboxedEnvironment
->>>>>>> 7138e39d
 from regex import regex
 from sqlalchemy import func as sql_func
 from sqlalchemy import select
@@ -119,7 +115,7 @@
         if bool(get_origin(template_attr)):
             # Handle Union types by determining the preferred typing
             supported_types = template_attr.__args__
-            preferred_typing = supported_types[0]
+            preferred_typing = None
             for supported_type in supported_types:
                 if type(supported_type) == list:
                     supported_type = supported_type.__args__[0]
@@ -129,6 +125,8 @@
                     if issubclass(supported_type, IambicBaseModel):
                         preferred_typing = supported_type
                         break
+                    elif preferred_typing is None:
+                        preferred_typing = supported_type
                 except TypeError:
                     continue
 
@@ -539,7 +537,6 @@
 
     # Render and merge the change type templates for the request
     provider_definition_map = {str(pd.id): pd for pd in provider_definitions}
-    print(list(provider_definition_map.keys()))
     tasks = []
     for change_type in request_data.changes:
         for pd_id in change_type.provider_definition_ids:
