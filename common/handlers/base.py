"""Handle the base."""
import asyncio
import sys
import time
import traceback
import uuid
from datetime import datetime, timedelta
from typing import Any, Dict, Optional, Union

import pytz
import redis
import sentry_sdk
import tornado.httpclient
import tornado.httputil
import tornado.web
from furl import furl
from tornado import httputil

import common.lib.noq_json as json
from common.config import config
from common.config.tenant_config import TenantConfig
from common.exceptions.exceptions import (
    InvalidCertificateException,
    MissingCertificateException,
    MissingConfigurationValue,
    NoGroupsException,
    NoUserException,
    WebAuthNError,
)
from common.lib.alb_auth import authenticate_user_by_alb_auth
from common.lib.auth import AuthenticationError, is_tenant_admin
from common.lib.aws.cached_resources.iam import get_user_active_tra_roles_by_tag
from common.lib.dynamo import UserDynamoHandler
from common.lib.jwt import (
    JwtAuthType,
    generate_jwt_token,
    validate_and_return_jwt_token,
)
from common.lib.oidc import authenticate_user_by_oidc
from common.lib.plugins import get_plugin_by_name
from common.lib.redis import RedisHandler
from common.lib.request_context.models import RequestContext
from common.lib.saml import authenticate_user_by_saml
from common.lib.tenant.models import TenantDetails
from common.lib.tracing import ConsoleMeTracer
from common.lib.web import handle_generic_error_response
from common.lib.workos import WorkOS
from common.models import WebResponse

log = config.get_logger()


class TornadoRequestHandler(tornado.web.RequestHandler):
    allowed_methods = ["GET", "HEAD", "PUT", "PATCH", "POST", "DELETE", "OPTIONS"]

    def set_default_headers(self, *args, **kwargs):
        if config.get("_global_.development") and config.get(
            "_global_._development_disable_cors"
        ):
            self.set_header("Access-Control-Allow-Origin", "*")
            self.set_header("Vary", "Origin")
            self.set_header(
                "Access-Control-Allow-Methods", ",".join(self.allowed_methods)
            )
            self.set_header(
                "Access-Control-Allow-Headers",
                "x-requested-with,access-control-allow-origin,authorization,content-type",
            )
            self.set_header("Access-Control-Allow-Credentials", "true")
            self.set_header("Content-Type", "application/json")

    def prepare(self):
        unprotected_routes = ["/healthcheck", "/api/v3/tenant_registration"]
        tenant = self.get_tenant_name()
        # Ensure request is for a valid tenant
        if config.is_tenant_configured(tenant):
            return

        # Ignore unprotected routes, like /healthcheck
        if self.request.uri in unprotected_routes:
            return

        # Complain loudly that we don't have a configuration for the tenant. Instruct
        # frontend to redirect to main page
        function: str = (
            f"{__name__}.{self.__class__.__name__}.{sys._getframe().f_code.co_name}"
        )
        log_data = {
            "function": function,
            "message": "Invalid tenant specified. Redirecting to main page",
            "tenant": tenant,
        }
        log.debug(log_data)
        self.set_status(406)
        self.write(
            {
                "type": "redirect",
                "redirect_url": "https://noq.dev",  # TODO: Make this URL configurable?
                "reason": "unauthenticated",
                "message": "Invalid tenant specified",
            }
        )
        raise tornado.web.Finish()

    def get_tenant_url(self):
        protocol = self.request.protocol
        if "https://" in self.request.headers.get("Referer", ""):
            protocol = "https"
        full_host = self.request.headers.get("X-Forwarded-Host")
        if not full_host:
            full_host = self.get_tenant()
        return furl(f"{protocol}://{full_host}/")

    def get_tenant(self):
        if config.get("_global_.development"):
            x_forwarded_host = self.request.headers.get(
                "X-Forwarded-Host"
            )  # Adding default of localhost for development only
            if x_forwarded_host:
                return x_forwarded_host.split(":")[0]

        return self.request.host

    def get_tenant_name(self):
        return self.get_tenant().split(":")[0].replace(".", "_")

    def get_request_ip(self):
        tenant = self.get_tenant_name()
        trusted_remote_ip_header = config.get_tenant_specific_key(
            "auth.remote_ip.trusted_remote_ip_header", tenant
        )
        if not trusted_remote_ip_header:
            trusted_remote_ip_header = config.get(
                "_global_.auth.remote_ip.trusted_remote_ip_header"
            )
        if trusted_remote_ip_header:
            return self.request.headers[trusted_remote_ip_header].split(",")[0]
        return self.request.remote_ip


class BaseJSONHandler(TornadoRequestHandler):
    # These methods are returned in OPTIONS requests.
    # Default methods can be overridden by setting this variable in child classes.
    allowed_methods = ["GET", "HEAD", "PUT", "PATCH", "POST", "DELETE"]

    def __init__(self, *args, **kwargs):
        self.jwt_validator = kwargs.pop("jwt_validator", None)
        self.auth_required = kwargs.pop("auth_required", True)
        if self.jwt_validator is None:
            raise TypeError("Missing required keyword arg jwt_validator")
        super().__init__(*args, **kwargs)

    def check_xsrf_cookie(self):
        # CSRF token is not needed since this is protected by raw OIDC tokens
        pass

    def options(self, *args):
        self.set_header(
            "Access-Control-Allow-Headers",
            self.request.headers["Access-Control-Request-Headers"],
        )
        self.set_header("Content-Length", "0")
        self.set_status(204)
        self.finish()

    async def prepare(self):
        tenant = self.get_tenant_name()
        if not config.is_tenant_configured(tenant):
            function: str = (
                f"{__name__}.{self.__class__.__name__}.{sys._getframe().f_code.co_name}"
            )
            log_data = {
                "function": function,
                "message": "Invalid tenant specified. Redirecting to main page",
                "tenant": tenant,
            }
            log.debug(log_data)
            self.set_status(406)
            self.write(
                {
                    "type": "redirect",
                    "redirect_url": "https://noq.dev",
                    "reason": "unauthenticated",
                    "message": "Invalid tenant specified",
                }
            )
            raise tornado.web.Finish()
        stats = get_plugin_by_name(
            config.get("_global_.plugins.metrics", "cmsaas_metrics")
        )()
        stats.timer("base_handler.incoming_request")
        if self.request.method.lower() == "options":
            return
        self.request_uuid = str(uuid.uuid4())
        payload = self.get_current_user()
        self.auth_context = payload
        self.user = payload["email"]

    def write_error(self, status_code, **kwargs):
        self.set_header("Content-Type", "application/problem+json")
        title = httputil.responses.get(status_code, "Unknown")
        message = kwargs.get("message", self._reason)
        # self.set_status() modifies self._reason, so this call should come after we grab the reason
        self.set_status(status_code)
        self.write(
            json.dumps(
                {"status": status_code, "title": title, "message": message}
            )  # noqa
        )
        raise tornado.web.Finish()

    def get_current_user(self):
        tenant = self.get_tenant_name()
        try:
            if config.get("_global_.development") and config.get_tenant_specific_key(
                "json_authentication_override", tenant
            ):
                return config.get_tenant_specific_key(
                    "json_authentication_override", tenant
                )
            tkn_header = self.request.headers["authorization"]
        except KeyError:
            raise WebAuthNError(reason="Missing Authorization Header")
        else:
            tkn_str = tkn_header.split(" ")[-1]
        try:
            tkn = self.jwt_validator(tkn_str)
        except AuthenticationError as e:
            raise WebAuthNError(reason=e.message)
        else:
            return tkn


class BaseHandler(TornadoRequestHandler):
    """Default BaseHandler."""

    def log_exception(self, *args, **kwargs):
        if args[0].__name__ == "Finish":
            pass
        else:
            super(BaseHandler, self).log_exception(*args, **kwargs)

    def write_error(self, status_code: int, **kwargs: Any) -> None:
        tenant = self.get_tenant_name()
        if self.settings.get("serve_traceback") and "exc_info" in kwargs:
            # in debug mode, try to send a traceback
            self.set_header("Content-Type", "text/plain")
            for line in traceback.format_exception(*kwargs["exc_info"]):
                self.write(line)
            raise tornado.web.Finish()
        else:
            self.write(
                "<html><title>%(code)d: %(message)s</title>"
                "<body>%(code)d: %(message)s</body></html>"
                % {
                    "code": status_code,
                    "message": f"{self._reason} - {config.get_tenant_specific_key('errors.custom_website_error_message', tenant, '')}",
                }
            )
            raise tornado.web.Finish()

    def data_received(self, chunk):
        """Receives the data."""

    def initialize(self, **kwargs) -> None:
        self.kwargs = kwargs
        self.tracer = None
        self.responses = []
        self.ctx: Union[None, RequestContext] = None
        super(BaseHandler, self).initialize()

    async def prepare(self) -> None:
<<<<<<< HEAD
        tenant = self.get_tenant_name()
        if not config.is_tenant_configured(tenant):
            function: str = (
                f"{__name__}.{self.__class__.__name__}.{sys._getframe().f_code.co_name}"
            )
            log_data = {
                "function": function,
                "message": "Invalid tenant specified. Redirecting to main page",
                "tenant": tenant,
            }
            log.debug(log_data)
            self.set_status(406)
            self.write(
                {
                    "type": "redirect",
                    "redirect_url": "https://noq.dev",
                    "reason": "unauthenticated",
                    "message": "Invalid tenant specified",
                }
            )
            raise tornado.web.Finish()

        return await self.authorization_flow()

    async def check_tenant(self):
=======
>>>>>>> 06e629cb
        tenant = self.get_tenant_name()
        if not config.is_tenant_configured(tenant):
            function: str = (
                f"{__name__}.{self.__class__.__name__}.{sys._getframe().f_code.co_name}"
            )
            log_data = {
                "function": function,
                "message": "Invalid tenant specified. Redirecting to main page",
                "tenant": tenant,
            }
            log.debug(log_data)
            self.set_status(406)
            self.write(
                {
                    "type": "redirect",
                    "redirect_url": "https://noq.dev",
                    "reason": "unauthenticated",
                    "message": "Invalid tenant specified",
                }
            )
            raise tornado.web.Finish()
        stats = get_plugin_by_name(
            config.get("_global_.plugins.metrics", "cmsaas_metrics")
        )()
        self.tracer = None

        await self.configure_tracing()

        if config.get("_global_.tornado.xsrf", True):
            cookie_kwargs = config.get("_global_.tornado.xsrf_cookie_kwargs", {})
            self.set_cookie(
                config.get("_global_.xsrf_cookie_name", "_xsrf"),
                self.xsrf_token,
                **cookie_kwargs,
            )
        self.request_uuid = str(uuid.uuid4())
        stats.timer("base_handler.incoming_request")
        return await self.authorization_flow()

    async def configure_tracing(self):
        tenant = self.get_tenant_name()
        self.tracer = ConsoleMeTracer()
        primary_span_name = "{0} {1}".format(
            self.request.method.upper(), self.request.path
        )
        tracer_tags = {
            "http.host": config.hostname,
            "http.method": self.request.method.upper(),
            "http.path": self.request.path,
            "ca": self.get_request_ip(),  # Client IP
            "http.url": self.request.full_url(),
        }
        tracer = await self.tracer.configure_tracing(
            primary_span_name, tenant, tags=tracer_tags
        )
        if tracer:
            for k, v in tracer.headers.items():
                self.set_header(k, v)

    def on_finish(self) -> None:
        # tenant = self.get_tenant_name()
        if hasattr(self, "tracer") and self.tracer:
            asyncio.ensure_future(
                self.tracer.set_additional_tags({"http.status_code": self.get_status()})
            )
            asyncio.ensure_future(self.tracer.finish_spans())
            asyncio.ensure_future(self.tracer.disable_tracing())

        super(BaseHandler, self).on_finish()

    async def attempt_sso_authn(self, tenant) -> bool:
        """
        Noq's configuration allows authenticating users by user/password, SSO, or both.
        This function helps determine how Noq should authenticate a user. If user/password login is allowed,
        users will be redirected to Noq's login page (/login). If SSO is also allowed, the Login page will present
        a button allowing the user to sign in with SSO.

        If user/password login is enabled, we don't want to give users the extra step of having to visit the login page,
        so we just authenticate them through SSO directly.
         allow authenticating users by a combination of user/password and SSO. In this case, we need to tell
        Returns: boolean
        """
        if not config.get_tenant_specific_key(
            "auth.get_user_by_password", tenant, False
        ):
            return True

        # force_use_sso indicates the user's intent to authenticate via SSO
        force_use_sso = self.request.arguments.get("use_sso", [False])[0]
        if force_use_sso:
            return True
        # It's a redirect from an SSO provider. Let it hit the SSO functionality
        if (
            "code" in self.request.query_arguments
            and "state" in self.request.query_arguments
        ):
            return True
        if self.request.path == "/saml/acs":
            return True
        return False

    async def authorization_flow(
        self,
        user: Optional[str] = None,
        console_only: bool = True,
        refresh_cache: bool = False,
        jwt_tokens: Optional[Dict[str, str]] = None,
        jwt_auth_type: Optional[JwtAuthType] = None,
    ) -> None:
        """Perform high level authorization flow."""
        # TODO: Prevent any sites being created with a subdomain that is a yaml keyword, ie: false, no, yes, true, etc
        # TODO: Return Authentication prompt regardless of subdomain

        tenant = self.get_tenant_name()
        tenant_config = TenantConfig(tenant)
        self.eula_signed = None
        self.mfa_setup = None
        self.eligible_roles = []
        self.eligible_accounts = []
        self.request_uuid = str(uuid.uuid4())
        sso_signin_toggle = self.request.query_arguments.get("sso_signin") == [b"true"]

        # jwt_tokens = {}
        # try:
        #     request_body: dict = json.loads(self.request.body)
        #     if request_body.get("idToken").get("jwtToken", {}):
        #         jwt_tokens = request_body
        # except:
        #     pass

        group_mapping = get_plugin_by_name(
            config.get_tenant_specific_key(
                "plugins.group_mapping",
                tenant,
                "cmsaas_group_mapping",
            )
        )()
        auth = get_plugin_by_name(
            config.get_tenant_specific_key("plugins.auth", tenant, "cmsaas_auth")
        )()
        stats = get_plugin_by_name(
            config.get("_global_.plugins.metrics", "cmsaas_metrics")
        )()
        refresh_cache = (
            self.request.arguments.get("refresh_cache", [False])[0] or refresh_cache
        )

        attempt_sso_authn = await self.attempt_sso_authn(tenant)

        refreshed_user_roles_from_cache = False

        if not refresh_cache and config.get(
            "_global_.role_cache.always_refresh_roles_cache", False
        ):
            refresh_cache = True

        self.ip = self.get_request_ip()
        self.user = user
        self.groups = None
        self.user_role_name = None
        self.auth_cookie_expiration = 0
        log_data = {
            "function": "Basehandler.authorization_flow",
            "ip": self.ip,
            "request_path": self.request.uri,
            "user-agent": self.request.headers.get("User-Agent"),
            "request_id": self.request_uuid,
            "message": "Incoming request",
            "tenant": tenant,
        }
        log.debug(log_data)

        # Check to see if user has a valid auth cookie
        auth_cookie = self.get_cookie(self.get_noq_auth_cookie_key())

        # Validate auth cookie and use it to retrieve group information
        if auth_cookie:
            res = await validate_and_return_jwt_token(auth_cookie, tenant)
            if isinstance(res, dict):
                self.user = res.get("user")
                # Add groups_pending_eula so authorization_flow works as expected
                # If EULA isn't signed groups will be cleared at the end of the auth flow
                self.groups = res.get("groups", []) + res.get("groups_pending_eula", [])
                self.eligible_roles = res.get("additional_roles", [])
                self.auth_cookie_expiration = res.get("exp")
                self.eula_signed = res.get("eula_signed", False)
                self.mfa_setup = res.get("mfa_setup", None)

        if self.eula_signed is None:
            try:
                tenant_details = await TenantDetails.get(tenant)
                self.eula_signed = bool(tenant_details.eula_info)
            except Exception:
                # TODO: Move this along with other tenant validator checks into dedicated method.
                #   Also, this should redirect to a sign-up page per https://perimy.atlassian.net/browse/EN-930
                self.eula_signed = False

        # if tenant in ["localhost", "127.0.0.1"] and not self.user:
        # Check for development mode and a configuration override that specify the user and their groups.
        if config.get("_global_.development") and config.get_tenant_specific_key(
            "_development_user_override", tenant
        ):
            self.user = config.get_tenant_specific_key(
                "_development_user_override", tenant
            )

        if not self.user and sso_signin_toggle:
            # Redirect to SSO provider
            if config.get_tenant_specific_key("auth.get_user_by_saml", tenant, False):
                res = await authenticate_user_by_saml(
                    self, return_200=True, force_redirect=False
                )
                if not res:
                    if (
                        self.request.uri != "/saml/acs"
                        and not self.request.uri.startswith("/auth?")
                    ):
                        raise tornado.web.Finish(
                            "Unable to authenticate the user by SAML. "
                            "Redirecting to authentication endpoint"
                        )
                    return
            if (
                config.get_tenant_specific_key("auth.get_user_by_oidc", tenant, False)
                and attempt_sso_authn
            ):
                res = await authenticate_user_by_oidc(
                    self, return_200=True, force_redirect=False
                )
                if not res:
                    raise tornado.web.Finish(
                        "Unable to authenticate the user by OIDC. "
                        "Redirecting to authentication endpoint"
                    )
                elif isinstance(res, dict):
                    self.user = res.get("user")
                    self.groups = res.get("groups")

            # If SAML, redirect
            # If OIDC, redirect
            # If AWS SSO, redirect

        # if not self.user and jwt_tokens:
        #     # Cognito JWT Validation / Authentication Flow
        #     tenant = self.get_tenant_name()

        #     verified_claims = await validate_and_authenticate_jwt_token(
        #         jwt_tokens, tenant, JwtAuthType.COGNITO
        #     )
        #     if verified_claims:
        #         encoded_cookie = await generate_jwt_token_from_cognito(
        #             verified_claims, tenant
        #         )

        #         self.set_cookie(
        #             self.get_noq_auth_cookie_key(),
        #             encoded_cookie,
        #             expires=verified_claims.get("exp"),
        #             secure=config.get_tenant_specific_key(
        #                 "auth.cookie.secure", tenant, True
        #             ),
        #             httponly=config.get_tenant_specific_key(
        #                 "auth.cookie.httponly", tenant, True
        #             ),
        #             samesite=config.get_tenant_specific_key(
        #                 "auth.cookie.samesite", tenant, True
        #             ),
        #         )

        #         self.user = verified_claims.get("email")
        #         self.groups = verified_claims.get("cognito:groups", [])

        if not self.user:
            # Authenticate user by API Key
            if config.get_tenant_specific_key(
                "auth.get_user_by_api_key", tenant, False
            ):
                api_key = self.request.headers.get("X-API-Key")
                api_user = self.request.headers.get("X-API-User")
                if bool(api_key) != bool(api_user):
                    raise Exception(
                        "X-API-Key and X-API-User must be both present or both absent"
                    )
                if api_key and api_user:
                    ddb = UserDynamoHandler(tenant)
                    self.user = await ddb.verify_api_key(api_key, api_user, tenant)

        if not self.user:
            if tenant_config.auth_get_user_by_workos and attempt_sso_authn:
                workos = WorkOS(tenant)
                res = await workos.authenticate_user_by_workos(self)
                if not res:
                    raise tornado.web.Finish(
                        "Unable to authenticate the user by WorkOS OIDC. "
                        "Redirecting to authentication endpoint"
                    )
                elif isinstance(res, dict):
                    self.user = res.get("user")
                    self.groups = res.get("groups")
        if not self.user:
            # SAML flow. If user has a JWT signed by Noq, and SAML is enabled in configuration, user will go
            # through this flow.

            if (
                config.get_tenant_specific_key("auth.get_user_by_saml", tenant, False)
                and attempt_sso_authn
            ):
                res = await authenticate_user_by_saml(self)
                if not res:
                    if (
                        self.request.uri != "/saml/acs"
                        and not self.request.uri.startswith("/auth?")
                    ):
                        raise tornado.web.Finish(
                            "Unable to authenticate the user by SAML. "
                            "Redirecting to authentication endpoint"
                        )
                    return

        if not self.user:
            if (
                config.get_tenant_specific_key("auth.get_user_by_oidc", tenant, False)
                and attempt_sso_authn
            ):
                res = await authenticate_user_by_oidc(self)
                if not res:
                    raise tornado.web.Finish(
                        "Unable to authenticate the user by OIDC. "
                        "Redirecting to authentication endpoint"
                    )
                elif isinstance(res, dict):
                    self.user = res.get("user")
                    self.groups = res.get("groups")

        if not self.user:
            if config.get_tenant_specific_key(
                "auth.get_user_by_aws_alb_auth", tenant, False
            ):
                res = await authenticate_user_by_alb_auth(self)
                if not res:
                    raise Exception("Unable to authenticate the user by ALB Auth")
                elif isinstance(res, dict):
                    self.user = res.get("user")
                    self.groups = res.get("groups")

        if not self.user:
            # Username/Password authn flow
            if config.get_tenant_specific_key(
                "auth.get_user_by_password", tenant, False
            ):
                after_redirect_uri = self.request.arguments.get("redirect_url", [""])[0]
                if after_redirect_uri and isinstance(after_redirect_uri, bytes):
                    after_redirect_uri = after_redirect_uri.decode("utf-8")
                self.set_status(403)
                self.write(
                    {
                        "type": "redirect",
                        "redirect_url": f"/login?redirect_after_auth={after_redirect_uri}",
                        "reason": "unauthenticated",
                        "message": "User is not authenticated. Redirect to authenticate",
                    }
                )
                await self.finish()
                raise tornado.web.Finish(
                    "Redirecting user to authenticate by username/password."
                )

        if not self.user:
            try:
                # Get user. Config options can specify getting username from headers or
                # OIDC, but custom plugins are also allowed to override this.
                try:
                    self.user = await auth.get_user(self)
                except Exception:
                    sentry_sdk.capture_exception()
                    self.user = None
                if not self.user:
                    raise NoUserException(
                        f"User not detected. Headers: {self.request.headers}"
                    )
                log_data["user"] = self.user
            except NoUserException:
                self.clear()
                self.set_status(403)

                stats.count(
                    "Basehandler.authorization_flow.no_user_detected",
                    tags={
                        "request_path": self.request.uri,
                        "ip": self.ip,
                        "user_agent": self.request.headers.get("User-Agent"),
                        "tenant": tenant,
                    },
                )
                log_data["message"] = "No user detected. Check configuration."
                log.error(log_data)
                self.write(log_data["message"])
                raise tornado.web.Finish()

        self.contractor = False  # TODO: Add functionality later for contractor detection via regex or something else

        if (
            config.get_tenant_specific_key(
                "auth.cache_user_info_server_side", tenant, True
            )
            and not refresh_cache
        ):
            try:
                red = await RedisHandler().redis(tenant)
                cache_r = red.get(f"{tenant}_USER-{self.user}-CONSOLE-{console_only}")
            except (
                redis.exceptions.ConnectionError,
                redis.exceptions.ClusterDownError,
            ):
                cache_r = None
            if cache_r:
                log_data["message"] = "Loading from cache"
                log.debug(log_data)
                cache = json.loads(cache_r)
                self.groups = cache.get("groups", [])
                self.eligible_roles = cache.get("eligible_roles", [])
                self.eligible_accounts = cache.get("eligible_accounts")
                self.user_role_name = cache.get("user_role_name")
                refreshed_user_roles_from_cache = True

        await self.set_groups()

        # Set Per-User Role Name (This logic is not used in OSS deployment)
        if (
            config.get_tenant_specific_key("user_roles.opt_in_group", tenant)
            and config.get_tenant_specific_key("user_roles.opt_in_group", tenant)
            in self.groups
        ):
            # Get or create user_role_name attribute
            self.user_role_name = await auth.get_or_create_user_role_name(self.user)

        await self.set_eligible_roles(console_only)

        if not self.eligible_roles:
            log_data[
                "message"
            ] = "No eligible roles detected for user. But letting them continue"
            log.warning(log_data)
        log_data["eligible_roles"] = len(self.eligible_roles)

        if not self.eligible_accounts and self.eula_signed and not self.mfa_setup:
            try:
                self.eligible_accounts = await group_mapping.get_eligible_accounts(self)
                log_data["eligible_accounts"] = len(self.eligible_accounts)
                log_data["message"] = "Successfully authorized user."
                log.debug(log_data)
            except Exception:
                stats.count("Basehandler.authorization_flow.exception")
                log.error(log_data, exc_info=True)
                raise
        if (
            config.get_tenant_specific_key(
                "auth.cache_user_info_server_side", tenant, True
            )
            and self.groups
            # Only set role cache if we didn't retrieve user's existing roles from cache
            and not refreshed_user_roles_from_cache
        ):
            try:
                red = await RedisHandler().redis(tenant)
                red.setex(
                    f"{tenant}_USER-{self.user}-CONSOLE-{console_only}",
                    config.get_tenant_specific_key(
                        "role_cache.cache_expiration", tenant, 60
                    ),
                    json.dumps(
                        {
                            "groups": self.groups,
                            "eligible_roles": self.eligible_roles,
                            "eligible_accounts": self.eligible_accounts,
                            "user_role_name": self.user_role_name,
                        }
                    ),
                )
            except (
                redis.exceptions.ConnectionError,
                redis.exceptions.ClusterDownError,
            ):
                pass
        if not self.get_cookie(self.get_noq_auth_cookie_key()):
            await self.set_jwt_cookie(tenant)

        if hasattr(self, "tracer") and self.tracer:
            await self.tracer.set_additional_tags({"USER": self.user})

        self.is_admin = is_tenant_admin(self.user, self.groups, tenant)
        stats.timer(
            "base_handler.incoming_request",
            {
                "user": self.user,
                "tenant": tenant,
                "uri": self.request.uri,
                "method": self.request.method,
            },
        )

        if self.mfa_setup and tenant_config.require_mfa:
            # If the EULA hasn't been signed the user cannot access any AWS information.
            self.groups = []
            self.eligible_roles = []
            self.eligible_accounts = []

            if not self.request.uri.endswith(
                "auth/cognito/setup-mfa"
            ) and not isinstance(self, AuthenticatedStaticFileHandler):
                self.write(
                    {
                        "type": "redirect",
                        "redirect_url": "/mfa",
                        "reason": "unauthenticated",
                        "message": "User MFA has not been configured",
                    }
                )
                self.set_status(403)
                raise tornado.web.Finish()
        elif not self.eula_signed:
            # If the EULA hasn't been signed the user cannot access any AWS information.
            self.groups = []
            self.eligible_roles = []
            self.eligible_accounts = []

            if not self.request.uri.endswith("tenant/details/eula") and not isinstance(
                self, AuthenticatedStaticFileHandler
            ):
                # Force them to the eula page if they're an admin, return a 403 otherwise
                if self.is_admin:
                    self.write(
                        {
                            "type": "redirect",
                            "redirect_url": "/eula",
                            "reason": "unauthenticated",
                            "message": "User did not sign EULA yet",
                        }
                    )
                else:
                    self.write(
                        WebResponse(
                            status_code=403,
                            reason="The EULA for this tenant has not been signed. Please contact your admin.",
                        ).json(exclude_unset=True, exclude_none=True)
                    )

                self.set_status(403)
                raise tornado.web.Finish()

        self.ctx = RequestContext(
            tenant=tenant,
            user=self.user,
            groups=self.groups,
            request_uuid=self.request_uuid,
            uri=self.request.uri,
        )

    async def set_groups(self):
        tenant = self.get_tenant_name()

        if config.get("_global_.development") and config.get_tenant_specific_key(
            "_development_groups_override", tenant
        ):
            self.groups = config.get_tenant_specific_key(
                "_development_groups_override", tenant
            )
            return

        stats = get_plugin_by_name(
            config.get("_global_.plugins.metrics", "cmsaas_metrics")
        )()
        auth = get_plugin_by_name(
            config.get_tenant_specific_key("plugins.auth", tenant, "cmsaas_auth")
        )()

        log_data = {
            "function": f"{__name__}.{self.__class__.__name__}.{sys._getframe().f_code.co_name}",
            "tenant": tenant,
        }
        try:
            try:
                self.groups = await auth.get_groups(
                    self.groups, self.user, self, headers=self.request.headers
                )
            except Exception as e:
                log.error(
                    {
                        **log_data,
                        "error": str(e),
                        "message": "Unable to get groups",
                    },
                    exc_info=True,
                )
                sentry_sdk.capture_exception()
            if not self.groups:
                raise NoGroupsException(
                    f"Groups not detected. Headers: {self.request.headers}"
                )

        except NoGroupsException:
            stats.count("Basehandler.authorization_flow.no_groups_detected")
            log_data[
                "message"
            ] = "No groups detected for user. Check configuration. Letting user continue."
            log.warning(log_data)

    async def set_eligible_roles(self, console_only: bool):
        tenant = self.get_tenant_name()
        group_mapping = get_plugin_by_name(
            config.get_tenant_specific_key(
                "plugins.group_mapping",
                tenant,
                "cmsaas_group_mapping",
            )
        )()

        self.eligible_roles += await get_user_active_tra_roles_by_tag(tenant, self.user)
        self.eligible_roles = await group_mapping.get_eligible_roles(
            self.eligible_roles,
            self.user,
            self.groups,
            self.user_role_name,
            self.get_tenant_name(),
            console_only=console_only,
        )

    async def clear_jwt_cookie(self):
        cookie_name = self.get_noq_auth_cookie_key()
        self.clear_cookie(cookie_name)

    async def set_jwt_cookie(self, tenant, roles: list = None):
        expiration = datetime.utcnow().replace(tzinfo=pytz.UTC) + timedelta(
            minutes=config.get_tenant_specific_key(
                "jwt.expiration_minutes", tenant, 1200
            )
        )

        encoded_cookie = await generate_jwt_token(
            self.user,
            self.groups,
            tenant,
            roles,
            exp=expiration,
            eula_signed=self.eula_signed,
            mfa_setup=self.mfa_setup,
        )
        self.set_cookie(
            self.get_noq_auth_cookie_key(),
            encoded_cookie,
            expires=expiration,
            secure=config.get_tenant_specific_key(
                "auth.cookie.secure",
                tenant,
                "https://" in config.get_tenant_specific_key("url", tenant),
            ),
            httponly=config.get_tenant_specific_key(
                "auth.cookie.httponly", tenant, True
            ),
            samesite=config.get_tenant_specific_key(
                "auth.cookie.samesite", tenant, True
            ),
        )

    async def fte_check(self):
        if (
            config.get_tenant_specific_key(
                "policy_editor.disallow_contractors", self.ctx.tenant, True
            )
            and self.contractor
        ):
            if self.user not in config.get_tenant_specific_key(
                "groups.can_bypass_contractor_restrictions",
                self.ctx.tenant,
                [],
            ):
                self.set_status(403)
                self.write(
                    {
                        "code": "403",
                        "message": "Only Full-Time Employees are allowed access to make this request.",
                    }
                )
                raise tornado.web.Finish()

    @classmethod
    def get_noq_auth_cookie_key(cls):
        attr_name = "noq_auth_cookie_key"
        if cookie_key := getattr(cls, attr_name, None):
            return cookie_key

        cookie_key = config.get("_global_.auth.cookie.name", "noq_auth")
        setattr(cls, attr_name, cookie_key)
        return cookie_key


class BaseAPIV1Handler(BaseHandler):
    """Default API Handler for api/v1/* routes."""

    def set_default_headers(self) -> None:
        self.set_header("Content-Type", "application/json")


class BaseAPIV2Handler(BaseHandler):
    """Default API Handler for api/v2/* routes."""

    def set_default_headers(self) -> None:
        self.set_header("Content-Type", "application/json")

    def write_error(self, status_code: int, **kwargs: Any) -> None:
        if self.settings.get("serve_traceback") and "exc_info" in kwargs:
            # in debug mode, try to send a traceback
            self.set_header("Content-Type", "text/plain")
            self.set_status(status_code)
            for line in traceback.format_exception(*kwargs["exc_info"]):
                self.write(line)
            raise tornado.web.Finish()
        else:
            self.set_header("Content-Type", "application/problem+json")
            title = httputil.responses.get(status_code, "Unknown")
            message = kwargs.get("message", self._reason)
            # self.set_status() modifies self._reason, so this call should come after we grab the reason
            self.set_status(status_code)
            self.write(
                json.dumps(
                    {"status": status_code, "title": title, "message": message}
                )  # noqa
            )
            raise tornado.web.Finish()


class BaseMtlsHandler(BaseAPIV2Handler):
    def initialize(self, **kwargs):
        self.kwargs = kwargs

    async def prepare(self):
        self.tracer = None
        self.span = None
        self.spans = {}
        self.responses = []
        self.request_uuid = str(uuid.uuid4())
        self.auth_cookie_expiration = 0
        tenant = self.get_tenant_name()
        self.ctx = RequestContext(
            tenant=tenant,
            request_uuid=self.request_uuid,
            uri=self.request.uri,
        )
        if not config.is_tenant_configured(tenant):
            function: str = (
                f"{__name__}.{self.__class__.__name__}.{sys._getframe().f_code.co_name}"
            )
            log_data = {
                "function": function,
                "message": "Invalid tenant specified. Redirecting to main page",
                "tenant": tenant,
            }
            log.debug(log_data)
            self.set_status(406)
            self.write(
                {
                    "type": "redirect",
                    "redirect_url": "https://noq.dev",
                    "reason": "unauthenticated",
                    "message": "Invalid tenant specified",
                }
            )
            await self.finish()
            raise tornado.web.Finish(log_data["message"])
        stats = get_plugin_by_name(
            config.get("_global_.plugins.metrics", "cmsaas_metrics")
        )()
        stats.timer("base_handler.incoming_request")
        auth = get_plugin_by_name(
            config.get_tenant_specific_key("plugins.auth", tenant, "cmsaas_auth")
        )()
        if config.get_tenant_specific_key("auth.require_mtls", tenant, False):
            try:
                await auth.validate_certificate(self)
            except InvalidCertificateException:
                stats.count(
                    "GetCredentialsHandler.post.invalid_certificate_header_value"
                )
                self.set_status(403)
                self.write({"code": "403", "message": "Invalid Certificate"})
                raise tornado.web.Finish()

            # Extract user from valid certificate
            try:
                self.requester = await auth.extract_user_from_certificate(
                    self.request.headers
                )
                self.current_cert_age = await auth.get_cert_age_seconds(
                    self.request.headers
                )
            except (MissingCertificateException, Exception) as e:
                if isinstance(e, MissingCertificateException):
                    stats.count("BaseMtlsHandler.post.missing_certificate_header")
                    message = "Missing Certificate in Header."
                else:
                    stats.count("BaseMtlsHandler.post.exception")
                    message = f"Invalid Mtls Certificate: {e}"
                self.set_status(400)
                self.write({"code": "400", "message": message})
                raise tornado.web.Finish()
        elif config.get_tenant_specific_key("auth.require_jwt", tenant, True):
            auth_cookie = self.get_cookie(self.get_noq_auth_cookie_key())

            if auth_cookie:
                res = await validate_and_return_jwt_token(auth_cookie, tenant)
                if not res:
                    error = {
                        "code": "invalid_jwt",
                        "message": "JWT is invalid or has expired.",
                        "request_id": self.request_uuid,
                    }
                    self.set_status(403)
                    self.write(error)
                    raise tornado.web.Finish()
                self.user = res.get("user")
                self.groups = res.get("groups")
                self.eligible_roles += res.get("additional_roles")
                self.eligible_roles += await get_user_active_tra_roles_by_tag(
                    tenant, self.user
                )
                self.eligible_roles = list(set(self.eligible_roles))
                self.requester = {"type": "user", "email": self.user}
                self.current_cert_age = int(time.time()) - res.get("iat")
                self.auth_cookie_expiration = res.get("exp")
                stats.timer(
                    "base_handler.incoming_request",
                    {
                        "user": self.user,
                        "tenant": tenant,
                        "uri": self.request.uri,
                        "method": self.request.method,
                    },
                )
                self.ctx = RequestContext(
                    tenant=tenant,
                    user=self.user,
                    groups=self.groups,
                    request_uuid=self.request_uuid,
                    uri=self.request.uri,
                )
            else:
                raise MissingConfigurationValue(
                    "Auth cookie name is not defined in configuration."
                )
        else:
            raise MissingConfigurationValue("Unsupported authentication scheme.")
        if not hasattr(self, "requester"):
            raise tornado.web.HTTPError(403, "Unable to authenticate user.")
        self.ip = self.get_request_ip()
        await self.configure_tracing()

    def write(self, chunk: Union[str, bytes, dict]) -> None:
        # tenant = self.get_tenant_name()
        # if config.get_tenant_specific_key(
        #     "_security_risk_full_debugging.enabled", tenant
        # ):
        #     self.responses.append(chunk)
        super(BaseMtlsHandler, self).write(chunk)

    def on_finish(self) -> None:
        # tenant = self.get_tenant_name()
        # if config.get_tenant_specific_key(
        #     "_security_risk_full_debugging.enabled", tenant
        # ):
        #     request_details = {
        #         "path": self.request.path,
        #         "method": self.request.method,
        #         "body": self.request.body,
        #         "arguments": self.request.arguments,
        #         "body_arguments": self.request.body_arguments,
        #         "headers": dict(self.request.headers.items()),
        #         "query": self.request.query,
        #         "query_arguments": self.request.query_arguments,
        #         "uri": self.request.uri,
        #         "cookies": dict(self.request.cookies.items()),
        #         "response": self.responses,
        #     }
        #     with open(
        #         config.get_tenant_specific_key(
        #             "_security_risk_full_debugging.file", tenant
        #         ),
        #         "a+",
        #     ) as f:
        #         f.write(json.dumps(request_details, reject_bytes=False))
        super(BaseMtlsHandler, self).on_finish()


class NoCacheStaticFileHandler(tornado.web.StaticFileHandler):
    def set_default_headers(self) -> None:
        self.set_header(
            "Cache-Control", "no-store, no-cache, must-revalidate, max-age=0"
        )


class StaticFileHandler(tornado.web.StaticFileHandler):
    def get_tenant(self):
        if config.get("_global_.development"):
            x_forwarded_host = self.request.headers.get("X-Forwarded-Host", "")
            if x_forwarded_host:
                return x_forwarded_host.split(":")[0]

        return self.request.host

    def get_tenant_name(self):
        return self.get_tenant().split(":")[0].replace(".", "_")

    def initialize(self, **kwargs) -> None:
        tenant = self.get_tenant_name()
        if not config.is_tenant_configured(tenant):
            self.set_status(418)
            raise tornado.web.Finish()
        self.ctx = RequestContext(
            tenant=tenant,
            user=None,
            request_uuid=str(uuid.uuid4()),
            uri=self.request.uri,
        )
        super(StaticFileHandler, self).initialize(**kwargs)


class AuthenticatedStaticFileHandler(tornado.web.StaticFileHandler, BaseHandler):
    def initialize(self, **kwargs) -> None:
        self.kwargs = kwargs
        self.tracer = None
        self.responses = []
        self.ctx: Union[None, RequestContext] = None
        super(AuthenticatedStaticFileHandler, self).initialize(**kwargs)

    async def prepare(self) -> None:
        await super(AuthenticatedStaticFileHandler, self).prepare()

    async def get(self, path: str, include_body: bool = True) -> None:
        await super(AuthenticatedStaticFileHandler, self).get(path, include_body)


class BaseAdminHandler(BaseHandler):
    def set_default_headers(self) -> None:
        self.set_header("Content-Type", "application/json")

    async def authorization_flow(
        self,
        user: str = None,
        console_only: bool = True,
        refresh_cache: bool = False,
        jwt_tokens: Optional[Dict[str, str]] = None,
        jwt_auth_type: JwtAuthType = None,
    ) -> None:
        await super(BaseAdminHandler, self).authorization_flow(
            user,
            console_only,
            refresh_cache,
            jwt_tokens,
            jwt_auth_type,
        )

        if not getattr(self.ctx, "tenant") or not self.is_admin:
            errors = ["User is not authorized to access this endpoint."]
            await handle_generic_error_response(
                self, errors[0], errors, 403, "unauthorized", {}
            )
            raise tornado.web.Finish()<|MERGE_RESOLUTION|>--- conflicted
+++ resolved
@@ -270,34 +270,6 @@
         super(BaseHandler, self).initialize()
 
     async def prepare(self) -> None:
-<<<<<<< HEAD
-        tenant = self.get_tenant_name()
-        if not config.is_tenant_configured(tenant):
-            function: str = (
-                f"{__name__}.{self.__class__.__name__}.{sys._getframe().f_code.co_name}"
-            )
-            log_data = {
-                "function": function,
-                "message": "Invalid tenant specified. Redirecting to main page",
-                "tenant": tenant,
-            }
-            log.debug(log_data)
-            self.set_status(406)
-            self.write(
-                {
-                    "type": "redirect",
-                    "redirect_url": "https://noq.dev",
-                    "reason": "unauthenticated",
-                    "message": "Invalid tenant specified",
-                }
-            )
-            raise tornado.web.Finish()
-
-        return await self.authorization_flow()
-
-    async def check_tenant(self):
-=======
->>>>>>> 06e629cb
         tenant = self.get_tenant_name()
         if not config.is_tenant_configured(tenant):
             function: str = (
