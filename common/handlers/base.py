--- conflicted
+++ resolved
@@ -258,7 +258,7 @@
         self.kwargs = kwargs
         self.tracer = None
         self.responses = []
-        self.ctx: Union[None | RequestContext] = None
+        self.ctx: Union[None, RequestContext] = None
         super(BaseHandler, self).initialize()
 
     async def prepare(self) -> None:
@@ -287,14 +287,7 @@
                 }
             )
             await self.finish()
-<<<<<<< HEAD
-            raise SilentException(log_data["message"])
-
-    async def initialize_auth(self):
-        await self.check_tenant()
-=======
             raise tornado.web.Finish(log_data["message"])
->>>>>>> 76e6c69e
         stats = get_plugin_by_name(
             config.get("_global_.plugins.metrics", "cmsaas_metrics")
         )()
