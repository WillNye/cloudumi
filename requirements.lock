--- conflicted
+++ resolved
@@ -24,17 +24,13 @@
     # via -r ./common/requirements.in
 aioshutil==1.2
     # via -r ./common/util/requirements.in
-<<<<<<< HEAD
-aiosignal==1.2.0
-=======
 aiosignal==1.3.1
->>>>>>> acfd9f5b
     # via aiohttp
 aiozipkin==1.1.1
     # via
     #   -r ./api/requirements.in
     #   -r ./common/util/requirements.in
-alembic==1.8.1
+alembic==1.9.0
     # via -r ./common/util/requirements.in
 amqp==5.1.1
     # via
@@ -184,7 +180,7 @@
     #   aiohttp
     #   checkov
     #   requests
-checkov==2.2.168
+checkov==2.2.178
     # via -r ./common/util/requirements.in
 click==8.1.3
     # via
@@ -228,7 +224,7 @@
     # via checkov
 contextlib2==21.6.0
     # via schema
-coverage[toml]==6.5.0
+coverage[toml]==7.0.0
     # via
     #   -r ./api/util/requirements-test.in
     #   -r ./common/util/requirements-test.in
@@ -366,11 +362,9 @@
 googleapis-common-protos==1.57.0
     # via google-api-core
 greenlet==2.0.1
-<<<<<<< HEAD
-    # via -r ./common/util/requirements.in
-=======
-    # via sqlalchemy
->>>>>>> acfd9f5b
+    # via
+    #   -r ./common/util/requirements.in
+    #   sqlalchemy
 html5lib==1.1
     # via weasyprint
 httplib2==0.21.0
@@ -387,7 +381,7 @@
     #   email-validator
     #   requests
     #   yarl
-importlib-metadata==5.1.0
+importlib-metadata==5.2.0
     # via checkov
 inflection==0.5.1
     # via cloudaux
@@ -495,7 +489,7 @@
     #   -r ./util/tests/requirements.in
 mockredis==0.1.3.dev0
     # via -r ./util/tests/requirements.in
-moto==4.0.11
+moto==4.0.12
     # via
     #   -r ./api/util/requirements-test.in
     #   -r ./common/util/requirements-test.in
@@ -520,7 +514,7 @@
     # via pre-commit
 noq-dax-client==2.1.1
     # via -r ./common/requirements.in
-numpy==1.23.5
+numpy==1.24.0
     # via pandas
 oauthlib==3.2.2
     # via
@@ -647,11 +641,7 @@
     # via weasyprint
 pyflakes==3.0.1
     # via flake8
-<<<<<<< HEAD
-pygithub==1.56
-=======
 pygithub==1.57
->>>>>>> acfd9f5b
     # via
     #   -r ./api/requirements.in
     #   -r ./common/util/requirements.in
@@ -679,6 +669,12 @@
     # via weasyprint
 pyrsistent==0.19.2
     # via jsonschema
+pyston==2.3.5
+    # via
+    #   checkov
+    #   pyston-autoload
+pyston-autoload==2.3.5
+    # via checkov
 pytest==7.2.0
     # via
     #   -r ./api/util/requirements-test.in
@@ -721,7 +717,7 @@
     #   -r ./api/util/requirements-test.in
     #   -r ./common/util/requirements-test.in
     #   -r ./util/tests/requirements.in
-pytest-mypy==0.10.2
+pytest-mypy==0.10.3
     # via -r ./functional_tests/requirements.in
 pytest-timeout==2.1.0
     # via
@@ -754,14 +750,13 @@
     # via -r ./api/requirements.in
 python3-saml==1.14.0
     # via -r ./common/requirements.in
-pytz==2022.6
+pytz==2022.7
     # via
     #   -r ./api/requirements.in
     #   -r ./common/config/requirements.in
     #   -r ./common/util/requirements.in
     #   celery
     #   flower
-    #   moto
     #   pandas
 pyyaml==5.4.1
     # via
@@ -852,7 +847,7 @@
     # via checkov
 semver==2.13.0
     # via -r ./util/terraform_config_parser/requirements.in
-sentry-sdk==1.12.0
+sentry-sdk==1.12.1
     # via
     #   -r ./api/requirements.in
     #   -r ./common/celery_tasks/requirements.in
@@ -908,15 +903,10 @@
     #   fakeredis
 soupsieve==2.3.2.post1
     # via beautifulsoup4
-<<<<<<< HEAD
-sqlalchemy==1.4.41
+sqlalchemy==1.4.45
     # via
     #   -r ./common/util/requirements.in
     #   alembic
-=======
-sqlalchemy==1.4.45
-    # via -r ./common/util/requirements.in
->>>>>>> acfd9f5b
 stevedore==4.1.1
     # via bandit
 tabulate==0.9.0
@@ -1045,17 +1035,4 @@
 zipp==3.11.0
     # via importlib-metadata
 zopfli==0.2.2
-<<<<<<< HEAD
-    # via fonttools
-
-# The following packages are considered to be unsafe in a requirements file:
-setuptools==65.5.0
-    # via
-    #   cyclonedx-python-lib
-    #   flake8-import-order
-    #   jsonschema
-    #   nodeenv
-    #   pytest-tornado
-=======
-    # via fonttools
->>>>>>> acfd9f5b
+    # via fonttools