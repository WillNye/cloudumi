--- conflicted
+++ resolved
@@ -136,13 +136,10 @@
   tenant_registration:
     set_login_page_ui:
       logo_location: frontend/src/assets/NoqLogo.png
-<<<<<<< HEAD
   git:
     repo_base_path: ~/.noq/git_repos
-=======
   tenant_storage:
     base_path: ~/.config/noq/tenant_storage_dev/
->>>>>>> c2dc10e9
 # Localhost configuration
 #  redis:
 #    cluster_mode:
