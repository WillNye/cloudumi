# When running this locally, ensure your /etc/hosts file has the following configuration:
# 127.0.0.1 localhost redis-cluster cloudumi-dynamodb cloudumi-redis localstack1 localstack2 localstack3
# TODO: Extends must NOT modify _global_. It must ONLY exist in the site_config specific namespace

# AWS_PROFILE=noq_dev aws s3 cp saas_development.yaml s3://noq-tenant-configuration.node.dev1.259868150464.us-west-2/tenant_configurations/saas_development.yaml
extends:
  - AWS_SECRETS_MANAGER:arn:aws:secretsmanager:us-west-2:759357822767:secret:dev/noq-Gjvjay

_global_:
  # profiler: yappi | pprofile | memray
  #  tracing:
  #    enabled: true
  metrics:
    cloudwatch:
      enabled: false
  web:
    path: "frontend/dist"
  landing_page_domains:
    - localhost
    - www.noq.localhost
    - noq.localhost
    - noq.dev
    - www.noq.dev
    - 127.0.0.1
    - registration.noq.dev
  deployment:
    domain_name: shared.noq.dev
    namespace: shared
    zone: noq.dev
    cluster_id: dev
  dynamodb_server: http://cloudumi-dynamodb:8005
  sentry:
    dsn: "https://18aff06afbd941fb92905ab1bccc4bd2@sentry.noq.dev:4443/3"
    traces_sample_rate: 1.0
  accounts:
    tenant_data:
      account_id: "350876197038"
      account_name: "development_2"
      role_arn: arn:aws:iam::350876197038:role/NoqServiceConnRole
      external_id: 018e23e8-9b41-4d66-85f2-3d60cb2b3c43
<<<<<<< HEAD
  s3_buckets:
    legal_docs: noq-development-2-test-bucket
=======
    zelkova:
      name: ZelkovaAnalysisRole
      account_id: "894599878328"
      account_name: "zelkova"
      role_arn: arn:aws:iam::894599878328:role/ZelkovaAnalysisRole
>>>>>>> 09dd2c06
  integrations:
    aws:
      account_id: "759357822767"
      central_role_name: NoqCentralRoleLocalDev
      spoke_role_name: NoqSpokeRoleLocalDev
      node_role: arn:aws:iam::759357822767:role/NoqSaasRoleLocalDev
      stage: prod
      region: us-west-2
      attributes: 1
      registration_topic_arn: arn:aws:sns:us-west-2:759357822767:local-dev-registration-topic
      registration_queue_arn: arn:aws:sqs:us-west-2:759357822767:local-dev-registration-queue
  logging:
    file: ./cloudumi_tornado.log
  # sentry:
  #   dsn: http://c431e275be51424e98734f222cca6c47@sentry.noq.dev:9000/1
  s3_cache_bucket: noq-local-dev-cache
  s3_cache_bucket_region: us-west-2
  environment: dev
  development: true
  tornado:
    debug: false
    port: 8092
    xsrf: false
    xsrf_cookie_kwargs:
      samesite: strict
  plugins:
    auth: cmsaas_auth
    aws: cmsaas_aws
    group_mapping: cmsaas_group_mapping
    internal_celery_tasks: cmsaas_celery_tasks
    metrics: cmsaas_metrics
    internal_config: cmsaas_config
    internal_routes: cmsaas_internal_routes
    internal_policies: cmsaas_policies
  celery:
    clear_tasks_for_development: false
    purge: true
    broker:
      us-east-1: redis://cloudumi-redis:6379/1
      us-west-2: redis://cloudumi-redis:6379/1
      global: redis://cloudumi-redis:6379/1
    backend:
      us-east-1: redis://cloudumi-redis:6379/2
      us-west-2: redis://cloudumi-redis:6379/2
      global: redis://cloudumi-redis:6379/2
    debug: true
  # Saas Configuration
  redis:
    cluster_mode:
      enabled: false
      nodes:
        global:
          - host: redis-cluster
            port: "9000"
          - host: redis-cluster
            port: "9001"
          - host: redis-cluster
            port: "9002"
          - host: redis-cluster
            port: "9003"
          - host: redis-cluster
            port: "9004"
          - host: redis-cluster
            port: "9005"
# Localhost configuration
#  redis:
#    cluster_mode:
#      enabled: true
#      nodes:
#        - host: 127.0.0.1
#          port: "7000"
#        - host: 127.0.0.1
#          port: "7001"
#        - host: 127.0.0.1
#          port: "7002"
#        - host: 127.0.0.1
#          port: "7003"
#        - host: 127.0.0.1
#          port: "7004"
#        - host: 127.0.0.1
#          port: "7005"
# TBD: Celery Redis configuration<|MERGE_RESOLUTION|>--- conflicted
+++ resolved
@@ -38,16 +38,13 @@
       account_name: "development_2"
       role_arn: arn:aws:iam::350876197038:role/NoqServiceConnRole
       external_id: 018e23e8-9b41-4d66-85f2-3d60cb2b3c43
-<<<<<<< HEAD
-  s3_buckets:
-    legal_docs: noq-development-2-test-bucket
-=======
     zelkova:
       name: ZelkovaAnalysisRole
       account_id: "894599878328"
       account_name: "zelkova"
       role_arn: arn:aws:iam::894599878328:role/ZelkovaAnalysisRole
->>>>>>> 09dd2c06
+  s3_buckets:
+    legal_docs: noq-development-2-test-bucket
   integrations:
     aws:
       account_id: "759357822767"
