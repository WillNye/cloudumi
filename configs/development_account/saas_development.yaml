--- conflicted
+++ resolved
@@ -14,17 +14,13 @@
     cloudwatch:
       enabled: false
     fluent-bit:
-<<<<<<< HEAD
       namespace: noq-develop
       max_threads: 10
       enabled: true
       log_file: "/var/log/saas_output.log"
       max_log_file_size: 6291456 # 6 megabyte
-=======
-      enabled: false
       config: configs/fluent-bit/fluent-bit.conf
       exe: /opt/fluent-bit/bin/fluent-bit
->>>>>>> cc59e7f7
   web:
     path: "frontend/dist"
   landing_page_domains:
