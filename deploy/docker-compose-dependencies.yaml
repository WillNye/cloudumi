version: "3"
# TODO: Set up for production environment security
# Never use this in a production environment.
services:
  cloudumi-redis:
    user: root
    container_name: cloudumi-redis
    ports:
      - "6379:6379"
    image: "bitnami/redis:6.2"
    environment:
      - REDIS_PASSWORD=s2dKdXxjHeCQwoYZ
      - REDIS_TLS_ENABLED=yes
      - REDIS_TLS_CERT_FILE=/tls/redis.crt
      - REDIS_TLS_KEY_FILE=/tls/redis.key
      - REDIS_TLS_CA_FILE=/tls/ca.crt
      - REDIS_TLS_AUTH_CLIENTS=no
      - REDIS_TLS_PORT=6379
    volumes:
      - ${PWD}/deploy/local/redis/tests/tls/:/tls
      - cloudumi-redis:/bitnami/redis/data

  cloudumi-dynamodb:
    image: "amazon/dynamodb-local"
    user: root
    container_name: cloudumi-dynamodb
    entrypoint: java
    command: "-jar DynamoDBLocal.jar -sharedDb -dbPath /data -port 8005"
    ports:
      - "8005:8005"
    volumes:
      - cloudumi-dynamodb:/data:delegated

  cloudumi-dynamodb_admin:
    container_name: cloudumi-dynamodb-admin
    image: aaronshaf/dynamodb-admin:latest
    environment:
      - DYNAMO_ENDPOINT=http://cloudumi-dynamodb:8005
    ports:
      - "8001:8001"

  cloudumi-pg:
    image: postgres:14
    environment:
      POSTGRES_DB: noq
      POSTGRES_USER: noq
      POSTGRES_PASSWORD: local_dev
    ports:
      - "5432:5432"
    volumes:
      - cloudumi-pg-githubpr:/data:delegated

  cloudumi-pg-admin:
    image: adminer
    ports:
      - "8008:8080"

volumes:
  cloudumi-pg:
  cloudumi-redis:
<<<<<<< HEAD
  cloudumi-pg-githubpr:
=======
  cloudumi-dynamodb:
>>>>>>> 92c2e238

  # redis-cluster:
  #   image: noqdev/redis-cluster
  #   environment:
  #     INITIAL_PORT: 9000
  #     IP: 0.0.0.0
  #     DEFAULT_PASSWORD: s2dKdXxjHeCQwoYZ
  #     REDIS_TLS_CERT_FILE: /etc/redis/tls/redis.crt
  #     REDIS_TLS_KEY_FILE: /etc/redis/tls/redis.key
  #     REDIS_TLS_CA_FILE: /etc/redis/tls/ca.crt
  #   volumes:
  #     - ./local/redis/tests/tls/:/etc/redis/tls
  #      IP: ${REDIS_CLUSTER_IP}
  #      SENTINEL: ${REDIS_USE_SENTINEL}
  #      STANDALONE: ${REDIS_USE_STANDALONE}
  # hostname: redis-cluster
  # ports:
  #   - "9000-9005:9000-9005"

  # Portainer is only for dev
#  portainer:
#    image: portainer/portainer-ce:latest
#    volumes:
#      - /var/run/docker.sock:/var/run/docker.sock
#      - portainer_data:/data
#    ports:
#      - "9000:9000"
#      - "8000:8000"
#      - "9443:9443"
# TODO: Figure out metrics and tracing
#  prometheus:
#    image: prom/prometheus
#    volumes:
#      - ./cloudumi_metrics/prometheus/:/etc/prometheus/
#      - prometheus_data:/prometheus
#    command:
#      - '--config.file=/etc/prometheus/prometheus.yml'
#      - '--storage.tsdb.path=/prometheus'
#      - '--web.console.libraries=/usr/share/prometheus/console_libraries'
#      - '--web.console.templates=/usr/share/prometheus/consoles'
#    ports:
#      - "9090:9090"
#    deploy:
#      labels:
#        - "traefik.http.routers.prometheus.rule=Host(`prometheus.localhost`)"
#        - "traefik.http.routers.prometheus.service=prometheus"
#        - "traefik.http.services.prometheus.loadbalancer.server.port=9090"
#      placement:
#        constraints:
#          - node.role==manager
#      restart_policy:
#        condition: on-failure
#
#  grafana:
#    image: grafana/grafana
#    depends_on:
#      - prometheus
#    volumes:
#      - grafana_data:/var/lib/grafana
#      - ./cloudumi_metrics/grafana/provisioning/:/etc/grafana/provisioning/
#    env_file:
#      - ./cloudumi_metrics/grafana/config.monitoring
#    ports:
#      - "9091:3000"
#    user: "104"
#    deploy:
#      labels:
#        - "traefik.http.routers.grafana.rule=Host(`grafana.localhost`)"
#        - "traefik.http.routers.grafana.service=grafana"
#        - "traefik.http.services.grafana.loadbalancer.server.port=3000"
#      placement:
#        constraints:
#          - node.role == manager
#      restart_policy:
#        condition: on-failure
#
#  jaeger:
#    image: openzipkin/zipkin:latest
#    ports:
#      - "9411:9411"

#volumes:
#  localstack-vol1:
#  localstack-vol2:
#  localstack-vol3:
#  prometheus_data: {}
#  grafana_data: {}
#  portainer_data:

networks:
  public:
    driver: bridge
    ipam:
      driver: default
      config:
        - subnet: 192.168.100.0/24
  cloudumi-redis:
    driver: bridge
  cloudumi-dynamodb:
    driver: bridge
  cloudumi-redis-data:
    driver: bridge
  cloudumi-localstack:
    driver: bridge
  cloudumi-pg:
    driver: bridge<|MERGE_RESOLUTION|>--- conflicted
+++ resolved
@@ -48,7 +48,7 @@
     ports:
       - "5432:5432"
     volumes:
-      - cloudumi-pg-githubpr:/data:delegated
+      - cloudumi-pg:/data:delegated
 
   cloudumi-pg-admin:
     image: adminer
@@ -58,11 +58,7 @@
 volumes:
   cloudumi-pg:
   cloudumi-redis:
-<<<<<<< HEAD
-  cloudumi-pg-githubpr:
-=======
   cloudumi-dynamodb:
->>>>>>> 92c2e238
 
   # redis-cluster:
   #   image: noqdev/redis-cluster
