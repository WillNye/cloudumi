--- conflicted
+++ resolved
@@ -22,13 +22,8 @@
   description = "The AWS PROFILE, as configured in the file ~/.aws/credentials to be used for deployment"
   type        = string
   validation {
-<<<<<<< HEAD
-    condition     = contains(["global_tenant_data_staging/global_tenant_data_staging_admin", "global_tenant_data_prod/global_tenant_data_prod_admin"], var.profile)
-    error_message = "Allowed AWS_PROFILEs are \"global_tenant_data_staging/global_tenant_data_staging_admin\" and \"global_tenant_data_prod/global_tenant_data_prod_admin\"."
-=======
-    condition     = contains(["development_2/development_2_admin", "noq_global_staging", "noq_global_prod"], var.profile)
-    error_message = "Allowed AWS_PROFILEs are \"development_2/development_2_admin\", \"noq_global_staging\" and \"noq_global_prod\"."
->>>>>>> ce9d22aa
+    condition     = contains(["development_2/development_2_admin", "global_tenant_data_staging/global_tenant_data_staging_admin", "global_tenant_data_prod/global_tenant_data_prod_admin"], var.profile)
+    error_message = "Allowed AWS_PROFILEs are \"development_2/development_2_admin\", \"global_tenant_data_staging/global_tenant_data_staging_admin\" and \"global_tenant_data_prod/global_tenant_data_prod_admin\"."
   }
 }
 
@@ -47,13 +42,8 @@
   default = "staging"
 
   validation {
-<<<<<<< HEAD
-    condition     = contains(["staging", "test", "dev", "prod"], var.stage)
-    error_message = "Allowed values for input_parameter are \"staging\", \"test\", \"dev\", or \"prod\"."
-=======
     condition     = contains(["dev", "staging", "test", "prod"], var.stage)
-    error_message = "Allowed values for input_parameter are \"staging\", \"test\", or \"prod\"."
->>>>>>> ce9d22aa
+    error_message = "Allowed values for input_parameter are \"dev\", \"staging\", \"test\", or \"prod\"."
   }
 }
 
