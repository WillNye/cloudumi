--- conflicted
+++ resolved
@@ -36,12 +36,7 @@
     master_for_account: false
 org_accounts:
   - org_id: test_org
-<<<<<<< HEAD
-    account_id: 123456789
-=======
-    uuid:
     account_id: 123456789012
->>>>>>> 89161c0b
     account_name: test_account
     owner: user
 tenant_details:
