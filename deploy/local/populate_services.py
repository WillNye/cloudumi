--- conflicted
+++ resolved
@@ -173,17 +173,10 @@
       client_secret: '1l4g523pb7rb3iicm9jod80nlst3r92f4oitg2dijna45pegj4dh'
   cognito:
     config:
-<<<<<<< HEAD
-      user_pool_id: us-east-1_CNoZribID
-      user_pool_region: us-east-1
-      user_pool_client_id: j14h62of81s6s5f2ivfkdfe3v
-      user_pool_client_secret: 1l4g523pb7rb3iicm9jod80nlst3r92f4oitg2dijna45pegj4dh
-=======
       user_pool_id: 'us-east-1_CNoZribID'
       user_pool_client_id: 'j14h62of81s6s5f2ivfkdfe3v'
       user_pool_client_secret: '1l4g523pb7rb3iicm9jod80nlst3r92f4oitg2dijna45pegj4dh'
       user_pool_region: 'us-east-1'
->>>>>>> 90dbc1d2
 account_ids_to_name:
   "759357822767": "development"
 auth:
