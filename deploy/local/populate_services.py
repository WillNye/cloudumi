--- conflicted
+++ resolved
@@ -25,21 +25,12 @@
 policies:
   role_name: NoqSpokeRoleLocalDev
 spoke_accounts:
-<<<<<<< HEAD
-  test_localhost_spoke__123456789:
-    name: test_localhost_spoke
-    account_id: 123456789
-    role_arn: arn:aws:iam::123456789:role/aesenieg
-    external_id: test_id
-    hub_account_arn: arn:aws:iam::123456789:role/boss
-=======
   NoqSpokeRoleLocalDev__759357822767:
     name: NoqSpokeRoleLocalDev
     account_id: '759357822767'
     role_arn: arn:aws:iam::759357822767:role/NoqSpokeRoleLocalDev
     external_id: 018e23e8-9b41-4d66-85f2-3d60cb2b3c43
     hub_account_arn: arn:aws:iam::759357822767:role/NoqCentralRoleLocalDev
->>>>>>> bf29a4d6
     master_for_account: false
 org_accounts:
   test_org:
