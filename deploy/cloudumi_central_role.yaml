Resources:
  CentralRole:
    Type: "AWS::IAM::Role"
    Properties:
      AssumeRolePolicyDocument:
        Version: "2012-10-17"
        Statement:
          - Effect: Allow
            Principal:
              AWS:
                - !Ref ClusterRoleParameter
            Action:
              - "sts:AssumeRole"
              - "sts:TagSession"
            Condition:
              StringEquals:
                sts:ExternalId: !Ref ExternalIDParameter
      RoleName: !Ref CentralRoleNameParameter
      Policies:
        - PolicyName: !Join
            - "-"
            - - "central-account-policy"
              - !Select
                - 0
                - !Split
                  - "-"
                  - !Select
                    - 2
                    - !Split
                      - "/"
                      - !Ref "AWS::StackId"
          PolicyDocument:
            Version: "2012-10-17"
            Statement:
              - Effect: Allow
                Action:
                  # The Central Account Role should be able to assume all spoke roles. If credential brokering is
                  # enabled, the central account role will be used to assume into the target role to broker credentials.
                  - "sts:AssumeRole"
                  - "sts:TagSession"
                Resource: "*"
  SpokeRole:
    Type: "AWS::IAM::Role"
    DependsOn:
      - "CentralRole"
    Properties:
      AssumeRolePolicyDocument:
        Version: "2012-10-17"
        Statement:
          - Effect: Allow
            Principal:
              AWS:
                - !GetAtt CentralRole.Arn
            Action:
              - "sts:AssumeRole" # The Central Account Role allows Noq to assume into it.
              - "sts:TagSession"
      RoleName: !Ref SpokeRoleNameParameter
      Policies:
        - PolicyName: "spoke-acct-policy"
          PolicyDocument:
            Version: "2012-10-17"
            Statement:
              - Effect: Allow
                Action:
<<<<<<< HEAD
                  - "autoscaling:Describe*"
                  - "cloudwatch:Get*"
                  - "cloudwatch:List*"
                  - "config:BatchGet*"
                  - "config:List*"
                  - "config:Select*"
                  - "ec2:describeregions"
                  - "ec2:DescribeSubnets"
                  - "ec2:describevpcendpoints"
                  - "ec2:DescribeVpcs"
                  # We need to start breaking iam:* apart
                  - "iam:*"
                  - "iam:GenerateServiceLastAccessedDetails"
                  - "s3:GetBucketPolicy"
=======
                  - "config:BatchGet*" # Retrieve AWS Config details for your resources ; Will allow policy rollback
                  - "config:List*" # Retrieve information about AWS resources to list in a single source of truth
                  - "config:Select*" # Query AWS Config
                  - "ec2:describeregions" # Retrieve active regions for your AWS environment
                  - "iam:AttachRolePolicy"
                  - "iam:AttachUserPolicy"
                  - "iam:CreateInstanceProfile"
                  - "iam:CreateRole"
                  - "iam:DeleteAccessKey"
                  - "iam:DeleteInstanceProfile"
                  - "iam:DeleteRole"
                  - "iam:DeletePolicy"
                  - "iam:DeletePolicyVersion"
                  - "iam:DeleteRolePermissionsBoundary"
                  - "iam:DeleteRolePolicy"
                  - "iam:DeleteUser"
                  - "iam:DeleteUserPermissionsBoundary"
                  - "iam:DeleteUserPolicy"
                  - "iam:DeleteVirtualMFADevice"
                  - "iam:DetachRolePolicy"
                  - "iam:DetachUserPolicy"
                  - "iam:GenerateCredentialReport"
                  - "iam:GenerateOrganizationsAccessReport"
                  - "iam:GenerateServiceLastAccessedDetails"
                  - "iam:GetAccessKeyLastUsed"
                  - "iam:GetAccountAuthorizationDetails"
                  - "iam:GetAccountSummary"
                  - "iam:GetCredentialReport"
                  - "iam:GetGroup"
                  - "iam:GetGroupPolicy"
                  - "iam:GetInstanceProfile"
                  - "iam:GetPolicy"
                  - "iam:GetPolicyVersion"
                  - "iam:GetRole"
                  - "iam:GetRolePolicy"
                  - "iam:GetServiceLastAccessedDetails"
                  - "iam:GetServiceLastAccessedDetailsWithEntities"
                  - "iam:GetUser"
                  - "iam:GetUserPolicy"
                  - "iam:ListAccessKeys"
                  - "iam:ListAccountAliases"
                  - "iam:ListAttachedRolePolicies"
                  - "iam:ListAttachedUserPolicies"
                  - "iam:ListEntitiesForPolicy"
                  - "iam:ListGroupPolicies"
                  - "iam:ListGroups"
                  - "iam:ListGroupsForUser"
                  - "iam:ListInstanceProfileTags"
                  - "iam:ListInstanceProfiles"
                  - "iam:ListInstanceProfilesForRole"
                  - "iam:ListPolicies"
                  - "iam:ListPolicyTags"
                  - "iam:ListPolicyVersions"
                  - "iam:ListRolePolicies"
                  - "iam:ListRoleTags"
                  - "iam:ListRoles"
                  - "iam:ListUserPolicies"
                  - "iam:ListUserTags"
                  - "iam:ListUsers"
                  - "iam:PutRolePermissionsBoundary"
                  - "iam:PutRolePolicy"
                  - "iam:PutUserPermissionsBoundary"
                  - "iam:PutUserPolicy"
                  - "iam:RemoveRoleFromInstanceProfile"
                  - "iam:RemoveUserFromGroup"
                  - "iam:SetDefaultPolicyVersion"
                  - "iam:SimulateCustomPolicy"
                  - "iam:SimulatePrincipalPolicy"
                  - "iam:TagInstanceProfile"
                  - "iam:TagPolicy"
                  - "iam:TagRole"
                  - "iam:TagUser"
                  - "iam:UntagInstanceProfile"
                  - "iam:UntagPolicy"
                  - "iam:UntagRole"
                  - "iam:UntagUser"
                  - "iam:UpdateAssumeRolePolicy"
                  - "iam:UpdateRole"
                  - "iam:UpdateRoleDescription"
                  - "iam:UpdateUser"
                  - "s3:GetBucketPolicy" # Retrieve information about your S3 buckets ; Enable modifying buckets
>>>>>>> 696be139
                  - "s3:GetBucketTagging"
                  - "s3:ListAllMyBuckets"
                  - "s3:ListBucket"
                  - "s3:PutBucketPolicy"
                  - "s3:PutBucketTagging"
                  - "sns:GetTopicAttributes" # Retrieve information about your SNS topics ; Enable modifying topics
                  - "sns:ListTagsForResource"
                  - "sns:ListTopics"
                  - "sns:SetTopicAttributes"
                  - "sns:TagResource"
                  - "sns:UnTagResource"
                  - "sqs:GetQueueAttributes" # Retrieve information about your SQS queues ; Enable modifying queues
                  - "sqs:GetQueueUrl"
                  - "sqs:ListQueues"
                  - "sqs:ListQueueTags"
                  - "sqs:SetQueueAttributes"
                  - "sqs:TagQueue"
                  - "sqs:UntagQueue"
                Resource: "*"
  SnsCustomResource:
    Type: "Custom::SnsCustomResource"
    DependsOn:
      - "SpokeRole"
      - "CentralRole"
    Properties:
      ServiceToken: !Ref RegistrationTopicArnParameter
      IntegrationName: !Ref "AWS::StackName"
      ExternalId: !Ref ExternalIDParameter
      ClusterRole: !Ref ClusterRoleParameter
      CentralRoleArn: !GetAtt CentralRole.Arn
      SpokeRole: !Ref SpokeRoleNameParameter
      SpokeRoleArn: !GetAtt SpokeRole.Arn
      Host: !Ref HostParameter
      ActionType: "AWSCentralAcctRegistration"
      TemplateVersion: 1.5
      AWSAccountId: !Ref "AWS::AccountId"
Parameters:
  ExternalIDParameter:
    Description: >-
      The cross-account access role created by the stack will use this value for
      its ExternalID. Do not change this value!
    Type: String
    MinLength: "2"
    MaxLength: "100"
    AllowedPattern: '[\w+=,.@:\/-]*'
    ConstraintDescription: 'Invalid ExternalID value.  Must match pattern [\w+=,.@:\/-]*'
  ClusterRoleParameter:
    Description: >-
      The SaaS Cluster role that will assume into the role created by this stack. Do not change this value!
    Type: String
    MinLength: "10"
    MaxLength: "100"
    AllowedPattern: '^arn:aws:iam::\d{12}:(role|user)/.+'
    ConstraintDescription: 'Invalid ClusterRole value.  Must match pattern ^arn:aws:iam::\d{12}:role/.+'
  HostParameter:
    Description: >-
      The host parameter. Do not change this value!
    Type: String
    MinLength: "2"
    MaxLength: "100"
    AllowedPattern: '[\w+_-]*'
    ConstraintDescription: 'Invalid Host value.  Must match pattern [\w+_-]*'
  CentralRoleNameParameter:
    Description: >-
      The name of the Central role in the customer's environment. Do not change this value!
    Type: String
    MinLength: "10"
    MaxLength: "100"
    AllowedPattern: '[\w+_-]*'
    ConstraintDescription: 'Invalid CentralRoleName value.  Must match pattern [\w+_-]*'
  SpokeRoleNameParameter:
    Description: >-
      The name of the spoke role in each customer account. Do not change this value!
    Type: String
    MinLength: "2"
    MaxLength: "100"
    AllowedPattern: '[\w+_-]*'
    ConstraintDescription: 'Invalid SpokeRoleName value.  Must match pattern [\w+_-]*'
  RegistrationTopicArnParameter:
    Description: >-
      The SNS queue ARN that will be used to send registration messages to the SaaS. Do not change this value!
    Type: String
    MinLength: "2"
    MaxLength: "100"
    AllowedPattern: '^arn:aws:sns:[\w-]*:\d{12}:.+'
    ConstraintDescription: 'Invalid RegistrationTopicArn value.  Must match pattern ^arn:aws:sns:[\w-]*:\d{12}:.+'
Outputs:
  ExternalID:
    Description: ExternalID to share with the SaaS for assume-role deployments
    Value: !Ref ExternalIDParameter
  Host:
    Description: Host to share with the SaaS for deployment
    Value: !Ref HostParameter
  ClusterRole:
    Description: ClusterRole to share with the SaaS for deployment
    Value: !Ref ClusterRoleParameter
  CentralRoleArn:
    Description: CentralRoleArn to share with the SaaS for deployment
    Value: !GetAtt CentralRole.Arn
  SpokeRole:
    Description: SpokeRole to share with the SaaS for deployment
    Value: !Ref SpokeRoleNameParameter
  SpokeRoleArn:
    Description: SpokeRoleArn to share with the SaaS for deployment
    Value: !GetAtt SpokeRole.Arn
  CentralRoleName:
    Description: The name of the Central (hub) role in customer's environment
    Value: !Ref CentralRoleNameParameter
  SpokeRoleName:
    Description: The name of the spoke role in each customer account.
    Value: !Ref SpokeRoleNameParameter
  RegistrationTopicArn:
    Description: SNS Registration topic ARN
    Value: !Ref RegistrationTopicArnParameter<|MERGE_RESOLUTION|>--- conflicted
+++ resolved
@@ -62,22 +62,6 @@
             Statement:
               - Effect: Allow
                 Action:
-<<<<<<< HEAD
-                  - "autoscaling:Describe*"
-                  - "cloudwatch:Get*"
-                  - "cloudwatch:List*"
-                  - "config:BatchGet*"
-                  - "config:List*"
-                  - "config:Select*"
-                  - "ec2:describeregions"
-                  - "ec2:DescribeSubnets"
-                  - "ec2:describevpcendpoints"
-                  - "ec2:DescribeVpcs"
-                  # We need to start breaking iam:* apart
-                  - "iam:*"
-                  - "iam:GenerateServiceLastAccessedDetails"
-                  - "s3:GetBucketPolicy"
-=======
                   - "config:BatchGet*" # Retrieve AWS Config details for your resources ; Will allow policy rollback
                   - "config:List*" # Retrieve information about AWS resources to list in a single source of truth
                   - "config:Select*" # Query AWS Config
@@ -159,7 +143,6 @@
                   - "iam:UpdateRoleDescription"
                   - "iam:UpdateUser"
                   - "s3:GetBucketPolicy" # Retrieve information about your S3 buckets ; Enable modifying buckets
->>>>>>> 696be139
                   - "s3:GetBucketTagging"
                   - "s3:ListAllMyBuckets"
                   - "s3:ListBucket"
