version: 1
task_definition:
  ecs_network_mode: awsvpc
  task_execution_role: arn:aws:iam::259868150464:role/noq-dev-shared-staging-1-ecsTaskExecutionRole
  task_size:
    cpu_limit: 2048
    mem_limit: 4GB
run_params:
  network_configuration:
    awsvpc_configuration:
      subnets:
<<<<<<< HEAD
        - subnet-0182953adabfb2e1a
        - subnet-0b0a925dfa1d571ae
=======
        - subnet-0b0a925dfa1d571ae
        - subnet-0182953adabfb2e1a
>>>>>>> f88770a6
      security_groups:
        - sg-0367f3fb83a611343
      assign_public_ip: DISABLED<|MERGE_RESOLUTION|>--- conflicted
+++ resolved
@@ -9,13 +9,8 @@
   network_configuration:
     awsvpc_configuration:
       subnets:
-<<<<<<< HEAD
-        - subnet-0182953adabfb2e1a
-        - subnet-0b0a925dfa1d571ae
-=======
         - subnet-0b0a925dfa1d571ae
         - subnet-0182953adabfb2e1a
->>>>>>> f88770a6
       security_groups:
         - sg-0367f3fb83a611343
       assign_public_ip: DISABLED