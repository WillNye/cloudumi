executionRoleArn: arn:aws:iam::259868150464:role/staging-noq-dev-shared-staging-1-ecsTaskExecutionRole
containerDefinitions:
  - dnsSearchDomains: []
    logConfiguration:
      logDriver: awslogs
      options:
        awslogs-group: staging-noq-dev-shared-staging-1
        awslogs-region: us-west-2
        awslogs-stream-prefix: web
    portMappings:
      - hostPort: 8092
        protocol: tcp
        containerPort: 8092
    linuxParameters:
      devices: []
      initProcessEnabled: true
    cpu: 0
    environment:
      - name: CONFIG_LOCATION
        value: s3://staging-noq-dev-shared-staging-1-tenant-configuration-store/shared/staging.1.config.yaml
      - name: FRONTEND_SENTRY_DSN
        value: "https://5f3b026abb7649fe8b41e903dcb5820f@sentry.noq.dev:4443/2"
      - name: SETUPTOOLS_USE_DISTUTILS
        value: stdlib
      - name: RUNTIME_PROFILE
        value: API
      - name: STAGE
        value: staging
    dnsServers: []
    mountPoints:
      - containerPath: /data
        sourceVolume: efs-server-AP
    dockerSecurityOptions: []
    volumesFrom: []
    image: 259868150464.dkr.ecr.us-west-2.amazonaws.com/shared-staging-registry-api:latest
    essential: true
    links: []
    extraHosts: []
    pseudoTerminal: false
    readonlyRootFilesystem: false
    privileged: false
    name: staging-noq-dev-shared-staging-1-api

    command:
      - bash
      - -c
<<<<<<< HEAD
      - pip install argh watchdog; watchmedo auto-restart --recursive --pattern="api/*.py" --directory="." --ignore-patterns="./env/*" --verbose python3.11 api/__main__.py
=======
      - pip install argh watchdog; watchmedo auto-restart --recursive --pattern="api/*.py;common/*.py" --directory="." --ignore-patterns="./env/*" --verbose python3.11 api/__main__.py
>>>>>>> ce9d22aa

placementConstraints: []
memory: "8192"
taskRoleArn: arn:aws:iam::259868150464:role/staging-noq-dev-shared-staging-1-ecsTaskRole
family: staging-noq-dev-shared-staging-1-api
requiresCompatibilities:
  - FARGATE
networkMode: awsvpc
cpu: "2048"
volumes:
  - name: efs-server-AP
    efsVolumeConfiguration:
      fileSystemId: fs-00d025e10faa53ff6
      transitEncryption: ENABLED
      authorizationConfig:
        accessPointId: fsap-05a781c2b23d8ef89
        iam: ENABLED<|MERGE_RESOLUTION|>--- conflicted
+++ resolved
@@ -44,11 +44,7 @@
     command:
       - bash
       - -c
-<<<<<<< HEAD
-      - pip install argh watchdog; watchmedo auto-restart --recursive --pattern="api/*.py" --directory="." --ignore-patterns="./env/*" --verbose python3.11 api/__main__.py
-=======
       - pip install argh watchdog; watchmedo auto-restart --recursive --pattern="api/*.py;common/*.py" --directory="." --ignore-patterns="./env/*" --verbose python3.11 api/__main__.py
->>>>>>> ce9d22aa
 
 placementConstraints: []
 memory: "8192"
