import os
import pathlib
import time

import boto3
import yaml
from botocore.exceptions import ClientError

current_path = pathlib.Path(__file__).parent.resolve()

service_task_definition_map = [
    {
        "service": "api",
        "task_definition": f"{current_path}/task_definition_api.yaml",
        "desiredCount": 1,
        "loadBalancers": [
            {
                "containerName": "noq-dev-shared-prod-1-api",
                "containerPort": 8092,
                "targetGroupArn": "arn:aws:elasticloadbalancing:us-west-2:940552945933:targetgroup/tf-20220210004707474900000002/bff21530b0388c25",
            },
        ],
    },
    {
        "service": "celery_scheduler",
        "task_definition": f"{current_path}/task_definition_celery_scheduler.yaml",
        "desiredCount": 1,
    },
    {
        "service": "celery_worker",
        "task_definition": f"{current_path}/task_definition_celery_worker.yaml",
        "desiredCount": 1,
    },
    {
        "service": "celery_flower",
        "task_definition": f"{current_path}/task_definition_celery_flower.yaml",
        "desiredCount": 1,
    },
]

cluster_name = "noq-dev-shared-prod-1"
subnets = ["subnet-0335e107c814d63f5", "subnet-06b4ff38d90fa1b9b"]
security_groups = ["sg-0e7a1ca3c697feb53"]
os.environ["AWS_PROFILE"] = "noq_prod"
region = "us-west-2"
account_id = "940552945933"
kms_key_arn = (
    "arn:aws:kms:us-west-2:940552945933:key/4705da2e-1c2a-4594-bf31-b240e1daa8ab"
)
noq_ecs_log_group_name = "noq-dev-shared-prod-1"
<<<<<<< HEAD
=======
version = os.getenv("VERSION")
>>>>>>> 06b82a87

ecr_client = boto3.client("ecr", region_name=region)
response = ecr_client.get_authorization_token(
    registryIds=[
        account_id,
    ]
)

ecs_client = boto3.client("ecs", region_name=region)

try:
    ecs_client.create_cluster(
        clusterName=cluster_name,
        configuration={
            "executeCommandConfiguration": {
                "kmsKeyId": kms_key_arn,
                "logging": "OVERRIDE",
                "logConfiguration": {
                    "cloudWatchLogGroupName": noq_ecs_log_group_name,
                    "cloudWatchEncryptionEnabled": True,
                },
            }
        },
    )
except ClientError as e:
    if not e.response["Error"] == {
        "Message": "Arguments on this idempotent request are inconsistent with arguments used in previous request(s).",
        "Code": "InvalidParameterException",
    }:
        raise
    ecs_client.update_cluster(
        cluster=cluster_name,
        configuration={
            "executeCommandConfiguration": {
                "kmsKeyId": kms_key_arn,
                "logging": "OVERRIDE",
                "logConfiguration": {
                    "cloudWatchLogGroupName": noq_ecs_log_group_name,
                    "cloudWatchEncryptionEnabled": True,
                },
            }
        },
    )

for service in service_task_definition_map:
    service_name = service["service"]

    with open(service["task_definition"], "r") as f:
        task_definition = yaml.load(f, Loader=yaml.FullLoader)

<<<<<<< HEAD
=======
        for task in task_definition.get("containerDefinitions", []):
            task["image"] = task["image"].split(":")[0] + f":{version}"

>>>>>>> 06b82a87
        registered_task_definition = ecs_client.register_task_definition(
            **task_definition
        )

        task_definition_name = "{}:{}".format(
            registered_task_definition["taskDefinition"]["family"],
            registered_task_definition["taskDefinition"]["revision"],
        )

        try:
            service = ecs_client.create_service(
                cluster=cluster_name,
                serviceName=service_name,
                taskDefinition=task_definition_name,
                desiredCount=service["desiredCount"],
                launchType="FARGATE",
                loadBalancers=service.get("loadBalancers", []),
                enableExecuteCommand=True,
                networkConfiguration={
                    "awsvpcConfiguration": {
                        "subnets": subnets,
                        "assignPublicIp": "DISABLED",
                        "securityGroups": security_groups,
                    }
                },
            )
        except ClientError as e:
            if e.response["Error"] != {
                "Message": "Creation of service was not idempotent.",
                "Code": "InvalidParameterException",
            }:
                raise
            service = ecs_client.update_service(
                cluster=cluster_name,
                service=service_name,
                taskDefinition=task_definition_name,
                desiredCount=1,
                loadBalancers=service.get("loadBalancers", []),
                enableExecuteCommand=True,
                networkConfiguration={
                    "awsvpcConfiguration": {
                        "subnets": subnets,
                        "assignPublicIp": "DISABLED",
                        "securityGroups": security_groups,
                    }
                },
            )

service_rollout_completed = 0
rollout_finalized = False

while True:
    if service_rollout_completed == len(service_task_definition_map):
        break

    if rollout_finalized:
        break

    for service in service_task_definition_map:
        if service.get("status") in ["COMPLETED", "FAILED"]:
            continue
        service_name = service["service"]
        service_status = ecs_client.describe_services(
            cluster=cluster_name, services=[service_name]
        )
        for service_status in service_status["services"]:
            for deployment in service_status["deployments"]:
                if deployment["status"] == "PRIMARY":
                    print(
                        "Service: {}, Pending Count: {}, Running Count: {}, Rollout State: {}".format(
                            service_name,
                            deployment["pendingCount"],
                            deployment["runningCount"],
                            deployment["rolloutState"],
                        )
                    )
                    if deployment["rolloutState"] == "COMPLETED":
                        print(f"Service: {service_name}, Rollout completed")
                        service["status"] = "COMPLETED"
                        service_rollout_completed += 1
                        break
                    elif deployment["rolloutState"] == "FAILED":
                        print(f"Service: {service_name}, Rollout failed")
                        service["status"] = "FAILED"
                        service_rollout_completed += 1
                        break
                    if deployment["failedTasks"] > 0:
                        print(
                            f"Rollout failed. Number of failed tasks is greater than 0: {deployment}"
                        )
                        rollout_finalized = True
                        break
        time.sleep(5)<|MERGE_RESOLUTION|>--- conflicted
+++ resolved
@@ -48,10 +48,7 @@
     "arn:aws:kms:us-west-2:940552945933:key/4705da2e-1c2a-4594-bf31-b240e1daa8ab"
 )
 noq_ecs_log_group_name = "noq-dev-shared-prod-1"
-<<<<<<< HEAD
-=======
 version = os.getenv("VERSION")
->>>>>>> 06b82a87
 
 ecr_client = boto3.client("ecr", region_name=region)
 response = ecr_client.get_authorization_token(
@@ -102,12 +99,9 @@
     with open(service["task_definition"], "r") as f:
         task_definition = yaml.load(f, Loader=yaml.FullLoader)
 
-<<<<<<< HEAD
-=======
         for task in task_definition.get("containerDefinitions", []):
             task["image"] = task["image"].split(":")[0] + f":{version}"
 
->>>>>>> 06b82a87
         registered_task_definition = ecs_client.register_task_definition(
             **task_definition
         )
