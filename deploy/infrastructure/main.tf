--- conflicted
+++ resolved
@@ -31,7 +31,6 @@
   source = "./modules/services/containers"
 
   allowed_inbound_cidr_blocks = var.allowed_inbound_cidr_blocks
-<<<<<<< HEAD
   attributes = var.attributes
   capacity_providers = var.capacity_providers
   cluster_id = local.cluster_id
@@ -47,33 +46,13 @@
   timeout = var.timeout
   vpc_cidr_range = module.tenant_networking.vpc_cidr_range
   vpc_id = module.tenant_networking.vpc_id
-=======
-  attributes                  = var.attributes
-  capacity_providers          = var.capacity_providers
-  cluster_id                  = "${replace(var.zone, ".", "-")}-${var.namespace}-${var.stage}-${var.attributes}"
-  container_insights          = var.container_insights
-  lb_port                     = var.lb_port
-  noq_core                    = var.noq_core
-  region                      = var.region
-  stage                       = var.stage
-  subnet_ids                  = module.tenant_networking.vpc_subnet_private_id
-  tags                        = var.tags
-  timeout                     = var.timeout
-  vpc_cidr_range              = module.tenant_networking.vpc_cidr_range
-  vpc_id                      = module.tenant_networking.vpc_id
->>>>>>> f88770a6
 }
 
 module "tenant_dynamodb_service" {
   source = "./modules/services/dynamo"
 
-<<<<<<< HEAD
   attributes = var.attributes
   cluster_id = local.cluster_id
-=======
-  attributes                   = var.attributes
-  cluster_id                   = "${replace(var.zone, ".", "-")}-${var.namespace}-${var.stage}-${var.attributes}"
->>>>>>> f88770a6
   dynamo_table_replica_regions = var.dynamo_table_replica_regions
   noq_core                     = var.noq_core
   tags                         = var.tags
@@ -83,17 +62,11 @@
 module "tenant_elasticache_service" {
   source = "./modules/services/elasticache"
 
-<<<<<<< HEAD
   attributes = var.attributes
   cluster_id = local.cluster_id
   noq_core = var.noq_core
   private_subnet_cidr_blocks = module.tenant_networking.vpc_subnet_private_cidr
   redis_cluster_access_sg_ids = [module.tenant_container_service.ecs_security_group_id]
-=======
-  attributes      = var.attributes
-  cluster_id      = "${replace(var.zone, ".", "-")}-${var.namespace}-${var.stage}-${var.attributes}"
-  noq_core        = var.noq_core
->>>>>>> f88770a6
   redis_node_type = var.redis_node_type
   subnet_ids      = module.tenant_networking.vpc_subnet_private_id
   tags            = var.tags
@@ -105,24 +78,16 @@
   source = "./modules/services/s3"
 
   attributes = var.attributes
-<<<<<<< HEAD
   cluster_id = local.cluster_id
   noq_core = var.noq_core
   tags = var.tags
   timeout = var.timeout
-=======
-  cluster_id = "${replace(var.zone, ".", "-")}-${var.namespace}-${var.stage}-${var.attributes}"
-  noq_core   = var.noq_core
-  tags       = var.tags
-  timeout    = var.timeout
->>>>>>> f88770a6
 }
 
 module "tenant_networking" {
   source = "./modules/services/networking"
 
   allowed_inbound_cidr_blocks = var.allowed_inbound_cidr_blocks
-<<<<<<< HEAD
   attributes = var.attributes
   cluster_id = local.cluster_id
   convert_case = var.convert_case
@@ -136,19 +101,4 @@
   tags = var.tags
   timeout = var.timeout
   zone = var.zone
-=======
-  attributes                  = var.attributes
-  cluster_id                  = "${replace(var.zone, ".", "-")}-${var.namespace}-${var.stage}-${var.attributes}"
-  convert_case                = var.convert_case
-  delimiter                   = var.delimiter
-  domain_name                 = var.domain_name
-  lb_port                     = var.lb_port
-  namespace                   = var.namespace
-  stage                       = var.stage
-  subnet_azs                  = var.subnet_azs
-  system_bucket               = module.tenant_s3_service.cloudumi_bucket_name
-  tags                        = var.tags
-  timeout                     = var.timeout
-  zone                        = var.zone
->>>>>>> f88770a6
 }