terraform {
  required_providers {
    aws = {
      source  = "hashicorp/aws"
      version = "~> 3.27"
    }
  }

  required_version = ">= 0.14.9"
  backend "s3" {
    bucket         = "noq-terraform-state"
    key            = "terraform/terraform.tfstate"
    region         = "us-west-2"
    dynamodb_table = "noq_terraform_state"
    # All of the profiles are stored in S3 on the dev account
    profile        = "noq_dev"
  }

}

provider "aws" {
  profile = var.profile
  region  = var.region
}

locals {
  cluster_id = "${replace(var.zone, ".", "-")}-${var.namespace}-${var.stage}-${var.attributes}"
}

module "tenant_container_service" {
  source = "./modules/services/containers"

  allowed_inbound_cidr_blocks = var.allowed_inbound_cidr_blocks
<<<<<<< HEAD
  attributes = var.attributes
  capacity_providers = var.capacity_providers
  cluster_id = local.cluster_id
  container_insights = var.container_insights
  lb_port = var.lb_port
  load_balancer_sgs = [module.tenant_networking.load_balancer_security_group]
  noq_core = var.noq_core
  region = var.region
  stage = var.stage
  subnet_ids = module.tenant_networking.vpc_subnet_private_id
  tags = var.tags
  tenant_configuration_bucket_name = module.tenant_s3_service.tenant_configuration_bucket_name
  test_access_sg_id = module.tenant_networking.test_access_security_group_id
  timeout = var.timeout
  vpc_cidr_range = module.tenant_networking.vpc_cidr_range
  vpc_id = module.tenant_networking.vpc_id
=======
  attributes                  = var.attributes
  capacity_providers          = var.capacity_providers
  cluster_id                  = "${replace(var.zone, ".", "-")}-${var.namespace}-${var.stage}-${var.attributes}"
  container_insights          = var.container_insights
  lb_port                     = var.lb_port
  noq_core                    = var.noq_core
  region                      = var.region
  stage                       = var.stage
  subnet_ids                  = module.tenant_networking.vpc_subnet_private_id
  tags                        = var.tags
  timeout                     = var.timeout
  vpc_cidr_range              = module.tenant_networking.vpc_cidr_range
  vpc_id                      = module.tenant_networking.vpc_id
  cloudumi_files_bucket       = module.tenant_s3_service.cloudumi_bucket_name
>>>>>>> d1d0a31a
}

module "tenant_dynamodb_service" {
  source = "./modules/services/dynamo"

  attributes = var.attributes
  cluster_id = local.cluster_id
  dynamo_table_replica_regions = var.dynamo_table_replica_regions
  noq_core                     = var.noq_core
  tags                         = var.tags
  timeout                      = var.timeout
}

module "tenant_elasticache_service" {
  source = "./modules/services/elasticache"

  attributes = var.attributes
  cluster_id = local.cluster_id
  noq_core = var.noq_core
  private_subnet_cidr_blocks = module.tenant_networking.vpc_subnet_private_cidr
  redis_cluster_access_sg_ids = [module.tenant_container_service.ecs_security_group_id]
  redis_node_type = var.redis_node_type
  subnet_ids      = module.tenant_networking.vpc_subnet_private_id
  tags            = var.tags
  timeout         = var.timeout
  vpc_id          = module.tenant_networking.vpc_id
}

module "tenant_s3_service" {
  source = "./modules/services/s3"

  attributes = var.attributes
  cluster_id = local.cluster_id
  noq_core = var.noq_core
  tags = var.tags
  timeout = var.timeout
}

module "tenant_networking" {
  source = "./modules/services/networking"

  allowed_inbound_cidr_blocks = var.allowed_inbound_cidr_blocks
  attributes = var.attributes
  cluster_id = local.cluster_id
  convert_case = var.convert_case
  delimiter = var.delimiter
  domain_name = var.domain_name
  lb_port = var.lb_port
  namespace = var.namespace
  stage = var.stage
  subnet_azs = var.subnet_azs
  system_bucket = module.tenant_s3_service.cloudumi_bucket_name
  tags = var.tags
  timeout = var.timeout
  zone = var.zone
}<|MERGE_RESOLUTION|>--- conflicted
+++ resolved
@@ -31,9 +31,9 @@
   source = "./modules/services/containers"
 
   allowed_inbound_cidr_blocks = var.allowed_inbound_cidr_blocks
-<<<<<<< HEAD
   attributes = var.attributes
   capacity_providers = var.capacity_providers
+  cloudumi_files_bucket       = module.tenant_s3_service.cloudumi_bucket_name
   cluster_id = local.cluster_id
   container_insights = var.container_insights
   lb_port = var.lb_port
@@ -48,22 +48,6 @@
   timeout = var.timeout
   vpc_cidr_range = module.tenant_networking.vpc_cidr_range
   vpc_id = module.tenant_networking.vpc_id
-=======
-  attributes                  = var.attributes
-  capacity_providers          = var.capacity_providers
-  cluster_id                  = "${replace(var.zone, ".", "-")}-${var.namespace}-${var.stage}-${var.attributes}"
-  container_insights          = var.container_insights
-  lb_port                     = var.lb_port
-  noq_core                    = var.noq_core
-  region                      = var.region
-  stage                       = var.stage
-  subnet_ids                  = module.tenant_networking.vpc_subnet_private_id
-  tags                        = var.tags
-  timeout                     = var.timeout
-  vpc_cidr_range              = module.tenant_networking.vpc_cidr_range
-  vpc_id                      = module.tenant_networking.vpc_id
-  cloudumi_files_bucket       = module.tenant_s3_service.cloudumi_bucket_name
->>>>>>> d1d0a31a
 }
 
 module "tenant_dynamodb_service" {
