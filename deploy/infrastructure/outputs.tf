output "account_id" {
  description = "The account id in which this infrastructre is built in"
  value       = var.account_id
}

output "attributes" {
  description = "The attributes configured (for automation)"
  value       = var.attributes
}

output "global_tenant_data_account_id" {
  description = "Account ID of the AWS Tenant Data Account"
  value       = var.global_tenant_data_account_id
}

output "global_tenant_data_role_name" {
  description = "Role name of the AWS Tenant Data Account"
  value       = var.global_tenant_data_role_name
}

output "legal_docs_bucket_name" {
  description = "The S3 bucket containing templates for our legal documentation"
  value       = var.legal_docs_bucket_name
}

output "bucket_name" {
  description = "The bucket used for cloudumi operation"
  value       = module.tenant_s3_service.cloudumi_bucket_name
}

output "temp_files_bucket_name" {
  description = "The bucket used for temporary files (unit/functional test results)"
  value       = module.tenant_s3_service.cloudumi_temp_files_bucket_name
}

output "cluster_id" {
  description = "The configured cluster id (for automation)"
  value       = local.cluster_id
}

output "domain_name" {
  description = "The configured domain name"
  value       = var.domain_name
}

output "landing_page_domains" {
  description = "The domain names that should be used for common endpoints, like tenant_registration. This should NOT be set for non-noq (self-hosted) deployments"
  value       = var.landing_page_domains
}

output "ecs_awslogs_group" {
  description = "The ecs aws logs group name (for automation)"
  value       = module.tenant_container_service.ecs_awslogs_group
}

output "ecs_cluster_name" {
  description = "The ECS cluster name"
  value       = module.tenant_container_service.ecs_cluster_name
}

output "ecs_security_group" {
  description = "The ECS security group ID"
  value       = module.tenant_container_service.ecs_security_group_id
}

output "ecs_task_execution_role_arn" {
  description = "The ECS task execution role ARN to be configured, note this has been referenced as ecsTaskExecutionRole in previous configurations"
  value       = module.tenant_container_service.ecs_task_execution_role
}

output "ecs_task_role_arn" {
  description = "The ECS task role ARN to be configured; note this has been referenced as NoqClusterRole1 in previous configurations"
  value       = module.tenant_ecs_task_role.ecs_task_role
}

output "worker_count" {
  description = "Desired number of celery workers"
  value       = var.worker_count
}

output "api_count" {
  description = "Desired number of api containers"
  value       = var.api_count
}

output "elasticache_nodes" {
  description = "List of node objects including id, address, port and availability_zone"
  value       = module.tenant_elasticache_service.elasticache_nodes
}

output "elasticache_redis_primary_endpoint_address" {
  description = "Address of the endpoint for the primary node in the replication group, if the cluster mode is disabled."
  value       = module.tenant_elasticache_service.elasticache_redis_primary_endpoint_address
}

output "elasticache_redis_primary_endpoint_port" {
  description = "Port of the endpoint for the primary node in the replication group, if the cluster mode is disabled."
  value       = module.tenant_elasticache_service.elasticache_redis_primary_endpoint_port
}

output "notifications_sender_identity" {
  description = "ARN of the notifications sender identity"
  value       = module.tenant_ses_service.notifications_sender_identity
}

output "namespace" {
  description = "The configured namespace (for automation)"
  value       = var.namespace
}

output "private_subnets" {
  description = "All private subnets used"
  value       = module.tenant_networking.vpc_subnet_private_id
}

output "aws_efs_data_storage_access_point_id" {
  description = "The ID of the EFS access point"
  value       = module.tenant_storage.aws_efs_data_storage_access_point_id
}

output "aws_efs_data_storage_file_system_id" {
  description = "The ID of the EFS file system"
  value       = module.tenant_storage.aws_efs_data_storage_file_system_id
}

output "profile" {
  description = "The selected profile"
  value       = var.profile
}

output "sentry_dsn" {
  description = "The configured sentry dsn (for exception tracking)"
  value       = var.sentry_dsn
}

output "region" {
  description = "The region configured (for automation)"
  value       = var.region
}

output "registry_repository_url_api" {
  description = "The respository URL for the API registry"
  value       = length(module.tenant_container_service.registry_repository_url_api) > 0 ? module.tenant_container_service.registry_repository_url_api[0].repository_url : ""
}

output "sns_registration_topic_arn" {
  description = "The SNS registration topic ARN that is used to trigger customer registration using the NOQ CF templates"
  value       = module.tenant_messaging.sns_registration_topic_arn
}

output "sns_registration_topic_name" {
  description = "The SNS topic name that is used to trigger customer registration using the NOQ CF template"
  value       = module.tenant_messaging.sns_registration_topic_name
}

output "sqs_registration_queue_arn" {
  description = "The SQS registration queue ARN that is used to trigger customer registration using the NOQ CF templates"
  value       = module.tenant_messaging.sqs_registration_queue_arn
}

output "sqs_registration_queue_name" {
  description = "The SQS queue name that is used to trigger customer registration using the NOQ CF template"
  value       = module.tenant_messaging.sqs_registration_queue_name
}

output "sqs_registration_response_queue_arn" {
  description = "The SQS registration response queue ARN that is used to trigger customer registration using the NOQ CF templates"
  value       = module.tenant_messaging.sqs_registration_response_queue_arn
}

output "sqs_registration_response_queue_name" {
  description = "The SQS response queue name that is used to trigger customer registration using the NOQ CF template"
  value       = module.tenant_messaging.sqs_registration_response_queue_name
}

<<<<<<< HEAD
output "aws_marketplace_subscription_queue_arn" {
  description = "The SQS queue ARN that is used to trigger customer registration using the NOQ CF template"
  value       = module.tenant_messaging_us-east-1.aws_marketplace_subscription_queue_arn
}

output "aws_marketplace_subscription_queue_name" {
  description = "The SQS queue name that is used to trigger customer registration using the NOQ CF template"
  value       = module.tenant_messaging_us-east-1.aws_marketplace_subscription_queue_name
}

output "aws_marketplace_product_code" {
  description = "The AWS Marketplace product code"
  value       = var.aws_marketplace_product_code
=======
output "sqs_github_app_noq_webhook_queue_arn" {
  description = "The SQS to see GitHub App Noq Webhook Events"
  value       = module.tenant_messaging.sqs_github_app_noq_webhook_queue_arn
>>>>>>> ce9d22aa
}

output "stage" {
  description = "The configured stage (for automation)"
  value       = var.stage
}

output "subnet_name_private_az0" {
  description = "The configured subnet name for AZ0 (for automation)"
  value       = module.tenant_networking.vpc_subnet_private_id[0]
}

output "subnet_name_private_az1" {
  description = "The configured subnet name for AZ1 (for automation)"
  value       = module.tenant_networking.vpc_subnet_private_id[1]
}

output "subnet_name_public_az0" {
  description = "The configured subnet name for AZ0 (for automation)"
  value       = module.tenant_networking.vpc_subnet_public_id[0]
}

output "subnet_name_public_az1" {
  description = "The configured subnet name for AZ1 (for automation)"
  value       = module.tenant_networking.vpc_subnet_public_id[1]
}

output "target_group_arn" {
  description = "The target group ARN, needs to be updated in the BUILD file under the ecs-cli call"
  value       = module.tenant_networking.target_group_arn
}

output "tenant_configuration_bucket_name" {
  description = "The tenant configuration bucket name to store NOQ configuration"
  value       = module.tenant_s3_service.tenant_configuration_bucket_name
}

output "vpc_arn" {
  description = "The ARN of the VPC configured"
  value       = module.tenant_networking.vpc_arn
}

output "vpc_cidr_range" {
  description = "The CIDR range of the VPC"
  value       = module.tenant_networking.vpc_cidr_range
}

output "vpc_subnet_public_cidr" {
  description = "The public CIDR range of the subnet assigned to the VPC"
  value       = module.tenant_networking.vpc_subnet_public_cidr
}

output "vpc_subnet_private_cidr" {
  description = "The private CIDR range of the private subnet assign to the VPC"
  value       = module.tenant_networking.vpc_subnet_private_cidr
}

output "vpc_subnet_public_id" {
  description = "The public CIDR range of the subnet assigned to the VPC"
  value       = module.tenant_networking.vpc_subnet_public_id
}

output "vpc_subnet_private_id" {
  description = "The private CIDR range of the private subnet assign to the VPC"
  value       = module.tenant_networking.vpc_subnet_private_id
}

output "zone" {
  description = "The configured zone (for automation)"
  value       = var.zone
}

output "celery_log_level" {
  description = "The configured celery log level"
  value       = var.celery_log_level
}

output "celery_concurrency" {
  description = "The configured celery concurrency"
  value       = var.celery_concurrency
}

output "kms_key_id" {
  description = "The configured KMS key ID"
  value       = module.tenant_container_service.kms_key_id
}

output "google_analytics_tracking_id" {
  description = "The configured Google Analytics tracking ID"
  value       = var.google_analytics_tracking_id
}

output "aws_secrets_manager_arn" {
  description = "The configured AWS Secrets Manager ARN"
  value       = module.tenant_container_service.aws_secrets_manager_arn
}

output "dax_cluster_arn" {
  description = "The ARN of the DAX cluster"
  value       = module.tenant_dax_cluster.dax_cluster_arn
}

output "dax_cluster_address" {
  description = "The DNS name of the DAX cluster without the port appended"
  value       = module.tenant_dax_cluster.dax_cluster_address
}

output "dax_configuration_endpoint" {
  description = "The configuration endpoint for this DAX cluster, consisting of a DNS name and a port number"
  value       = module.tenant_dax_cluster.dax_configuration_endpoint
}

output "noq_db_endpoint" {
  description = "The endpoint of the noq db cluster"
  value       = module.noq_db_cluster.rds_endpoint
}

output "noq_db_port" {
  description = "The port number of the noq db cluster"
  value       = module.noq_db_cluster.rds_port
}

output "noq_db_database_name" {
  description = "The default database of the noq db cluster"
  value       = module.noq_db_cluster.default_database
}
<|MERGE_RESOLUTION|>--- conflicted
+++ resolved
@@ -173,7 +173,6 @@
   value       = module.tenant_messaging.sqs_registration_response_queue_name
 }
 
-<<<<<<< HEAD
 output "aws_marketplace_subscription_queue_arn" {
   description = "The SQS queue ARN that is used to trigger customer registration using the NOQ CF template"
   value       = module.tenant_messaging_us-east-1.aws_marketplace_subscription_queue_arn
@@ -187,11 +186,11 @@
 output "aws_marketplace_product_code" {
   description = "The AWS Marketplace product code"
   value       = var.aws_marketplace_product_code
-=======
+}
+
 output "sqs_github_app_noq_webhook_queue_arn" {
   description = "The SQS to see GitHub App Noq Webhook Events"
   value       = module.tenant_messaging.sqs_github_app_noq_webhook_queue_arn
->>>>>>> ce9d22aa
 }
 
 output "stage" {
