resource "aws_cloudwatch_log_group" "noq_log_group" {
  name = "${var.cluster_id}"
}

resource "aws_kms_key" "noq_ecs_kms_key" {
  description             = "ECS KMS key"
  deletion_window_in_days = 7
}

resource "aws_ecs_cluster" "noq_ecs_cluster" {
  name               = "${var.cluster_id}"
  capacity_providers = var.capacity_providers
  configuration {
    execute_command_configuration {
      kms_key_id = aws_kms_key.noq_ecs_kms_key.arn
      logging    = "OVERRIDE"

      log_configuration {
        cloud_watch_encryption_enabled = true
        cloud_watch_log_group_name     = aws_cloudwatch_log_group.noq_log_group.name
      }
    }
  }

  setting {
    name  = "containerInsights"
    value = var.container_insights ? "enabled" : "disabled"
  }

  tags = merge(
    var.tags,
    {}
  )
}

resource "aws_ecr_repository" "noq_ecr_repository-api" {
  name                 = "${var.stage}-registry-api"
  image_tag_mutability = "MUTABLE"
  count                = var.noq_core ? 1 : 0

  image_scanning_configuration {
    scan_on_push = true
  }

  tags = merge(
    var.tags,
    {}
  )
}

resource "aws_ecr_repository" "noq_ecr_repository-celery" {
  name                 = "${var.stage}-registry-celery"
  image_tag_mutability = "MUTABLE"
  count                = var.noq_core ? 1 : 0

  image_scanning_configuration {
    scan_on_push = true
  }

  tags = merge(
    var.tags,
    {}
  )
}

resource "aws_ecr_repository" "noq_ecr_repository-frontend" {
  name                 = "${var.stage}-registry-frontend"
  image_tag_mutability = "MUTABLE"
  count                = var.noq_core ? 1 : 0

  image_scanning_configuration {
    scan_on_push = true
  }

  tags = merge(
    var.tags,
    {}
  )
}

resource "aws_iam_role" "ecs_task_execution_role" {
  name        = "${var.cluster_id}-ecsTaskExecutionRole"
  description = "This is also known as the ecsTaskExecutionRole"

  assume_role_policy = jsonencode({
    Version = "2012-10-17"
    Statement = [
      {
        Action = "sts:AssumeRole"
        Effect = "Allow"
        Sid    = ""
        Principal = {
          Service = "ecs-tasks.amazonaws.com"
        }
      },
    ]
  })
  inline_policy {
    name = "ecs_task_execution_role_policy"
    policy = jsonencode({
      "Version" : "2012-10-17",
      "Statement" : [
        {
<<<<<<< HEAD
            "Effect": "Allow",
            "Action": [
                "ecr:GetAuthorizationToken",
                "ecr:BatchCheckLayerAvailability",
                "ecr:GetDownloadUrlForLayer",
                "ecr:BatchGetImage",
                "logs:CreateLogStream",
                "logs:PutLogEvents"
            ],
            "Resource": "*"
        },
        {
          "Effect": "Allow",
          "Action": [
            "ssmmessages:CreateControlChannel",
            "ssmmessages:CreateDataChannel",
            "ssmmessages:OpenControlChannel",
            "ssmmessages:OpenDataChannel",
            "kms:Decrypt",
            "logs:DescribeLogGroups",
            "logs:CreateLogStream",
            "logs:DescribeLogStreams",
            "logs:PutLogEvents",
          ],
          "Resource": "*"
=======
          "Effect" : "Allow",
          "Action" : [
            "ecr:GetAuthorizationToken",
            "ecr:BatchCheckLayerAvailability",
            "ecr:GetDownloadUrlForLayer",
            "ecr:BatchGetImage",
            "logs:CreateLogStream",
            "logs:PutLogEvents"
          ],
          "Resource" : "*"
>>>>>>> d1d0a31a
        }
      ]
    })
  }

  tags = merge(
    var.tags,
    {}
  )
}

resource "aws_iam_role" "ecs_task_role" {
  name        = "${var.cluster_id}-ecsTaskRole"
  description = "Referenced previously as NoqClusterRole1; the role is used by the ECS containers running NOQ logic"
  assume_role_policy = jsonencode({
    Version = "2012-10-17"
    Statement = [
      {
        Action = "sts:AssumeRole"
        Effect = "Allow"
        Sid    = ""
        Principal = {
          Service = "ecs-tasks.amazonaws.com"
        }
      },
    ]
  })
  inline_policy {
    name = "ecs_task_role_policy"
    policy = jsonencode({
      "Statement" : [
        {
          "Action" : [
            "access-analyzer:*",
            "cloudtrail:*",
            "cloudwatch:*",
            "config:SelectResourceConfig",
            "config:SelectAggregateResourceConfig",
            "dynamodb:batchgetitem",
            "dynamodb:batchwriteitem",
            "dynamodb:deleteitem",
            "dynamodb:describe*",
            "dynamodb:getitem",
            "dynamodb:getrecords",
            "dynamodb:getsharditerator",
            "dynamodb:putitem",
            "dynamodb:query",
            "dynamodb:scan",
            "dynamodb:updateitem",
            "dynamodb:CreateTable",
            "dynamodb:UpdateTimeToLive",
            "sns:createplatformapplication",
            "sns:createplatformendpoint",
            "sns:deleteendpoint",
            "sns:deleteplatformapplication",
            "sns:getendpointattributes",
            "sns:getplatformapplicationattributes",
            "sns:listendpointsbyplatformapplication",
            "sns:publish",
            "sns:setendpointattributes",
            "sns:setplatformapplicationattributes",
            "sts:assumerole"
          ],
          "Effect" : "Allow",
          "Resource" : [
            "*"
          ]
        },
        {
<<<<<<< HEAD
          "Action": [
              "autoscaling:Describe*",
              "cloudwatch:Get*",
              "cloudwatch:List*",
              "config:BatchGet*",
              "config:List*",
              "config:Select*",
              "ec2:DescribeSubnets",
              "ec2:describevpcendpoints",
              "ec2:DescribeVpcs",
              "iam:GetAccountAuthorizationDetails",
              "iam:ListAccountAliases",
              "iam:ListAttachedRolePolicies",
              "ec2:describeregions",
              "s3:GetBucketPolicy",
              "s3:GetBucketTagging",
              "s3:ListAllMyBuckets",
              "s3:ListBucket",
              "s3:PutBucketPolicy",
              "s3:PutBucketTagging",
              "sns:GetTopicAttributes",
              "sns:ListTagsForResource",
              "sns:ListTopics",
              "sns:SetTopicAttributes",
              "sns:TagResource",
              "sns:UnTagResource",
              "sqs:GetQueueAttributes",
              "sqs:GetQueueUrl",
              "sqs:ListQueues",
              "sqs:ListQueueTags",
              "sqs:SetQueueAttributes",
              "sqs:TagQueue",
              "sqs:UntagQueue"
=======
          "Action" : [
            "ses:sendemail",
            "ses:sendrawemail"
          ],
          "Condition" : {
            "StringLike" : {
              "ses:FromAddress" : [
                "email_address_here@example.com"
              ]
            }
          },
          "Effect" : "Allow",
          "Resource" : "arn:aws:ses:*:123456789:identity/your_identity.example.com"
        },
        {
          "Action" : [
            "autoscaling:Describe*",
            "cloudwatch:Get*",
            "cloudwatch:List*",
            "config:BatchGet*",
            "config:List*",
            "config:Select*",
            "ec2:DescribeSubnets",
            "ec2:describevpcendpoints",
            "ec2:DescribeVpcs",
            "iam:GetAccountAuthorizationDetails",
            "iam:ListAccountAliases",
            "iam:ListAttachedRolePolicies",
            "ec2:describeregions",
            "s3:GetBucketPolicy",
            "s3:GetBucketTagging",
            "s3:ListAllMyBuckets",
            "s3:ListBucket",
            "s3:PutBucketPolicy",
            "s3:PutBucketTagging",
            "sns:GetTopicAttributes",
            "sns:ListTagsForResource",
            "sns:ListTopics",
            "sns:SetTopicAttributes",
            "sns:TagResource",
            "sns:UnTagResource",
            "sqs:GetQueueAttributes",
            "sqs:GetQueueUrl",
            "sqs:ListQueues",
            "sqs:ListQueueTags",
            "sqs:SetQueueAttributes",
            "sqs:TagQueue",
            "sqs:UntagQueue"
>>>>>>> d1d0a31a
          ],
          "Effect" : "Allow",
          "Resource" : "*"
        },
        {
<<<<<<< HEAD
          "Sid": "VisualEditor0",
          "Effect": "Allow",
          "Action": [
            "s3:ListBucket",
            "s3:GetObject"
          ],
          "Resource": [
              "arn:aws:s3:::${var.tenant_configuration_bucket_name}",
              "arn:aws:s3:::${var.tenant_configuration_bucket_name}/*"
=======
          "Effect" : "Allow",
          "Action" : [
            "s3:ListBucket",
            "s3:GetObject",
            "s3:PutObject",
            "s3:DeleteObject"
          ],
          "Resource" : [
            "arn:aws:s3:::noq.tenant-configuration-store",
            "arn:aws:s3:::noq.tenant-configuration-store/*"
>>>>>>> d1d0a31a
          ]
        },
        {
          "Effect" : "Allow",
          "Action" : [
            "s3:ListStorageLensConfigurations",
            "s3:ListAccessPointsForObjectLambda",
            "s3:GetAccessPoint",
            "s3:GetAccountPublicAccessBlock",
            "s3:ListAllMyBuckets",
            "s3:ListAccessPoints",
            "s3:ListJobs",
            "s3:ListMultiRegionAccessPoints"
          ],
          "Resource" : "*"
        },
        {
<<<<<<< HEAD
          "Effect": "Allow",
          "Action": [
              "s3:get*",
              "s3:list*"
          ],
          "Resource": [
              "arn:aws:s3:::${var.tenant_configuration_bucket_name}",
              "arn:aws:s3:::${var.tenant_configuration_bucket_name}/*"
          ]
=======
          "Action" : [
            "sqs:list*",
            "sqs:receive*",
            "sqs:delete*"
          ],
          "Effect" : "Allow",
          "Resource" : "arn:aws:sqs:us-east-1:259868150464:noq_registration_queue"
>>>>>>> d1d0a31a
        },
        {
          "Action" : [
            "s3:ListBucket",
            "s3:GetObject",
            "s3:PutObject",
            "s3:DeleteObject"
          ],
          "Effect" : "Allow",
          "Resource" : [
            "arn:aws:s3:::${var.cloudumi_files_bucket}",
            "arn:aws:s3:::${var.cloudumi_files_bucket}/*"
          ]
        }
      ],
      "Version" : "2012-10-17"
    })
  }
}

resource "aws_security_group" "ecs-sg" {
  name        = "${var.cluster_id}-ecs-access-sg"
  description = "Allows access to ECS services, internally to AWS."
  vpc_id      = var.vpc_id

  ingress {
    description = "HTTP for accessing Noq from the load balancer"
    from_port   = 8092
    to_port     = 8092
    protocol    = "tcp"
    security_groups = var.load_balancer_sgs
  }

  ingress {
    description = "SSH for accessing Noq for debugging"
    from_port   = 22
    to_port     = 22
    protocol    = "tcp"
    security_groups = [var.test_access_sg_id]
  }

  ingress {
    description = "SSH access to API container"
    from_port   = 2222
    to_port     = 2222
    protocol    = "tcp"
    cidr_blocks = [var.vpc_cidr_range]
  }

  ingress {
    description = "SSH access to Celery container"
    from_port   = 2223
    to_port     = 2223
    protocol    = "tcp"
    cidr_blocks = [var.vpc_cidr_range]
  }

  egress {
    from_port   = 0
    to_port     = 0
    protocol    = "-1"
    cidr_blocks = ["0.0.0.0/0"]
  }

  tags = merge(
    var.tags,
    {
      Name = "allow_access_to_noq"
    }
  )
}<|MERGE_RESOLUTION|>--- conflicted
+++ resolved
@@ -101,7 +101,6 @@
       "Version" : "2012-10-17",
       "Statement" : [
         {
-<<<<<<< HEAD
             "Effect": "Allow",
             "Action": [
                 "ecr:GetAuthorizationToken",
@@ -127,18 +126,6 @@
             "logs:PutLogEvents",
           ],
           "Resource": "*"
-=======
-          "Effect" : "Allow",
-          "Action" : [
-            "ecr:GetAuthorizationToken",
-            "ecr:BatchCheckLayerAvailability",
-            "ecr:GetDownloadUrlForLayer",
-            "ecr:BatchGetImage",
-            "logs:CreateLogStream",
-            "logs:PutLogEvents"
-          ],
-          "Resource" : "*"
->>>>>>> d1d0a31a
         }
       ]
     })
@@ -208,7 +195,6 @@
           ]
         },
         {
-<<<<<<< HEAD
           "Action": [
               "autoscaling:Describe*",
               "cloudwatch:Get*",
@@ -242,62 +228,11 @@
               "sqs:SetQueueAttributes",
               "sqs:TagQueue",
               "sqs:UntagQueue"
-=======
-          "Action" : [
-            "ses:sendemail",
-            "ses:sendrawemail"
-          ],
-          "Condition" : {
-            "StringLike" : {
-              "ses:FromAddress" : [
-                "email_address_here@example.com"
-              ]
-            }
-          },
-          "Effect" : "Allow",
-          "Resource" : "arn:aws:ses:*:123456789:identity/your_identity.example.com"
-        },
-        {
-          "Action" : [
-            "autoscaling:Describe*",
-            "cloudwatch:Get*",
-            "cloudwatch:List*",
-            "config:BatchGet*",
-            "config:List*",
-            "config:Select*",
-            "ec2:DescribeSubnets",
-            "ec2:describevpcendpoints",
-            "ec2:DescribeVpcs",
-            "iam:GetAccountAuthorizationDetails",
-            "iam:ListAccountAliases",
-            "iam:ListAttachedRolePolicies",
-            "ec2:describeregions",
-            "s3:GetBucketPolicy",
-            "s3:GetBucketTagging",
-            "s3:ListAllMyBuckets",
-            "s3:ListBucket",
-            "s3:PutBucketPolicy",
-            "s3:PutBucketTagging",
-            "sns:GetTopicAttributes",
-            "sns:ListTagsForResource",
-            "sns:ListTopics",
-            "sns:SetTopicAttributes",
-            "sns:TagResource",
-            "sns:UnTagResource",
-            "sqs:GetQueueAttributes",
-            "sqs:GetQueueUrl",
-            "sqs:ListQueues",
-            "sqs:ListQueueTags",
-            "sqs:SetQueueAttributes",
-            "sqs:TagQueue",
-            "sqs:UntagQueue"
->>>>>>> d1d0a31a
           ],
           "Effect" : "Allow",
           "Resource" : "*"
         },
         {
-<<<<<<< HEAD
           "Sid": "VisualEditor0",
           "Effect": "Allow",
           "Action": [
@@ -307,18 +242,6 @@
           "Resource": [
               "arn:aws:s3:::${var.tenant_configuration_bucket_name}",
               "arn:aws:s3:::${var.tenant_configuration_bucket_name}/*"
-=======
-          "Effect" : "Allow",
-          "Action" : [
-            "s3:ListBucket",
-            "s3:GetObject",
-            "s3:PutObject",
-            "s3:DeleteObject"
-          ],
-          "Resource" : [
-            "arn:aws:s3:::noq.tenant-configuration-store",
-            "arn:aws:s3:::noq.tenant-configuration-store/*"
->>>>>>> d1d0a31a
           ]
         },
         {
@@ -336,7 +259,6 @@
           "Resource" : "*"
         },
         {
-<<<<<<< HEAD
           "Effect": "Allow",
           "Action": [
               "s3:get*",
@@ -346,15 +268,6 @@
               "arn:aws:s3:::${var.tenant_configuration_bucket_name}",
               "arn:aws:s3:::${var.tenant_configuration_bucket_name}/*"
           ]
-=======
-          "Action" : [
-            "sqs:list*",
-            "sqs:receive*",
-            "sqs:delete*"
-          ],
-          "Effect" : "Allow",
-          "Resource" : "arn:aws:sqs:us-east-1:259868150464:noq_registration_queue"
->>>>>>> d1d0a31a
         },
         {
           "Action" : [
