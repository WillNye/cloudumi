resource "aws_cloudwatch_log_group" "noq_log_group" {
  name = "${var.cluster_id}"
}

resource "aws_kms_key" "noq_ecs_kms_key" {
  description             = "ECS KMS key"
  deletion_window_in_days = 7
}

resource "aws_ecs_cluster" "noq_ecs_cluster" {
  name               = "${var.cluster_id}"
  capacity_providers = var.capacity_providers
  configuration {
    execute_command_configuration {
      kms_key_id = aws_kms_key.noq_ecs_kms_key.arn
      logging = "OVERRIDE"

      log_configuration {
        cloud_watch_encryption_enabled = true
        cloud_watch_log_group_name     = aws_cloudwatch_log_group.noq_log_group.name
      }
    }
  }

  setting {
    name  = "containerInsights"
    value = var.container_insights ? "enabled" : "disabled"
  }

  tags = merge(
    var.tags,
    {}
  )
}

resource "aws_ecr_repository" "noq_ecr_repository-api" {
  name                 = "${var.stage}-registry-api"
  image_tag_mutability = "MUTABLE"
  count                = var.noq_core ? 1 : 0  

  image_scanning_configuration {
    scan_on_push = true
  }

  tags = merge(
    var.tags,
    {}
  )
}

resource "aws_ecr_repository" "noq_ecr_repository-celery" {
  name                 = "${var.stage}-registry-celery"
  image_tag_mutability = "MUTABLE"
  count                = var.noq_core ? 1 : 0  

  image_scanning_configuration {
    scan_on_push = true
  }

  tags = merge(
    var.tags,
    {}
  )
}

resource "aws_ecr_repository" "noq_ecr_repository-frontend" {
  name                 = "${var.stage}-registry-frontend"
  image_tag_mutability = "MUTABLE"
  count                = var.noq_core ? 1 : 0  

  image_scanning_configuration {
    scan_on_push = true
  }

  tags = merge(
    var.tags,
    {}
  )
}

resource "aws_iam_role" "ecs_task_execution_role" {
  name = "${var.cluster_id}-ecsTaskExecutionRole"
  description = "This is also known as the ecsTaskExecutionRole"

  assume_role_policy = jsonencode({
    Version = "2012-10-17"
    Statement = [
      {
        Action = "sts:AssumeRole"
        Effect = "Allow"
        Sid    = ""
        Principal = {
          Service = "ecs-tasks.amazonaws.com"
        }
      },
    ]
  })
  inline_policy {
    name = "ecs_task_execution_role_policy"
    policy = jsonencode({
    "Version": "2012-10-17",
    "Statement": [
        {
            "Effect": "Allow",
            "Action": [
                "ecr:GetAuthorizationToken",
                "ecr:BatchCheckLayerAvailability",
                "ecr:GetDownloadUrlForLayer",
                "ecr:BatchGetImage",
                "logs:CreateLogStream",
                "logs:PutLogEvents"
            ],
            "Resource": "*"
        }
      ]
    })
  }

  tags = merge(
    var.tags,
    {}
  )
}

resource "aws_iam_role" "ecs_task_role" {
  name = "${var.cluster_id}-ecsTaskRole"
  description = "Referenced previously as NoqClusterRole1; the role is used by the ECS containers running NOQ logic"
  assume_role_policy = jsonencode({
    Version = "2012-10-17"
    Statement = [
      {
        Action = "sts:AssumeRole"
        Effect = "Allow"
        Sid    = ""
        Principal = {
          Service = "ecs-tasks.amazonaws.com"
        }
      },
    ]
  })
  inline_policy {
    name = "ecs_task_role_policy"
    policy = jsonencode({
      "Statement": [
        {
          "Action": [
              "access-analyzer:*",
              "cloudtrail:*",
              "cloudwatch:*",
              "config:SelectResourceConfig",
              "config:SelectAggregateResourceConfig",
              "dynamodb:batchgetitem",
              "dynamodb:batchwriteitem",
              "dynamodb:deleteitem",
              "dynamodb:describe*",
              "dynamodb:getitem",
              "dynamodb:getrecords",
              "dynamodb:getsharditerator",
              "dynamodb:putitem",
              "dynamodb:query",
              "dynamodb:scan",
              "dynamodb:updateitem",
              "dynamodb:CreateTable",
              "dynamodb:UpdateTimeToLive",
              "sns:createplatformapplication",
              "sns:createplatformendpoint",
              "sns:deleteendpoint",
              "sns:deleteplatformapplication",
              "sns:getendpointattributes",
              "sns:getplatformapplicationattributes",
              "sns:listendpointsbyplatformapplication",
              "sns:publish",
              "sns:setendpointattributes",
              "sns:setplatformapplicationattributes",
              "sts:assumerole"
          ],
          "Effect": "Allow",
          "Resource": [
              "*"
          ]
        },
        {
          "Action": [
              "ses:sendemail",
              "ses:sendrawemail"
          ],
          "Condition": {
              "StringLike": {
                  "ses:FromAddress": [
                      "email_address_here@example.com"
                  ]
              }
          },
          "Effect": "Allow",
          "Resource": "arn:aws:ses:*:123456789:identity/your_identity.example.com"
        },
        {
          "Action": [
              "autoscaling:Describe*",
              "cloudwatch:Get*",
              "cloudwatch:List*",
              "config:BatchGet*",
              "config:List*",
              "config:Select*",
              "ec2:DescribeSubnets",
              "ec2:describevpcendpoints",
              "ec2:DescribeVpcs",
              "iam:GetAccountAuthorizationDetails",
              "iam:ListAccountAliases",
              "iam:ListAttachedRolePolicies",
              "ec2:describeregions",
              "s3:GetBucketPolicy",
              "s3:GetBucketTagging",
              "s3:ListAllMyBuckets",
              "s3:ListBucket",
              "s3:PutBucketPolicy",
              "s3:PutBucketTagging",
              "sns:GetTopicAttributes",
              "sns:ListTagsForResource",
              "sns:ListTopics",
              "sns:SetTopicAttributes",
              "sns:TagResource",
              "sns:UnTagResource",
              "sqs:GetQueueAttributes",
              "sqs:GetQueueUrl",
              "sqs:ListQueues",
              "sqs:ListQueueTags",
              "sqs:SetQueueAttributes",
              "sqs:TagQueue",
              "sqs:UntagQueue"
          ],
          "Effect": "Allow",
          "Resource": "*"
        },
        {
          "Sid": "VisualEditor0",
          "Effect": "Allow",
          "Action": [
              "s3:GetObjectVersionTagging",
              "s3:GetStorageLensConfigurationTagging",
              "s3:GetObjectAcl",
              "s3:GetBucketObjectLockConfiguration",
              "s3:GetIntelligentTieringConfiguration",
              "s3:GetObjectVersionAcl",
              "s3:GetBucketPolicyStatus",
              "s3:GetObjectRetention",
              "s3:GetBucketWebsite",
              "s3:GetJobTagging",
              "s3:GetMultiRegionAccessPoint",
              "s3:GetObjectLegalHold",
              "s3:GetBucketNotification",
              "s3:DescribeMultiRegionAccessPointOperation",
              "s3:GetReplicationConfiguration",
              "s3:ListMultipartUploadParts",
              "s3:GetObject",
              "s3:DescribeJob",
              "s3:GetAnalyticsConfiguration",
              "s3:GetObjectVersionForReplication",
              "s3:GetAccessPointForObjectLambda",
              "s3:GetStorageLensDashboard",
              "s3:GetLifecycleConfiguration",
              "s3:GetInventoryConfiguration",
              "s3:GetBucketTagging",
              "s3:GetAccessPointPolicyForObjectLambda",
              "s3:GetBucketLogging",
              "s3:ListBucketVersions",
              "s3:ListBucket",
              "s3:GetAccelerateConfiguration",
              "s3:GetBucketPolicy",
              "s3:GetEncryptionConfiguration",
              "s3:GetObjectVersionTorrent",
              "s3:GetBucketRequestPayment",
              "s3:GetAccessPointPolicyStatus",
              "s3:GetObjectTagging",
              "s3:GetMetricsConfiguration",
              "s3:GetBucketOwnershipControls",
              "s3:GetBucketPublicAccessBlock",
              "s3:GetMultiRegionAccessPointPolicyStatus",
              "s3:ListBucketMultipartUploads",
              "s3:GetMultiRegionAccessPointPolicy",
              "s3:GetAccessPointPolicyStatusForObjectLambda",
              "s3:GetBucketVersioning",
              "s3:GetBucketAcl",
              "s3:GetAccessPointConfigurationForObjectLambda",
              "s3:GetObjectTorrent",
              "s3:GetStorageLensConfiguration",
              "s3:GetBucketCORS",
              "s3:GetBucketLocation",
              "s3:GetAccessPointPolicy",
              "s3:GetObjectVersion"
          ],
          "Resource": [
              "arn:aws:s3:::noq.tenant-configuration-store",
              "arn:aws:s3:::noq.tenant-configuration-store/*"
          ]
        },
        {
          "Sid": "VisualEditor1",
          "Effect": "Allow",
          "Action": [
              "s3:ListStorageLensConfigurations",
              "s3:ListAccessPointsForObjectLambda",
              "s3:GetAccessPoint",
              "s3:GetAccountPublicAccessBlock",
              "s3:ListAllMyBuckets",
              "s3:ListAccessPoints",
              "s3:ListJobs",
              "s3:ListMultiRegionAccessPoints"
          ],
          "Resource": "*"
        },
        {
          "Effect": "Allow",
          "Action": [
              "s3:get*",
              "s3:put*",
              "s3:list*"
          ],
          "Resource": [
              "arn:aws:s3:::noq.tenant-configuration-store",
              "arn:aws:s3:::noq.tenant-configuration-store/*"
          ]
        },
        {
          "Action": [
              "sqs:list*",
              "sqs:receive*",
              "sqs:delete*"
          ],
          "Effect": "Allow",
          "Resource": "arn:aws:sqs:us-east-1:259868150464:noq_registration_queue"
        }
     ],
    "Version": "2012-10-17"
    })
  }
}

resource "aws_security_group" "ecs-sg" {
  name        = "${var.cluster_id}-ecs-access-sg"
  description = "Allows access to ECS services, which is forwarded via the load balancer."
  vpc_id      = var.vpc_id

  ingress {
    description = "HTTPS for accessing Noq"
    from_port   = var.lb_port
    to_port     = var.lb_port
    protocol    = "tcp"
    cidr_blocks = var.allowed_inbound_cidr_blocks
  }

  egress {
    from_port   = 0
    to_port     = 0
    protocol    = "-1"
    cidr_blocks = ["0.0.0.0/0"]
  }

  tags = merge(
    var.tags,
    {
      Name = "allow_access_to_noq"
    }
  )
<<<<<<< HEAD
=======
}

resource "aws_security_group" "ecs_ecr_access_sg" {
  name = "${var.cluster_id}-ecs-ecr-access-sg"
  description = "Allows access to the ECR public service via the vpc endpoint"
  vpc_id = var.vpc_id

  ingress {
    description = "Access from VPC only"
    from_port = 443
    to_port = 443
    protocol = "tcp"
    cidr_blocks = [var.vpc_cidr_range]
  }

  egress {
    description = "Access to VPC endpoints"
    from_port = 443
    to_port = 443
    protocol = "tcp"
    cidr_blocks = [var.vpc_cidr_range]
  }

  tags = merge(
    var.tags,
    {

    }
  )
}

# As of Fargate 1.4.0, ECS tasks only have one interface, which means we have to provide means to access ECR
# https://stackoverflow.com/questions/61265108/aws-ecs-fargate-resourceinitializationerror-unable-to-pull-secrets-or-registry
resource "aws_vpc_endpoint" "ecr_dkr" {
  vpc_id       = var.vpc_id
  service_name = "com.amazonaws.${var.region}.ecr.dkr"

  # As per https://docs.aws.amazon.com/AmazonECR/latest/userguide/vpc-endpoints.html, must be true
  private_dns_enabled = true
  security_group_ids = [aws_security_group.ecs_ecr_access_sg.id]
  subnet_ids = var.subnet_ids
  vpc_endpoint_type = "Interface"

  tags = merge(
    var.tags,
    {
    }
  )
}

resource "aws_vpc_endpoint" "ecr_api" {
  vpc_id       = var.vpc_id
  service_name = "com.amazonaws.${var.region}.ecr.api"

  # As per https://docs.aws.amazon.com/AmazonECR/latest/userguide/vpc-endpoints.html, must be true
  private_dns_enabled = true
  security_group_ids = [aws_security_group.ecs_ecr_access_sg.id]
  subnet_ids = var.subnet_ids
  vpc_endpoint_type = "Interface"

  tags = merge(
    var.tags,
    {
    }
  )
}

resource "aws_vpc_endpoint" "s3" {
  vpc_id      = var.vpc_id
  service_name = "com.amazonaws.${var.region}.s3"

  # security_group_ids = [aws_security_group.ecs_ecr_access_sg.id]
  # subnet_ids = var.subnet_ids
  # vpc_endpoint_type = "Interface"
  vpc_endpoint_type = "Gateway"
  policy = jsonencode({
    "Statement": [
      {
        "Action": "*",
        "Effect": "Allow",
        "Resource": "*",
        "Principal": "*",
      }
    ],
  })

  tags = merge(
    var.tags,
    {
    }
  )
}

resource "aws_vpc_endpoint" "logs" {
  vpc_id = var.vpc_id
  service_name = "com.amazonaws.${var.region}.logs"

  vpc_endpoint_type = "Interface"
  security_group_ids = [aws_security_group.ecs_ecr_access_sg.id]
  subnet_ids = var.subnet_ids

  tags = merge(
    var.tags,
    {
    }
  )
>>>>>>> 47ddfd7d
}<|MERGE_RESOLUTION|>--- conflicted
+++ resolved
@@ -362,113 +362,4 @@
       Name = "allow_access_to_noq"
     }
   )
-<<<<<<< HEAD
-=======
-}
-
-resource "aws_security_group" "ecs_ecr_access_sg" {
-  name = "${var.cluster_id}-ecs-ecr-access-sg"
-  description = "Allows access to the ECR public service via the vpc endpoint"
-  vpc_id = var.vpc_id
-
-  ingress {
-    description = "Access from VPC only"
-    from_port = 443
-    to_port = 443
-    protocol = "tcp"
-    cidr_blocks = [var.vpc_cidr_range]
-  }
-
-  egress {
-    description = "Access to VPC endpoints"
-    from_port = 443
-    to_port = 443
-    protocol = "tcp"
-    cidr_blocks = [var.vpc_cidr_range]
-  }
-
-  tags = merge(
-    var.tags,
-    {
-
-    }
-  )
-}
-
-# As of Fargate 1.4.0, ECS tasks only have one interface, which means we have to provide means to access ECR
-# https://stackoverflow.com/questions/61265108/aws-ecs-fargate-resourceinitializationerror-unable-to-pull-secrets-or-registry
-resource "aws_vpc_endpoint" "ecr_dkr" {
-  vpc_id       = var.vpc_id
-  service_name = "com.amazonaws.${var.region}.ecr.dkr"
-
-  # As per https://docs.aws.amazon.com/AmazonECR/latest/userguide/vpc-endpoints.html, must be true
-  private_dns_enabled = true
-  security_group_ids = [aws_security_group.ecs_ecr_access_sg.id]
-  subnet_ids = var.subnet_ids
-  vpc_endpoint_type = "Interface"
-
-  tags = merge(
-    var.tags,
-    {
-    }
-  )
-}
-
-resource "aws_vpc_endpoint" "ecr_api" {
-  vpc_id       = var.vpc_id
-  service_name = "com.amazonaws.${var.region}.ecr.api"
-
-  # As per https://docs.aws.amazon.com/AmazonECR/latest/userguide/vpc-endpoints.html, must be true
-  private_dns_enabled = true
-  security_group_ids = [aws_security_group.ecs_ecr_access_sg.id]
-  subnet_ids = var.subnet_ids
-  vpc_endpoint_type = "Interface"
-
-  tags = merge(
-    var.tags,
-    {
-    }
-  )
-}
-
-resource "aws_vpc_endpoint" "s3" {
-  vpc_id      = var.vpc_id
-  service_name = "com.amazonaws.${var.region}.s3"
-
-  # security_group_ids = [aws_security_group.ecs_ecr_access_sg.id]
-  # subnet_ids = var.subnet_ids
-  # vpc_endpoint_type = "Interface"
-  vpc_endpoint_type = "Gateway"
-  policy = jsonencode({
-    "Statement": [
-      {
-        "Action": "*",
-        "Effect": "Allow",
-        "Resource": "*",
-        "Principal": "*",
-      }
-    ],
-  })
-
-  tags = merge(
-    var.tags,
-    {
-    }
-  )
-}
-
-resource "aws_vpc_endpoint" "logs" {
-  vpc_id = var.vpc_id
-  service_name = "com.amazonaws.${var.region}.logs"
-
-  vpc_endpoint_type = "Interface"
-  security_group_ids = [aws_security_group.ecs_ecr_access_sg.id]
-  subnet_ids = var.subnet_ids
-
-  tags = merge(
-    var.tags,
-    {
-    }
-  )
->>>>>>> 47ddfd7d
 }