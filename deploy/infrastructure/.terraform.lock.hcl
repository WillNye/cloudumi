--- conflicted
+++ resolved
@@ -3,11 +3,7 @@
 
 provider "registry.terraform.io/hashicorp/aws" {
   version     = "3.70.0"
-<<<<<<< HEAD
-  constraints = "~> 3.27, >= 3.41.0"
-=======
   constraints = "~> 3.27, >= 3.41.0, >= 3.43.0"
->>>>>>> f88770a6
   hashes = [
     "h1:E5IKHXzPGGSizZM5rHKzNCzpwQ7lWPXmmJnms82uzDk=",
     "h1:jn4ImGMZJ9rQdaVSbcCBqUqnhRSpyaM1DivqaNuP+eg=",
