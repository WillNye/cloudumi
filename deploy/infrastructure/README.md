# NOQ Infrastructure

Each NOQ infrastructure is setup in its own tenant and AWS account. When needed, a new deployment configuration tfvars
is added to the `live` directory under the new tenant id. Use this only to setup a new account backend infrastructure
and to update the infrastructure when changes are needed.

**NOTE**: it is imperative you enter the correct workspace using `terraform workspace select` before attempting to
update staging or production environments!

**NOTE**: currently all configuration files (.yaml, .yml) need to be updated manually after running terraform deploy or updates. The requisite outputs that are needed to update the `live` configuration files, use the `terraform output` command with the appropiate workspace (`terraform workspace select noq.dev-staging-1` for instance)

## Pre-requisites:

- AWS keys configured in ~/.aws/credentials - see the `AWS Credentials` section below
- terraform
- ecs-cli
- `yarn build_template` was run in the `frontend` folder

## Quick Start

Ensure that your AWS profile is setup correctly in the ~/.aws/credentials file - the expectation is that there is a
`noq_dev` entry with AWS keys configured; this is the profile that terraform will look for explicitly.

- Ensure you have the pre-requisites installed
- Export your AWS Profile (see the `AWS Credentials` section below): `export AWS_PROFILE=noq_dev`

## Terraform

Terraform is only required when either establishing a new tenant / account or updating a current account. Each Terraform deployment is governed by a set of modules and environment specific tfvars (under the live folder hierarchy). See the `Structure` section below for a more detailed explanation.

To use terraform, follow the below steps:

- Ensure `AWS_PROFILE` is set to respective environment (`noq_dev` or `noq_prod`)
- Ensure `AWS_REGION` is set correctly (`us-west-2` for most clusters)
- Initialize Terraform if you haven't already: `terraform init`
- Setup your workspaces: `./setup.sh`
- Select the appropriate workspace: `terraform workspace select demo.noq.dev-staging-1` (for instance)
- For the first time, initialize the environment: `terraform init`
- Plan: `terraform plan --var-file=live/demo.noq.dev/staging-1/demo.noq.dev-staging.tfvars`
- Apply: `terraform apply --var-file=live/demo.noq.dev/staging-1/demo.noq.dev-staging.tfvars`
- Create the NOQ configuration files in the corresponding `live` configuration folder: `terraform output -json | bazel run //util/terraform_config_parser ~/dev/noq/cloudumi/deploy/infrastructure/live/noq.dev/shared/staging-1/` -- see the `terraform_config_parser` section below
- Destroy: `terraform destroy --var-file=live/demo.noq.dev/staging-1/demo.noq.dev-staging.tfvars`
- Get outputs: `terraform output`
- Refresh: `terraform refresh`

### terraform_config_parser

We provide a script that automatically generates (from templates) the product configuration files by parsing the Terraform output files. The script itself lives in the util/terrafom_config_parser directory in the mono repo and performs the following steps:

The way to execute this script is by piping the terraform output in JSON format into the script's STDIN: `terraform output -json | bazel run //util/terraform_config_parser <output_path_to_live_config_folder>`

Examples for the `<output_path_to_live_config_folder>`:

- ~/dev/noq/cloudumi/deploy/infrastructure/live/noq.dev/shared/staging-1
- ~/dev/noq/cloudumi/deploy/infrastructure/live/noq.dev/shared/prod-1
- ~/dev/noq/cloudumi/deploy/infrastructure/live/noq.dev/demo/staging-1

Note: in order for this to work, there are two pre-requisites:

1. The

- Uses the exported AWS_PROFILE to push the configuration.yaml file to S3 to the following location: `s3://noq.tenant-configuration-store/<zone>/<namespace>/<stage>.<attributes>.config.yaml`
- Parse terraform output and writes the `live/<zone>/<namespace>/<stage/attributes>/BUILD` file
- Parse terraform output and writes the `live/<zone>/<namespace>/<stage/attributes>/compose.yaml` file
- Parse terraform output and writes the `live/<zone>/<namespace>/<stage/attributes>/configuration.yaml` file
- Parse terraform output and writes the `live/<zone>/<namespace>/<stage/attributes>/ecs.yaml` file

## Structure

- `live`: has configuration tfvars for each tenant that is instantiated
  - Each tenant should be stored in it's own directory using the form: `noq.dev/<tenant name>`, if using the noq.dev domain. Otherwise tenant configuration should be stored under `<company_domain>/<tenant_name>`.
  - This **only** applies to those companies that _require their own separate environment_. This **does not** apply to companies that are using the `noq.dev` shared environment that is managed by CloudUmi.
  - Tenants can be destroyed as well; tenant configuration should be retained for historical records
- `modules`: has all infrastucture as code modules
  - `services`: has services to be configured for deployment
    - `dynamo`: the table configurations
    - `elasticache`: the redis table
    - `s3`: the bucket to be used for configuration

## AWS Credentials

The ~/.aws/credentials file is expected to be in the following format to align with Terraform's deployment scripts:

```bash
[noq_dev]
aws_access_key_id = <DEV KEY>
aws_secret_access_key = <DEV SECRET>
[noq_prod]
aws_access_key_id = <PROD KEY>
aws_secret_access_key = <PROD SECRET>
```

Note specifically the `noq_dev` and `noq_prod` sections. Proper naming is critical to have a successful deployment.

# Deploy to staging automation

- Set AWS_PROFILE: `export AWS_PROFILE=noq_dev`
- Authenticate: `aws ecr get-login-password --region us-west-2 | docker login --username AWS --password-stdin 259868150464.dkr.ecr.us-west-2.amazonaws.com` (this authenticates your AWS PROFILE to ECR for registry upload purposes; hence the authentication via docker login)
- Reference `Terraform` section above on how to deploy / update terraform infrastructure (should be seldom)
- Deploy: `bazelisk run //deploy/infrastructure/live/shared/staging-1`

# Deploy to production automation

- Set AWS_PROFILE: `export AWS_PROFILE=noq_prod`
- Authenticate: `aws ecr get-login-password --region us-west-2 | docker login --username AWS --password-stdin 940552945933.dkr.ecr.us-west-2.amazonaws.com`
- Deploy: `bazelisk run //deploy/infrastructure/live/shared/prod-1`

## Technical Debt

- Instead of using the genrule, build a bzl starlark rule
- SAAS-93: Secure private net
- SAAS-94: Convert the bazel build system to be entirely hermetic
- SAAS-95: Fix xmlsec in Bazel directed API build
- SAAS-96: Fix uvloop in Bazel directed API build

<<<<<<< HEAD
# Remove a cluster
=======
# Remove a tenant
>>>>>>> 8b067247

- Set AWS_PROFLE: `export AWS_PROFILE=noq_dev` (or noq_prod)
- For staging: `bazelisk run //deploy/infrastructure/live/noq.dev/shared/staging-1:destroy --action_env=HOME=$HOME --action_env=AWS_PROFILE=noq_dev`
- For production: `bazelisk run //deploy/infrastructure/live/noq.dev/shared/prod-1:destroy --action_env=HOME=$HOME --action_env=AWS_PROFILE=noq_prod`
- Reference the `Terraform` section for more information on how to destroy an environment, if needed (in most cases it won't be)

# How to use ecs-cli to circumvent Bazel
Sometimes it is necessary to experiment with the ECS compose jobs. In those scenarios, the best way to get around the Bazel build targets is to start in a `live` configuration folder (for instance: `deploy/infrastructure/liv/noq.dev/shared/staging-1`). The compose.yaml file and the ecs.yaml file will be require to manipulate the cluster. Furthermore, you will need to set the requisite `AWS_PROFILE` environment variable (using something like `export AWS_PROFILE="noq_dev"` for instance).

* To create a service with containers (and to circumvent the load balancer configuration): `ecs-cli compose -f compose.yaml --cluster-config noq-dev-shared-staging-1 --ecs-params ecs.yaml -p noq-dev-shared-staging-1 --task-role-arn arn:aws:iam::259868150464:role/noq-dev-shared-staging-1-ecsTaskRole --region us-west-2 service up --create-log-groups --timeout 15`
  * This can be useful when making manual changes to the configuration file (either compose.yaml or ecs.yaml)
  * See below for the accompanying `ecs-cli compose service rm` call to remove the service
* To remove a service: `ecs-cli compose -p noq-dev-shared-staging-1 -f compose.yaml service rm`
<<<<<<< HEAD
* Reference: [ECS-CLI reference](https://docs.aws.amazon.com/AmazonECS/latest/developerguide/ECS_CLI_reference.html)
=======
* Reference: https://docs.aws.amazon.com/AmazonECS/latest/developerguide/ECS_CLI_reference.html
>>>>>>> 8b067247

# How to manually build and deploy the containers
- Build/push API container: `bazelisk run //api:container; bazelisk run //api:container_deploy_staging`
- Build/push Celery container: `bazelisk run //common/celery_tasks:container; bazelisk run //common/celery_tasks:container_deploy_staging` 

# Troubleshooting
## Error creating service... draining
```
ERRO[0001] Error creating service                        error="InvalidParameterException: Unable to Start a service that is still Draining." service=noq-dev-shared-staging-1
INFO[0001] Created an ECS service                        service=noq-dev-shared-staging-1 taskDefinition="noq-dev-shared-staging-1:18"
FATA[0001] InvalidParameterException: Unable to Start a service that is still Draining. 
```

This happens when a service is removed and recreated too quickly. It'll take a few minutes between teardown and setup.<|MERGE_RESOLUTION|>--- conflicted
+++ resolved
@@ -113,11 +113,7 @@
 - SAAS-95: Fix xmlsec in Bazel directed API build
 - SAAS-96: Fix uvloop in Bazel directed API build
 
-<<<<<<< HEAD
 # Remove a cluster
-=======
-# Remove a tenant
->>>>>>> 8b067247
 
 - Set AWS_PROFLE: `export AWS_PROFILE=noq_dev` (or noq_prod)
 - For staging: `bazelisk run //deploy/infrastructure/live/noq.dev/shared/staging-1:destroy --action_env=HOME=$HOME --action_env=AWS_PROFILE=noq_dev`
@@ -131,11 +127,7 @@
   * This can be useful when making manual changes to the configuration file (either compose.yaml or ecs.yaml)
   * See below for the accompanying `ecs-cli compose service rm` call to remove the service
 * To remove a service: `ecs-cli compose -p noq-dev-shared-staging-1 -f compose.yaml service rm`
-<<<<<<< HEAD
 * Reference: [ECS-CLI reference](https://docs.aws.amazon.com/AmazonECS/latest/developerguide/ECS_CLI_reference.html)
-=======
-* Reference: https://docs.aws.amazon.com/AmazonECS/latest/developerguide/ECS_CLI_reference.html
->>>>>>> 8b067247
 
 # How to manually build and deploy the containers
 - Build/push API container: `bazelisk run //api:container; bazelisk run //api:container_deploy_staging`
