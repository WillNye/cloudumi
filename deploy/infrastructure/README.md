# NOQ Infrastructure

Each NOQ infrastructure is setup in its own tenant and AWS account. When needed, a new deployment configuration tfvars
is added to the `live` directory under the new tenant id. Use this only to setup a new account backend infrastructure
and to update the infrastructure when changes are needed.

**NOTE**: it is imperative you enter the correct workspace using `terraform workspace select` before attempting to
update prod or production environments!

**NOTE**: currently all configuration files (.yaml, .yml) need to be updated manually after running terraform deploy or updates. The requisite outputs that are needed to update the `live` configuration files, use the `terraform output` command with the appropiate workspace (`terraform workspace select noq.dev-prod-1` for instance)

## Pre-requisites:

- AWS keys configured in ~/.aws/credentials - see the `AWS Credentials` section below
- terraform
- ecs-cli
- `yarn build_template` was run in the `frontend` folder

## Quick Start

Ensure that your AWS profile is setup correctly in the `~/.aws/credentials` file - the expectation is that there is a
`noq_dev` entry with AWS keys configured; this is the profile that terraform will look for explicitly.

- Ensure you have the pre-requisites installed
- Export your AWS Profile (see the `AWS Credentials` section below): `export AWS_PROFILE=noq_dev`

## Terraform

Terraform is only required when either establishing a new tenant / account or updating a current account. Each Terraform deployment is governed by a set of modules and environment specific tfvars (under the live folder hierarchy). See the `Structure` section below for a more detailed explanation.

To use terraform, follow the below steps:

- Ensure `AWS_PROFILE` is set to respective environment (`noq_dev` or `noq_prod`)
- Ensure `AWS_REGION` is set correctly (`us-west-2` for most clusters)
- Initialize Terraform if you haven't already: `terraform init`
- Setup your workspaces: `./setup.sh`
- Select the appropriate workspace: `terraform workspace select demo.noq.dev-prod-1` (for instance)
- For the first time, initialize the environment: `terraform init`
- Plan: `terraform plan --var-file=live/demo.noq.dev/prod-1/demo.noq.dev-prod.tfvars`
- Apply: `terraform apply --var-file=live/demo.noq.dev/prod-1/demo.noq.dev-prod.tfvars`
- Create the NOQ configuration files in the corresponding `live` configuration folder: `terraform output -json | bazel run //util/terraform_config_parser ~/dev/noq/cloudumi/deploy/infrastructure/live/noq.dev/shared/prod-1/` -- see the `terraform_config_parser` section below
- Destroy: `terraform destroy --var-file=live/demo.noq.dev/prod-1/demo.noq.dev-prod.tfvars`
- Get outputs: `terraform output`
- Refresh: `terraform refresh`

### terraform_config_parser

We provide a script that automatically generates (from templates) the product configuration files by parsing the Terraform output files. The script itself lives in the util/terrafom_config_parser directory in the mono repo and performs the following steps:

The way to execute this script is by piping the terraform output in JSON format into the script's STDIN: `terraform output -json | bazel run //util/terraform_config_parser <output_path_to_live_config_folder>`

Examples for the `<output_path_to_live_config_folder>`:

- ~/dev/noq/cloudumi/deploy/infrastructure/live/shared/prod-1
- ~/dev/noq/cloudumi/deploy/infrastructure/live/shared/prod-1
- ~/dev/noq/cloudumi/deploy/infrastructure/live/demo/prod-1

Note: in order for this to work, there are two pre-requisites:

1. The

- Uses the exported AWS_PROFILE to push the configuration.yaml file to S3 to the following location: `s3://noq.tenant-configuration-store/<namespace>/<stage>.<attributes>.config.yaml`
- Parse terraform output and writes the `live/<namespace>/<stage/attributes>/BUILD` file
- Parse terraform output and writes the `live/<namespace>/<stage/attributes>/compose.yaml` file
- Parse terraform output and writes the `live/<namespace>/<stage/attributes>/configuration.yaml` file
- Parse terraform output and writes the `live/<namespace>/<stage/attributes>/ecs.yaml` file

## Structure

- `live`: has configuration tfvars for each tenant that is instantiated
  - Each tenant should be stored in it's own directory using the form: `shared/`, if using the noq.dev domain. Otherwise tenant configuration should be stored under `<company_name>`.
  - This **only** applies to those companies that _require their own separate environment_. This **does not** apply to companies that are using the `noq.dev` shared environment that is managed by CloudUmi.
  - Tenants can be destroyed as well; tenant configuration should be retained for historical records
- `modules`: has all infrastucture as code modules
  - `services`: has services to be configured for deployment
    - `dynamo`: the table configurations
    - `elasticache`: the redis table
    - `s3`: the bucket to be used for configuration

## AWS Credentials

The ~/.aws/credentials file is expected to be in the following format to align with Terraform's deployment scripts:

```bash
[noq_dev]
aws_access_key_id = <DEV KEY>
aws_secret_access_key = <DEV SECRET>
[noq_prod]
aws_access_key_id = <PROD KEY>
aws_secret_access_key = <PROD SECRET>
```

Note specifically the `noq_dev` and `noq_prod` sections. Proper naming is critical to have a successful deployment.

# Deploy to prod automation

- Set AWS_PROFILE: `export AWS_PROFILE=noq_dev`
- Authenticate: `aws ecr get-login-password --region us-west-2 | docker login --username AWS --password-stdin 259868150464.dkr.ecr.us-west-2.amazonaws.com` (this authenticates your AWS PROFILE to ECR for registry upload purposes; hence the authentication via docker login)
- Reference `Terraform` section above on how to deploy / update terraform infrastructure (should be seldom)
- Optionally check all available build targets for `prod-1`: `bazelisk query //deploy/infrastructure/live/shared/...`
- Optionally push containers (at least the first time and anytime they change): `bazelisk run //deploy/infrastructure/live/shared/prod-1:api-container-deploy-prod; bazelisk run //deploy/infrastructure/live/shared/prod-1:celery-container-deploy-prod`
- Deploy: `bazelisk run //deploy/infrastructure/live/shared/prod-1`
- For convenience, run the `deploy/infrastructure/live/shared/staging-1/push_all_the_things.sh` script

# Deploy to production automation

- Set AWS_PROFILE: `export AWS_PROFILE=noq_prod`
- Authenticate: `aws ecr get-login-password --region us-west-2 | docker login --username AWS --password-stdin 940552945933.dkr.ecr.us-west-2.amazonaws.com`
- Optionally check all available build targets for `prod-1`: `bazelisk query //deploy/infrastructure/live/shared/...`
- Optionally push containers (at least the first time and anytime they change): `bazelisk run //deploy/infrastructure/live/shared/prod-1:api-container-deploy-prod; bazelisk run //deploy/infrastructure/live/shared/prod-1:celery-container-deploy-prod`
- Deploy: `bazelisk run //deploy/infrastructure/live/shared/prod-1`
- For convenience, run the `deploy/infrastructure/live/shared/prod-1/push_all_the_things.sh` script

# Deploy to isolated clusters

- Understand the environment: does the isolated cluster have staging and prod? Just prod? Select the AWS_PROFILE appropriately
- Set AWS_PROFILE: `export AWS_PROFILE=noq_prod` - this is assuming we are looking to update their prod-1 part in their cluster
- Authenticate: `aws ecr get-login-password --region us-west-2 | docker login --username AWS --password-stdin 940552945933.dkr.ecr.us-west-2.amazonaws.com`
- Optionally check all available build targets for `prod-1`: `bazelisk query //deploy/infrastructure/live/cyberdyne/...`  - note: using `cyberdyne` for this example, replace cyberdyne with <company name>
- Optionally push containers (at least the first time and anytime they change): `bazelisk run //deploy/infrastructure/live/cyberdyne/prod-1:api-container-deploy-prod; bazelisk run //deploy/infrastructure/live/cyberdyne/prod-1:celery-container-deploy-prod`
- Deploy: `bazelisk run //deploy/infrastructure/live/cyberdyne/prod-1`
- For convenience, run the `deploy/infrastructure/live/cyberdyne/prod-1/push_all_the_things.sh` script

## Technical Debt

- Instead of using the genrule, build a bzl starlark rule
- SAAS-93: Secure private net
- SAAS-94: Convert the bazel build system to be entirely hermetic
- SAAS-95: Fix xmlsec in Bazel directed API build
- SAAS-96: Fix uvloop in Bazel directed API build

# Remove a cluster

- Set AWS_PROFLE: `export AWS_PROFILE=noq_dev` (or noq_prod)
- For prod: `bazelisk run //deploy/infrastructure/live/noq.dev/shared/prod-1:destroy --action_env=HOME=$HOME --action_env=AWS_PROFILE=noq_dev`
- For production: `bazelisk run //deploy/infrastructure/live/noq.dev/shared/prod-1:destroy --action_env=HOME=$HOME --action_env=AWS_PROFILE=noq_prod`
- Reference the `Terraform` section for more information on how to destroy an environment, if needed (in most cases it won't be)

# How to use ecs-cli to circumvent Bazel
<<<<<<< HEAD
Sometimes it is necessary to experiment with the ECS compose jobs. In those scenarios, the best way to get around the Bazel build targets is to start in a `live` configuration folder (for instance: `deploy/infrastructure/liv/noq.dev/shared/prod-1`). The compose.yaml file and the ecs.yaml file will be require to manipulate the cluster. Furthermore, you will need to set the requisite `AWS_PROFILE` environment variable (using something like `export AWS_PROFILE="noq_dev"` for instance).

* To create a service with containers (and to circumvent the load balancer configuration): `ecs-cli compose -f compose.yaml --cluster-config noq-dev-shared-prod-1 --ecs-params ecs.yaml -p noq-dev-shared-prod-1 --task-role-arn arn:aws:iam::259868150464:role/noq-dev-shared-prod-1-ecsTaskRole --region us-west-2 service up --create-log-groups --timeout 15`
  * This can be useful when making manual changes to the configuration file (either compose.yaml or ecs.yaml)
  * See below for the accompanying `ecs-cli compose service rm` call to remove the service
* To remove a service: `ecs-cli compose -p noq-dev-shared-prod-1 -f compose.yaml service rm`
* Reference: [ECS-CLI reference](https://docs.aws.amazon.com/AmazonECS/latest/developerguide/ECS_CLI_reference.html)

# How to manually build and deploy the containers
- Build/push API container: `bazelisk run //api:container; bazelisk run //deploy/infrastructure/life/<namespace>/<stage>:api-container_deploy_prod`
- Build/push Celery container: `bazelisk run //common/celery_tasks:container; bazelisk run //deploy/infrastructure/life/<namespace>/<stage>:celery-container_deploy_prod` 
=======

Sometimes it is necessary to experiment with the ECS compose jobs. In those scenarios, the best way to get around the Bazel build targets is to start in a `live` configuration folder (for instance: `deploy/infrastructure/liv/noq.dev/shared/staging-1`). The compose.yaml file and the ecs.yaml file will be require to manipulate the cluster. Furthermore, you will need to set the requisite `AWS_PROFILE` environment variable (using something like `export AWS_PROFILE="noq_dev"` for instance).

- To create a service with containers (and to circumvent the load balancer configuration): `ecs-cli compose -f compose.yaml --cluster-config noq-dev-shared-staging-1 --ecs-params ecs.yaml -p noq-dev-shared-staging-1 --task-role-arn arn:aws:iam::259868150464:role/noq-dev-shared-staging-1-ecsTaskRole --region us-west-2 service up --create-log-groups --timeout 15`
  - This can be useful when making manual changes to the configuration file (either compose.yaml or ecs.yaml)
  - See below for the accompanying `ecs-cli compose service rm` call to remove the service
- To remove a service: `ecs-cli compose -p noq-dev-shared-staging-1 -f compose.yaml service rm`
- Reference: [ECS-CLI reference](https://docs.aws.amazon.com/AmazonECS/latest/developerguide/ECS_CLI_reference.html)

# How to manually build and deploy the containers

- Build/push API container: `bazelisk run //api:container; bazelisk run //api:container_deploy_staging`
- Build/push Celery container: `bazelisk run //common/celery_tasks:container; bazelisk run //common/celery_tasks:container_deploy_staging`
>>>>>>> 610baf2b

# Troubleshooting

## Error creating service... draining

```
<<<<<<< HEAD
ERRO[0001] Error creating service                        error="InvalidParameterException: Unable to Start a service that is still Draining." service=noq-dev-shared-prod-1
INFO[0001] Created an ECS service                        service=noq-dev-shared-prod-1 taskDefinition="noq-dev-shared-prod-1:18"
FATA[0001] InvalidParameterException: Unable to Start a service that is still Draining. 
=======
ERRO[0001] Error creating service                        error="InvalidParameterException: Unable to Start a service that is still Draining." service=noq-dev-shared-staging-1
INFO[0001] Created an ECS service                        service=noq-dev-shared-staging-1 taskDefinition="noq-dev-shared-staging-1:18"
FATA[0001] InvalidParameterException: Unable to Start a service that is still Draining.
>>>>>>> 610baf2b
```

This happens when a service is removed and recreated too quickly. It'll take a few minutes between teardown and setup.<|MERGE_RESOLUTION|>--- conflicted
+++ resolved
@@ -137,19 +137,6 @@
 - Reference the `Terraform` section for more information on how to destroy an environment, if needed (in most cases it won't be)
 
 # How to use ecs-cli to circumvent Bazel
-<<<<<<< HEAD
-Sometimes it is necessary to experiment with the ECS compose jobs. In those scenarios, the best way to get around the Bazel build targets is to start in a `live` configuration folder (for instance: `deploy/infrastructure/liv/noq.dev/shared/prod-1`). The compose.yaml file and the ecs.yaml file will be require to manipulate the cluster. Furthermore, you will need to set the requisite `AWS_PROFILE` environment variable (using something like `export AWS_PROFILE="noq_dev"` for instance).
-
-* To create a service with containers (and to circumvent the load balancer configuration): `ecs-cli compose -f compose.yaml --cluster-config noq-dev-shared-prod-1 --ecs-params ecs.yaml -p noq-dev-shared-prod-1 --task-role-arn arn:aws:iam::259868150464:role/noq-dev-shared-prod-1-ecsTaskRole --region us-west-2 service up --create-log-groups --timeout 15`
-  * This can be useful when making manual changes to the configuration file (either compose.yaml or ecs.yaml)
-  * See below for the accompanying `ecs-cli compose service rm` call to remove the service
-* To remove a service: `ecs-cli compose -p noq-dev-shared-prod-1 -f compose.yaml service rm`
-* Reference: [ECS-CLI reference](https://docs.aws.amazon.com/AmazonECS/latest/developerguide/ECS_CLI_reference.html)
-
-# How to manually build and deploy the containers
-- Build/push API container: `bazelisk run //api:container; bazelisk run //deploy/infrastructure/life/<namespace>/<stage>:api-container_deploy_prod`
-- Build/push Celery container: `bazelisk run //common/celery_tasks:container; bazelisk run //deploy/infrastructure/life/<namespace>/<stage>:celery-container_deploy_prod` 
-=======
 
 Sometimes it is necessary to experiment with the ECS compose jobs. In those scenarios, the best way to get around the Bazel build targets is to start in a `live` configuration folder (for instance: `deploy/infrastructure/liv/noq.dev/shared/staging-1`). The compose.yaml file and the ecs.yaml file will be require to manipulate the cluster. Furthermore, you will need to set the requisite `AWS_PROFILE` environment variable (using something like `export AWS_PROFILE="noq_dev"` for instance).
 
@@ -163,22 +150,15 @@
 
 - Build/push API container: `bazelisk run //api:container; bazelisk run //api:container_deploy_staging`
 - Build/push Celery container: `bazelisk run //common/celery_tasks:container; bazelisk run //common/celery_tasks:container_deploy_staging`
->>>>>>> 610baf2b
 
 # Troubleshooting
 
 ## Error creating service... draining
 
 ```
-<<<<<<< HEAD
-ERRO[0001] Error creating service                        error="InvalidParameterException: Unable to Start a service that is still Draining." service=noq-dev-shared-prod-1
-INFO[0001] Created an ECS service                        service=noq-dev-shared-prod-1 taskDefinition="noq-dev-shared-prod-1:18"
-FATA[0001] InvalidParameterException: Unable to Start a service that is still Draining. 
-=======
 ERRO[0001] Error creating service                        error="InvalidParameterException: Unable to Start a service that is still Draining." service=noq-dev-shared-staging-1
 INFO[0001] Created an ECS service                        service=noq-dev-shared-staging-1 taskDefinition="noq-dev-shared-staging-1:18"
 FATA[0001] InvalidParameterException: Unable to Start a service that is still Draining.
->>>>>>> 610baf2b
 ```
 
 This happens when a service is removed and recreated too quickly. It'll take a few minutes between teardown and setup.