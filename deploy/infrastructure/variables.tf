variable "allowed_inbound_cidr_blocks" {
  description = "The CIDR blocks that are allowed to connect to the cluster"
  type        = list(string)
  default     = []
}

variable "attributes" {
  description = "Additional attributes, e.g. `1`"
  type        = number
  default     = 1
}

variable "capacity_providers" {
  description = "List of short names of one or more capacity providers to associate with the cluster. Valid values also include FARGATE and FARGATE_SPOT."
  type        = list(string)
  default     = ["FARGATE_SPOT", "FARGATE"]
}

<<<<<<< HEAD
=======
variable "cluster_id" {
  type        = string
  description = "The cluster ID for CloudUmi."
}

>>>>>>> f88770a6
variable "container_insights" {
  description = "Controls if ECS Cluster has container insights enabled"
  type        = bool
  default     = false
}

variable "convert_case" {
  description = "Convert fields to lower case"
  default     = "true"
}

variable "delimiter" {
  type        = string
  default     = "-"
  description = "Delimiter to be used between (1) `namespace`, (2) `name`, (3) `stage` and (4) `attributes`"
}

variable "domain_name" {
  type        = string
  description = "The specific domain name to be registered as the CNAME to the load balancer"
}

variable "dynamo_table_replica_regions" {
  description = "List of regions to replicate all DDB tables into"
  type        = list(any)
}

variable "lb_port" {
  description = "The port the load balancer will listen on."
  default     = 443
}

variable "namespace" {
  description = "Namespace, which could be your organization name. It will be used as the first item in naming sequence. The {namespace}.{zone} make up the domain name"
  type        = string
}

variable "noq_core" {
  description = "If set to true, then the module or configuration should only apply to NOQ core infrastructure"
  type        = bool
  default     = false
}

variable "profile" {
  description = "The AWS PROFILE, as configured in the file ~/.aws/credentials to be used for deployment"
  type    = string
  validation {
    condition = contains(["noq_dev", "noq_prod"], var.profile)
    error_message = "Allowed AWS_PROFILEs are \"noq_dev\" and \"noq_prod\"."
  }
}

variable "redis_node_type" {
  type    = string
  default = "cache.t3.small"
}

variable "region" {
  type    = string
  default = "us-west-2"

  validation {
    condition     = contains(["us-west-1", "us-west-2"], var.region)
    error_message = "Allowed values for input_parameter are \"us-west-1\", \"us-west-2\"."
  }
}

variable "stage" {
  type    = string
  default = "staging"

  validation {
    condition     = contains(["staging", "test", "prod"], var.stage)
    error_message = "Allowed values for input_parameter are \"staging\", \"test\", or \"prod\"."
  }
}

variable "subnet_azs" {
  description = "The availability zones to use for the subnets"
  type        = list(string)
}

variable "tags" {
  description = "Any tags to assign to resources"
  type        = map(any)
}

variable "timeout" {
  description = "The timeout for each resource that may get stuck"
  type        = string
  default     = "3m"
}

variable "zone" {
  description = "The zone is the base part of the domain name. The {namespace}.{zone} make up the domain name"
  type        = string
  default     = "noq.dev"
}

variable "sentry_dsn" {
  description = "The Sentry DSN to use for logging exceptions"
  type        = string
}<|MERGE_RESOLUTION|>--- conflicted
+++ resolved
@@ -16,14 +16,11 @@
   default     = ["FARGATE_SPOT", "FARGATE"]
 }
 
-<<<<<<< HEAD
-=======
 variable "cluster_id" {
   type        = string
   description = "The cluster ID for CloudUmi."
 }
 
->>>>>>> f88770a6
 variable "container_insights" {
   description = "Controls if ECS Cluster has container insights enabled"
   type        = bool
