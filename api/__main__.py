--- conflicted
+++ resolved
@@ -24,11 +24,6 @@
 from api.routes import make_app
 from common.config import config
 from common.lib.plugins import fluent_bit, get_plugin_by_name
-<<<<<<< HEAD
-
-# from functional_tests import run_tests as functional_tests
-=======
->>>>>>> ee7abf4d
 
 log = config.get_logger()
 
@@ -51,12 +46,6 @@
     else:
         raise ValueError(f"Profiler {configured_profiler} not supported")
 
-<<<<<<< HEAD
-# Run functional tests
-# functional_tests.run()
-
-=======
->>>>>>> ee7abf4d
 
 def main():
     if config.get("_global_.sso.create_mock_jwk"):
