import os

from common.handlers.base import AuthenticatedStaticFileHandler

"""Web routes."""
import pkg_resources
import sentry_sdk
import tornado.autoreload
import tornado.web
from sentry_sdk.integrations.aiohttp import AioHttpIntegration
from sentry_sdk.integrations.redis import RedisIntegration
from sentry_sdk.integrations.tornado import TornadoIntegration
from tornado.routing import HostMatches, PathMatches, Rule, RuleRouter

from api.handlers.auth import AuthHandler
from api.handlers.v1.credentials import GetCredentialsHandler
from api.handlers.v1.health import HealthHandler
from api.handlers.v1.policies import (
    ApiResourceTypeAheadHandler,
    AutocompleteHandler,
    ResourceTypeAheadHandler,
)
from api.handlers.v1.roles import GetRolesHandler
from api.handlers.v1.saml import SamlHandler
from api.handlers.v2.audit import AuditRolesAccessHandler, AuditRolesHandler
from api.handlers.v2.aws_iam_users import UserDetailHandler
from api.handlers.v2.challenge import (
    ChallengeGeneratorHandler,
    ChallengePollerHandler,
    ChallengeValidatorHandler,
)
from api.handlers.v2.dynamic_config import DynamicConfigApiHandler
from api.handlers.v2.errors import NotFoundHandler as V2NotFoundHandler
from api.handlers.v2.generate_changes import GenerateChangesHandler
from api.handlers.v2.generate_policy import GeneratePolicyHandler
from api.handlers.v2.index import (
    EligibleRoleHandler,
    EligibleRolePageConfigHandler,
    EligibleRoleRefreshHandler,
    FrontendHandler,
)
from api.handlers.v2.logout import LogOutHandler
from api.handlers.v2.managed_policies import (
    ManagedPoliciesForAccountHandler,
    ManagedPoliciesHandler,
    ManagedPoliciesOnPrincipalHandler,
)
from api.handlers.v2.notifications import NotificationsHandler
from api.handlers.v2.policies import (
    CheckPoliciesHandler,
    PoliciesHandler,
    PoliciesPageConfigHandler,
)
from api.handlers.v2.requests import (
    RequestDetailHandler,
    RequestHandler,
    RequestsHandler,
    RequestsPageConfigHandler,
)
from api.handlers.v2.resources import GetResourceURLHandler, ResourceDetailHandler
from api.handlers.v2.roles import (
    AccountRolesHandler,
    GetRolesMTLSHandler,
    RoleCloneHandler,
    RoleConsoleLoginHandler,
    RoleDetailAppHandler,
    RoleDetailHandler,
    RolesHandler,
)
from api.handlers.v2.self_service import (
    PermissionTemplatesHandler,
    SelfServiceConfigHandler,
)
from api.handlers.v2.service_control_policy import ServiceControlPolicyHandler
from api.handlers.v2.templated_resources import TemplatedResourceDetailHandler
from api.handlers.v2.terraform_resources import TerraformResourceDetailHandler
from api.handlers.v2.typeahead import (
    ResourceTypeAheadHandlerV2,
    SelfServiceStep1ResourceTypeahead,
)
from api.handlers.v2.user import (
    LoginConfigurationHandler,
    LoginHandler,
    UserManagementHandler,
    UserRegistrationHandler,
)
from api.handlers.v2.user_profile import UserProfileHandler
from api.handlers.v3.auth import ChallengeUrlConfigurationCrudHandler
from api.handlers.v3.auth.sso import (
    CognitoGroupCrudHandler,
    CognitoUserCrudHandler,
    GoogleOidcIdpConfigurationCrudHandler,
    OidcIdpConfigurationCrudHandler,
    SamlOidcIdpConfigurationCrudHandler,
    SsoIdpProviderConfigurationCrudHandler,
)
from api.handlers.v3.downloads.weep import WeepDownloadHandler
from api.handlers.v3.integrations.aws import AwsIntegrationHandler
from api.handlers.v3.services.aws.account import (
    HubAccountConfigurationCrudHandler,
    OrgAccountConfigurationCrudHandler,
    SpokeAccountConfigurationCrudHandler,
)
from api.handlers.v3.services.aws.ip_restrictions import (
    IpRestrictionsHandler,
    IpRestrictionsRequesterIpOnlyToggleHandler,
    IpRestrictionsToggleHandler,
)
from api.handlers.v3.services.aws.role_access import (
    AuthorizedGroupsTagsDeleteHandler,
    AuthorizedGroupsTagsHandler,
    AutomaticRoleTrustPolicyUpdateHandler,
    CredentialBrokeringCurrentStateHandler,
    CredentialBrokeringHandler,
)
from api.handlers.v3.services.effective_role_policy import (
    EffectiveUnusedRolePolicyHandler,
)
from api.handlers.v3.slack import SlackIntegrationConfigurationCrudHandler
from api.handlers.v3.tenant_registration.tenant_registration import (
    TenantRegistrationAwsMarketplaceHandler,
    TenantRegistrationHandler,
)
from common.config import config
from common.lib.sentry import before_send_event

log = config.get_logger()


def make_app(jwt_validator=None):
    """make_app."""

    frontend_path = os.getenv("FRONTEND_PATH") or config.get(
        "_global_.web.path", pkg_resources.resource_filename("api", "templates")
    )

    docs_path = os.getenv("DOCS_PATH") or config.get(
        "_global_.docs.path", pkg_resources.resource_filename("api", "docs")
    )

    routes = [
        (r"/auth/?", AuthHandler),  # /auth is still used by OIDC callback
        (r"/saml/(.*)", SamlHandler),
        (r"/healthcheck", HealthHandler),
        (r"/api/v1/auth", AuthHandler),
        (r"/api/v1/get_credentials", GetCredentialsHandler),
        (r"/api/v1/get_roles", GetRolesHandler),
        (r"/api/v2/get_roles", GetRolesMTLSHandler),
        (r"/api/v2/get_resource_url", GetResourceURLHandler),
        # Used to autocomplete AWS permissions
        (r"/api/v1/policyuniverse/autocomplete/?", AutocompleteHandler),
        (r"/api/v2/user_profile/?", UserProfileHandler),
        (r"/api/v2/self_service_config/?", SelfServiceConfigHandler),
        (r"/api/v2/permission_templates/?", PermissionTemplatesHandler),
        # (r"/api/v1/myheaders/?", ApiHeaderHandler),
        (r"/api/v1/policies/typeahead", ApiResourceTypeAheadHandler),
        (r"/api/v2/policies/check", CheckPoliciesHandler),
        (r"/api/v2/dynamic_config", DynamicConfigApiHandler),
        (r"/api/v2/eligible_roles", EligibleRoleHandler),
        (r"/api/v2/eligible_roles/refresh", EligibleRoleRefreshHandler),
        (r"/api/v2/eligible_roles_page_config", EligibleRolePageConfigHandler),
        (r"/api/v2/policies_page_config", PoliciesPageConfigHandler),
        (r"/api/v2/requests_page_config", RequestsPageConfigHandler),
        (r"/api/v2/generate_policy", GeneratePolicyHandler),
        (r"/api/v2/notifications/?", NotificationsHandler),
        (r"/api/v2/managed_policies/(\d{12})", ManagedPoliciesForAccountHandler),
        (r"/api/v2/managed_policies/(.*)", ManagedPoliciesHandler),
        (
            r"/api/v2/templated_resource/([a-zA-Z0-9_-]+)/(.*)",
            TemplatedResourceDetailHandler,
        ),
        (
            r"/api/v2/terraform_resource/([a-zA-Z0-9_-]+)/(.*)",
            TerraformResourceDetailHandler,
        ),
        (
            r"/api/v2/managed_policies_on_principal/(.*)",
            ManagedPoliciesOnPrincipalHandler,
        ),
        (r"/api/v2/login", LoginHandler),
        (r"/api/v2/login_configuration", LoginConfigurationHandler),
        (r"/api/v2/logout", LogOutHandler),
        (
            r"/api/v2/typeahead/self_service_resources",
            SelfServiceStep1ResourceTypeahead,
        ),
        (r"/api/v2/user", UserManagementHandler),
        (r"/api/v2/user_registration", UserRegistrationHandler),
        (r"/api/v2/policies", PoliciesHandler),
        (r"/api/v2/request", RequestHandler),
        (r"/api/v2/requests", RequestsHandler),
        (r"/api/v2/requests/([a-zA-Z0-9_-]+)", RequestDetailHandler),
        (r"/api/v2/roles/?", RolesHandler),
        (r"/api/v2/roles/(\d{12})", AccountRolesHandler),
        (r"/api/v2/roles/(\d{12})/(.*)", RoleDetailHandler),
        (r"/api/v2/users/(\d{12})/(.*)", UserDetailHandler),
        (
            r"/api/v2/resources/(\d{12})/(s3|sqs|sns|managed_policy)(?:/([a-z\-1-9]+))?/(.*)",
            ResourceDetailHandler,
        ),
        (r"/api/v2/service_control_policies/(.*)", ServiceControlPolicyHandler),
        (r"/api/v2/mtls/roles/(\d{12})/(.*)", RoleDetailAppHandler),
        (r"/api/v2/clone/role", RoleCloneHandler),
        (r"/api/v2/generate_changes/?", GenerateChangesHandler),
        (r"/api/v2/typeahead/resources", ResourceTypeAheadHandlerV2),
        (r"/api/v2/role_login/(.*)", RoleConsoleLoginHandler),
        # (r"/myheaders/?", HeaderHandler),
        (r"/api/v2/policies/typeahead/?", ResourceTypeAheadHandler),
        (
            r"/api/v2/challenge_validator/([a-zA-Z0-9_-]+)",
            ChallengeValidatorHandler,
        ),
        (r"/noauth/v1/challenge_generator/(.*)", ChallengeGeneratorHandler),
        (r"/noauth/v1/challenge_poller/([a-zA-Z0-9_-]+)", ChallengePollerHandler),
        (r"/api/v2/audit/roles", AuditRolesHandler),
        (r"/api/v2/audit/roles/(\d{12})/(.*)/access", AuditRolesAccessHandler),
        (r"/api/v3/services/aws/account/hub/?", HubAccountConfigurationCrudHandler),
        (
            r"/api/v3/services/aws/account/spoke/?",
            SpokeAccountConfigurationCrudHandler,
        ),
        (
            r"/api/v3/services/aws/account/org/?",
            OrgAccountConfigurationCrudHandler,
        ),
        (
            r"/api/v3/services/aws/role-access/credential-brokering",
            CredentialBrokeringCurrentStateHandler,
        ),
        (
            r"/api/v3/services/aws/role-access/credential-brokering/(?P<_enabled>enable|disable)/?",
            CredentialBrokeringHandler,
        ),
        (
            r"/api/v3/services/aws/role-access/credential-brokering/auth-tags/?",
            AuthorizedGroupsTagsHandler,
        ),
        (
            r"/api/v3/services/aws/role-access/credential-brokering/auth-tags/(?P<_tag_name>[^\/]+)/?",
            AuthorizedGroupsTagsDeleteHandler,
        ),
        (
<<<<<<< HEAD
            r"/api/v3/services/aws/policies/effective/role/(?P<_account_id>\d{12})/(?P<_role_name>[\w-]+)/?",
            EffectiveUnusedRolePolicyHandler,
=======
            r"/api/v3/services/aws/role-access/automatic-update/enabled/?",
            AutomaticRoleTrustPolicyUpdateHandler,
>>>>>>> 0641a659
        ),
        (
            r"/api/v3/services/aws/role-access/automatic-update/(?P<_enabled>enable|disable)/?",
            AutomaticRoleTrustPolicyUpdateHandler,
        ),
        (
            r"/api/v3/services/aws/ip-access/?",
            IpRestrictionsHandler,
        ),
        (r"/api/v3/services/aws/ip-access/enabled/?", IpRestrictionsToggleHandler),
        (
            r"/api/v3/services/aws/ip-access/(?P<_enabled>enable|disable)/?",
            IpRestrictionsToggleHandler,
        ),
        (
            r"/api/v3/services/aws/ip-access/origin/enabled/?",
            IpRestrictionsRequesterIpOnlyToggleHandler,
        ),
        (
            r"/api/v3/services/aws/ip-access/origin/(?P<_enabled>enable|disable)/?",
            IpRestrictionsRequesterIpOnlyToggleHandler,
        ),
        (
            r"/api/v3/slack/?",
            SlackIntegrationConfigurationCrudHandler,
        ),
        (
            r"/api/v3/auth/sso/google/?",
            GoogleOidcIdpConfigurationCrudHandler,
        ),
        (
            r"/api/v3/auth/sso/saml/?",
            SamlOidcIdpConfigurationCrudHandler,
        ),
        (
            r"/api/v3/auth/sso/oidc/?",
            OidcIdpConfigurationCrudHandler,
        ),
        (
            r"/api/v3/auth/sso/?",
            SsoIdpProviderConfigurationCrudHandler,
        ),
        (
            r"/api/v3/auth/cognito/users/?",
            CognitoUserCrudHandler,
        ),
        (
            r"/api/v3/auth/cognito/groups/?",
            CognitoGroupCrudHandler,
        ),
        (
            r"/api/v3/auth/challenge_url/?",
            ChallengeUrlConfigurationCrudHandler,
        ),
        (r"/api/v3/downloads/weep", WeepDownloadHandler),
        (
            r"/docs/?(.*)",
            AuthenticatedStaticFileHandler,
            {"path": docs_path, "default_filename": "index.html"},
        ),
        # (r"/api/v3/identities/groups_page_config", IdentityGroupPageConfigHandler),
        # (r"/api/v3/identities/groups", IdentityGroupsTableHandler),
        # (r"/api/v3/identities/users_page_config", IdentityUsersPageConfigHandler),
        # (r"/api/v3/identities/users", IdentityUsersTableHandler),
        # (r"/api/v3/identities/requests", IdentityRequestsTableHandler),
        # (r"/api/v3/identities/group/(.*?)/(.*)", IdentityGroupHandler),
        # (r"/api/v3/identities/user/(.*?)/(.*)", IdentityUserHandler),
        # (r"/api/v3/identities/group_requests/(.*)", IdentityGroupRequestReviewHandler),
        # (r"/api/v3/identities/requests/group/(.*?)/(.*)", IdentityRequestGroupHandler),
        # (r"/api/v3/identities/requests/groups", IdentityRequestGroupsHandler),
        # # (r"/api/v3/identities/requests/user/(.*?)/(.*)", IdentityRequestUserHandler),
        # (r"/api/v3/identities/requests_page_config", IdentityRequestsPageConfigHandler),
        (r"/api/v3/integrations/aws", AwsIntegrationHandler),
        # (r"/api/v3/tasks", TasksHandler),
        # (r"/api/v3/config", ConfigHandler),
        # (r"/api/v3/api_keys/add", AddApiKeyHandler),
        # (r"/api/v3/api_keys/remove", RemoveApiKeyHandler),
        # (r"/api/v3/api_keys/view", ViewApiKeysHandler),
        (r"/api/v2/.*", V2NotFoundHandler),
    ]

    router = RuleRouter(routes)
    for domain in config.get("_global_.landing_page_domains", []):
        router.rules.append(
            Rule(
                HostMatches(domain),
                [
                    (r"/api/v3/tenant_registration", TenantRegistrationHandler),
                    (
                        r"/api/v3/tenant_registration_aws_marketplace",
                        TenantRegistrationAwsMarketplaceHandler,
                    ),
                ],
            )
        )
    router.rules.append(
        Rule(
            PathMatches(r"/(.*)"),
            FrontendHandler,
            dict(path=frontend_path, default_filename="index.html"),
        ),
    )

    app = tornado.web.Application(
        router.rules,
        debug=config.get("_global_.tornado.debug", False),
        xsrf_cookies=config.get("_global_.tornado.xsrf", True),
        xsrf_cookie_kwargs=config.get("_global_.tornado.xsrf_cookie_kwargs", {}),
    )

    sentry_dsn = config.get("_global_.sentry.dsn")

    if sentry_dsn:
        sentry_sdk.init(
            dsn=sentry_dsn,
            before_send=before_send_event,
            traces_sample_rate=config.get("_global_.sentry.traces_sample_rate", 0.2),
            integrations=[
                TornadoIntegration(),
                AioHttpIntegration(),
                RedisIntegration(),
            ],
        )

    return app<|MERGE_RESOLUTION|>--- conflicted
+++ resolved
@@ -240,13 +240,8 @@
             AuthorizedGroupsTagsDeleteHandler,
         ),
         (
-<<<<<<< HEAD
             r"/api/v3/services/aws/policies/effective/role/(?P<_account_id>\d{12})/(?P<_role_name>[\w-]+)/?",
             EffectiveUnusedRolePolicyHandler,
-=======
-            r"/api/v3/services/aws/role-access/automatic-update/enabled/?",
-            AutomaticRoleTrustPolicyUpdateHandler,
->>>>>>> 0641a659
         ),
         (
             r"/api/v3/services/aws/role-access/automatic-update/(?P<_enabled>enable|disable)/?",
