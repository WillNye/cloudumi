--- conflicted
+++ resolved
@@ -472,11 +472,8 @@
         (r"/api/v4/roles/access/?", ManageRoleAccessHandler),
         (r"/api/v4/roles", RolesHandlerV4),
         (r"/api/v4/resources/datatable/?", ResourcesDataTableHandler),
-<<<<<<< HEAD
+        (r"/api/v4/logout/?", LogOutHandler),
         (r"/api/v4/resources/iambic/(.*)", IambicResourcesHandler),
-=======
-        (r"/api/v4/logout/?", LogOutHandler),
->>>>>>> ec099879
     ]
 
     router = RuleRouter(routes)
