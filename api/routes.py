import os

from api.handlers.v3.automatic_policy_request_handler.aws import (
    AutomaticPolicyRequestHandler,
)
from api.handlers.v3.typeahead import UserAndGroupTypeAheadHandler
from api.handlers.v4.aws.roles import RolesHandlerV4
from api.handlers.v4.groups.manage_group_memberships import (
    ManageGroupMembershipsHandler,
)
from api.handlers.v4.scim.groups import ScimV2GroupHandler, ScimV2GroupsHandler
from api.handlers.v4.scim.users import ScimV2UserHandler, ScimV2UsersHandler
from api.handlers.v4.users.login import LoginHandler, MfaHandler
from api.handlers.v4.users.manage_users import (
    ManageUsersHandler,
    PasswordResetSelfServiceHandler,
    UnauthenticatedEmailVerificationHandler,
    UnauthenticatedPasswordResetSelfServiceHandler,
    UserMFASelfServiceHandler,
)
from api.handlers.v4.users.password_complexity import PasswordComplexityHandler
from common.handlers.base import AuthenticatedStaticFileHandler

"""Web routes."""
import pkg_resources
import sentry_sdk
import tornado.autoreload
import tornado.web
from sentry_sdk.integrations.aiohttp import AioHttpIntegration
from sentry_sdk.integrations.redis import RedisIntegration
from sentry_sdk.integrations.tornado import TornadoIntegration
from tornado.routing import HostMatches, PathMatches, Rule, RuleRouter

from api.handlers.auth import (
    AuthHandler,
    CognitoAuthHandler,
    UnauthenticatedAuthSettingsHandler,
)
from api.handlers.v1.credentials import GetCredentialsHandler
from api.handlers.v1.health import HealthHandler
from api.handlers.v1.policies import (
    ApiResourceTypeAheadHandler,
    AutocompleteHandler,
    ResourceTypeAheadHandler,
)
from api.handlers.v1.roles import GetRolesHandler
from api.handlers.v1.saml import SamlHandler
from api.handlers.v2.audit import AuditRolesAccessHandler, AuditRolesHandler
from api.handlers.v2.aws_iam_users import UserDetailHandler
from api.handlers.v2.challenge import (
    ChallengeGeneratorHandler,
    ChallengePollerHandler,
    ChallengeValidatorHandler,
)
from api.handlers.v2.dynamic_config import DynamicConfigApiHandler
from api.handlers.v2.errors import NotFoundHandler as V2NotFoundHandler
from api.handlers.v2.generate_changes import GenerateChangesHandler
from api.handlers.v2.generate_policy import GeneratePolicyHandler
from api.handlers.v2.index import (
    EligibleRoleHandler,
    EligibleRolePageConfigHandler,
    EligibleRoleRefreshHandler,
    FrontendHandler,
    UnauthenticatedFileHandler,
)
from api.handlers.v2.managed_policies import (
    ManagedPoliciesForAccountHandler,
    ManagedPoliciesHandler,
    ManagedPoliciesOnPrincipalHandler,
)
from api.handlers.v2.notifications import NotificationsHandler
from api.handlers.v2.policies import (
    CheckPoliciesHandler,
    PoliciesHandler,
    PoliciesPageConfigHandler,
)
from api.handlers.v2.requests import (
    RequestDetailHandler,
    RequestHandler,
    RequestsHandler,
    RequestsPageConfigHandler,
)
from api.handlers.v2.resources import GetResourceURLHandler, ResourceDetailHandler
from api.handlers.v2.roles import (
    AccountRolesHandler,
    GetRolesMTLSHandler,
    RoleAccessConfigHandler,
    RoleCloneHandler,
    RoleConsoleLoginHandler,
    RoleDetailAppHandler,
    RoleDetailHandler,
    RolesHandler,
    RoleTraConfigHandler,
)
from api.handlers.v2.self_service import (
    PermissionTemplatesHandler,
    SelfServiceConfigHandler,
)
from api.handlers.v2.service_control_policy import ServiceControlPolicyHandler
from api.handlers.v2.templated_resources import TemplatedResourceDetailHandler
from api.handlers.v2.terraform_resources import TerraformResourceDetailHandler
from api.handlers.v2.typeahead import (
    ResourceTypeAheadHandlerV2,
    SelfServiceStep1ResourceTypeahead,
)
from api.handlers.v2.user_profile import UserProfileHandler
from api.handlers.v3.auth import ChallengeUrlConfigurationCrudHandler
from api.handlers.v3.auth.sso import (
    CognitoGroupCrudHandler,
    CognitoUserCrudHandler,
    CognitoUserResetMFA,
    CognitoUserSetupMFA,
    GoogleOidcIdpConfigurationCrudHandler,
    OidcIdpConfigurationCrudHandler,
    SamlOidcIdpConfigurationCrudHandler,
    SsoIdpProviderConfigurationCrudHandler,
)
from api.handlers.v3.downloads.noq import NoqDownloadHandler
from api.handlers.v3.integrations.aws import AwsIntegrationHandler
from api.handlers.v3.resource_history.resource_history_handler import (
    ResourceHistoryHandler,
)
from api.handlers.v3.services.aws.account import (
    HubAccountConfigurationCrudHandler,
    OrgAccountConfigurationCrudHandler,
    SpokeAccountConfigurationCrudHandler,
)
from api.handlers.v3.services.aws.ip_restrictions import (
    IpRestrictionsHandler,
    IpRestrictionsRequesterIpOnlyToggleHandler,
    IpRestrictionsToggleHandler,
)
from api.handlers.v3.services.aws.role_access import (
    AuthorizedGroupsTagsDeleteHandler,
    AuthorizedGroupsTagsHandler,
    AutomaticRoleTrustPolicyUpdateHandler,
    CredentialBrokeringCurrentStateHandler,
    CredentialBrokeringHandler,
)
from api.handlers.v3.services.effective_role_policy import (
    EffectiveUnusedRolePolicyHandler,
)
from api.handlers.v3.slack import SlackIntegrationConfigurationCrudHandler
from api.handlers.v3.tenant_details.handler import (
    EulaHandler,
    TenantDetailsHandler,
    TenantEulaHandler,
)
from api.handlers.v3.tenant_registration.tenant_registration import (
    TenantRegistrationAwsMarketplaceHandler,
    TenantRegistrationHandler,
)
from api.handlers.v4.groups.manage_groups import ManageGroupsHandler
from api.handlers.v4.requests import IambicRequestCommentHandler, IambicRequestHandler
from api.handlers.v4.role_access.manage_role_access import ManageRoleAccessHandler
from common.config import config
from common.lib.sentry import before_send_event

UUID_REGEX = "[a-f0-9]{8}-?[a-f0-9]{4}-?4[a-f0-9]{3}-?[89ab][a-f0-9]{3}-?[a-f0-9]{12}"


def make_app(jwt_validator=None):
    """make_app."""

    frontend_path = os.getenv("FRONTEND_PATH") or config.get(
        "_global_.web.path", pkg_resources.resource_filename("api", "templates")
    )

    docs_path = os.getenv("DOCS_PATH") or config.get(
        "_global_.docs.path", pkg_resources.resource_filename("api", "docs")
    )

    routes = [
        (r"/auth/?", AuthHandler),  # /auth is still used by OIDC callback
        (r"/saml/(.*)", SamlHandler),
        (r"/healthcheck", HealthHandler),
        (r"/api/v1/auth", AuthHandler),
        (r"/api/v1/auth/cognito", CognitoAuthHandler),
        (r"/api/v1/auth/settings", UnauthenticatedAuthSettingsHandler),
        (r"/api/v1/get_credentials", GetCredentialsHandler),
        (r"/api/v3/legal/agreements/eula", EulaHandler),
        (r"/api/v3/tenant/details", TenantDetailsHandler),
        (r"/api/v3/tenant/details/eula", TenantEulaHandler),
        (r"/api/v1/get_roles", GetRolesHandler),
        (r"/api/v2/get_roles", GetRolesMTLSHandler),
        (r"/api/v2/get_resource_url", GetResourceURLHandler),
        # Used to autocomplete AWS permissions
        (r"/api/v1/policyuniverse/autocomplete/?", AutocompleteHandler),
        (r"/api/v2/user_profile/?", UserProfileHandler),
        (r"/api/v2/self_service_config/?", SelfServiceConfigHandler),
        (r"/api/v2/permission_templates/?", PermissionTemplatesHandler),
        # (r"/api/v1/myheaders/?", ApiHeaderHandler),
        (r"/api/v1/policies/typeahead", ApiResourceTypeAheadHandler),
        (r"/api/v2/policies/check", CheckPoliciesHandler),
        (r"/api/v2/dynamic_config", DynamicConfigApiHandler),
        (r"/api/v2/eligible_roles", EligibleRoleHandler),
        (r"/api/v2/eligible_roles/refresh", EligibleRoleRefreshHandler),
        (r"/api/v2/eligible_roles_page_config", EligibleRolePageConfigHandler),
        (r"/api/v2/policies_page_config", PoliciesPageConfigHandler),
        (r"/api/v2/requests_page_config", RequestsPageConfigHandler),
        (r"/api/v2/generate_policy", GeneratePolicyHandler),
        (r"/api/v2/notifications/?", NotificationsHandler),
        (r"/api/v2/managed_policies/(\d{12})", ManagedPoliciesForAccountHandler),
        (r"/api/v2/managed_policies/(.*)", ManagedPoliciesHandler),
        (
            r"/api/v2/templated_resource/([a-zA-Z0-9_-]+)/(.*)",
            TemplatedResourceDetailHandler,
        ),
        (
            r"/api/v2/terraform_resource/([a-zA-Z0-9_-]+)/(.*)",
            TerraformResourceDetailHandler,
        ),
        (
            r"/api/v2/managed_policies_on_principal/(.*)",
            ManagedPoliciesOnPrincipalHandler,
        ),
        (
            r"/api/v2/typeahead/self_service_resources",
            SelfServiceStep1ResourceTypeahead,
        ),
        (r"/api/v2/policies", PoliciesHandler),
        (r"/api/v2/request", RequestHandler),
        (r"/api/v2/requests", RequestsHandler),
        (r"/api/v2/requests/([a-zA-Z0-9_-]+)", RequestDetailHandler),
        (r"/api/v2/roles/?", RolesHandler),
        (r"/api/v2/roles/(\d{12})", AccountRolesHandler),
        (r"/api/v2/roles/(\d{12})/(.*)/elevated-access-config", RoleTraConfigHandler),
        (r"/api/v2/roles/(\d{12})/(.*)/role-access-config", RoleAccessConfigHandler),
        (r"/api/v2/roles/(\d{12})/(.*)", RoleDetailHandler),
        (r"/api/v2/users/(\d{12})/(.*)", UserDetailHandler),
        (
            r"/api/v2/resources/(\d{12})/(s3|sqs|sns|managed_policy)(?:/([a-z\-1-9]+))?/(.*)",
            ResourceDetailHandler,
        ),
        (r"/api/v2/service_control_policies/(.*)", ServiceControlPolicyHandler),
        (r"/api/v2/mtls/roles/(\d{12})/(.*)", RoleDetailAppHandler),
        (r"/api/v2/clone/role", RoleCloneHandler),
        (r"/api/v2/generate_changes/?", GenerateChangesHandler),
        (r"/api/v2/typeahead/resources", ResourceTypeAheadHandlerV2),
        (r"/api/v2/typeahead/user-and-group", UserAndGroupTypeAheadHandler),
        (r"/api/v2/role_login/(.*)", RoleConsoleLoginHandler),
        # (r"/myheaders/?", HeaderHandler),
        (r"/api/v2/policies/typeahead/?", ResourceTypeAheadHandler),
        (
            r"/api/v2/challenge_validator/([a-zA-Z0-9_-]+)",
            ChallengeValidatorHandler,
        ),
        (r"/noauth/v1/challenge_generator/(.*)", ChallengeGeneratorHandler),
        (r"/noauth/v1/challenge_poller/([a-zA-Z0-9_-]+)", ChallengePollerHandler),
        (r"/api/v2/audit/roles", AuditRolesHandler),
        (r"/api/v2/audit/roles/(\d{12})/(.*)/access", AuditRolesAccessHandler),
        (
            r"/api/v3/resource/history/(.*)",
            ResourceHistoryHandler,
        ),
        (
            r"/api/v3/automatic_policy_request_handler/aws/?",
            AutomaticPolicyRequestHandler,
        ),
        (
            r"/api/v3/automatic_policy_request_handler/aws/(?P<account_id>\d{12})/(?P<policy_request_id>[a-fA-F\d]{32})/?",
            AutomaticPolicyRequestHandler,
        ),
        (r"/api/v3/services/aws/account/hub/?", HubAccountConfigurationCrudHandler),
        (
            r"/api/v3/services/aws/account/spoke/?",
            SpokeAccountConfigurationCrudHandler,
        ),
        (
            r"/api/v3/services/aws/account/org/?",
            OrgAccountConfigurationCrudHandler,
        ),
        (
            r"/api/v3/services/aws/(?P<_access_type>role-access|tra-access)/credential-brokering",
            CredentialBrokeringCurrentStateHandler,
        ),
        (
            r"/api/v3/services/aws/(?P<_access_type>role-access|tra-access)/credential-brokering/(?P<_enabled>enable|disable)/?",
            CredentialBrokeringHandler,
        ),
        (
            r"/api/v3/services/aws/role-access/credential-brokering/auth-tags/?",
            AuthorizedGroupsTagsHandler,
        ),
        (
            r"/api/v3/services/aws/role-access/credential-brokering/auth-tags/(?P<_tag_name>[^\/]+)/?",
            AuthorizedGroupsTagsDeleteHandler,
        ),
        (
            r"/api/v3/services/aws/policies/effective/role/(?P<_account_id>\d{12})/(?P<_role_name>[\w-]+)/?",
            EffectiveUnusedRolePolicyHandler,
        ),
        (
            r"/api/v3/services/aws/role-access/automatic-update/enabled/?",
            AutomaticRoleTrustPolicyUpdateHandler,
        ),
        (
            r"/api/v3/services/aws/role-access/automatic-update/(?P<_enabled>enable|disable)/?",
            AutomaticRoleTrustPolicyUpdateHandler,
        ),
        (
            r"/api/v3/services/aws/role-access/automatic-update/?",
            AutomaticRoleTrustPolicyUpdateHandler,
        ),
        (
            r"/api/v3/services/aws/ip-access/?",
            IpRestrictionsHandler,
        ),
        (r"/api/v3/services/aws/ip-access/enabled/?", IpRestrictionsToggleHandler),
        (
            r"/api/v3/services/aws/ip-access/(?P<_enabled>enable|disable)/?",
            IpRestrictionsToggleHandler,
        ),
        (
            r"/api/v3/services/aws/ip-access/origin/enabled/?",
            IpRestrictionsRequesterIpOnlyToggleHandler,
        ),
        (
            r"/api/v3/services/aws/ip-access/origin/(?P<_enabled>enable|disable)/?",
            IpRestrictionsRequesterIpOnlyToggleHandler,
        ),
        (
            r"/api/v3/slack/?",
            SlackIntegrationConfigurationCrudHandler,
        ),
        (
            r"/api/v3/auth/sso/google/?",
            GoogleOidcIdpConfigurationCrudHandler,
        ),
        (
            r"/api/v3/auth/sso/saml/?",
            SamlOidcIdpConfigurationCrudHandler,
        ),
        (
            r"/api/v3/auth/sso/oidc/?",
            OidcIdpConfigurationCrudHandler,
        ),
        (
            r"/api/v3/auth/sso/?",
            SsoIdpProviderConfigurationCrudHandler,
        ),
        (
            r"/api/v3/auth/cognito/users/?",
            CognitoUserCrudHandler,
        ),
        (
            r"/api/v3/auth/cognito/reset-mfa/(.*)/?",
            CognitoUserResetMFA,
        ),
        (
            r"/api/v3/auth/cognito/setup-mfa/?",
            CognitoUserSetupMFA,
        ),
        (
            r"/api/v3/auth/cognito/groups/?",
            CognitoGroupCrudHandler,
        ),
        (
            r"/api/v3/auth/challenge_url/?",
            ChallengeUrlConfigurationCrudHandler,
        ),
        (r"/api/v3/downloads/noq", NoqDownloadHandler),
        (
            r"/docs/?(.*)",
            AuthenticatedStaticFileHandler,
            {"path": docs_path, "default_filename": "index.html"},
        ),
        # (r"/api/v3/identities/groups_page_config", IdentityGroupPageConfigHandler),
        # (r"/api/v3/identities/groups", IdentityGroupsTableHandler),
        # (r"/api/v3/identities/users_page_config", IdentityUsersPageConfigHandler),
        # (r"/api/v3/identities/users", IdentityUsersTableHandler),
        # (r"/api/v3/identities/requests", IdentityRequestsTableHandler),
        # (r"/api/v3/identities/group/(.*?)/(.*)", IdentityGroupHandler),
        # (r"/api/v3/identities/user/(.*?)/(.*)", IdentityUserHandler),
        # (r"/api/v3/identities/group_requests/(.*)", IdentityGroupRequestReviewHandler),
        # (r"/api/v3/identities/requests/group/(.*?)/(.*)", IdentityRequestGroupHandler),
        # (r"/api/v3/identities/requests/groups", IdentityRequestGroupsHandler),
        # # (r"/api/v3/identities/requests/user/(.*?)/(.*)", IdentityRequestUserHandler),
        # (r"/api/v3/identities/requests_page_config", IdentityRequestsPageConfigHandler),
        (r"/api/v3/integrations/aws", AwsIntegrationHandler),
        # (r"/api/v3/tasks", TasksHandler),
        # (r"/api/v3/config", ConfigHandler),
        # (r"/api/v3/api_keys/add", AddApiKeyHandler),
        # (r"/api/v3/api_keys/remove", RemoveApiKeyHandler),
        # (r"/api/v3/api_keys/view", ViewApiKeysHandler),
        (r"/api/v2/.*", V2NotFoundHandler),
        (r"/api/v4/requests/?", IambicRequestHandler),
        (
            rf"/api/v4/requests/(?P<request_id>{UUID_REGEX})/comments/?",
            IambicRequestCommentHandler,
        ),
        (
            rf"/api/v4/requests/(?P<request_id>{UUID_REGEX})/comments/(?P<comment_id>{UUID_REGEX})",
            IambicRequestCommentHandler,
        ),
        (rf"/api/v4/requests/(?P<request_id>{UUID_REGEX})", IambicRequestHandler),
        (r"/api/v4/groups/?", ManageGroupsHandler),
        (r"/api/v4/group_memberships/?", ManageGroupMembershipsHandler),
        (r"/api/v4/users/?", ManageUsersHandler),
        (r"/api/v4/users/password/complexity/?", PasswordComplexityHandler),
        (r"/api/v4/users/login/?", LoginHandler),
        (r"/api/v4/users/login/mfa/?", MfaHandler),
        (r"/api/v4/users/mfa/?", UserMFASelfServiceHandler),
        (
            r"/api/v4/users/forgot_password/?",
            UnauthenticatedPasswordResetSelfServiceHandler,
        ),
        (
            r"/api/v4/users/password_reset/?",
            PasswordResetSelfServiceHandler,
        ),
        (r"/api/v4/verify/?", UnauthenticatedEmailVerificationHandler),
        (r"/api/v4/scim/v2/Users/?", ScimV2UsersHandler),
        (r"/api/v4/scim/v2/Users/(.*)", ScimV2UserHandler),
        (r"/api/v4/scim/v2/Groups/?", ScimV2GroupsHandler),
        (r"/api/v4/scim/v2/Group/(.*)", ScimV2GroupHandler),
<<<<<<< HEAD
        (r"/api/v4/roles/access/?", ManageRoleAccessHandler),
=======
        (r"/api/v4/roles", RolesHandlerV4),
>>>>>>> 6a8661cc
    ]

    router = RuleRouter(routes)
    for domain in config.get("_global_.landing_page_domains", []):
        router.rules.append(
            Rule(
                HostMatches(domain),
                [
                    (r"/api/v3/tenant_registration", TenantRegistrationHandler),
                    (
                        r"/api/v3/tenant_registration_aws_marketplace",
                        TenantRegistrationAwsMarketplaceHandler,
                    ),
                ],
            )
        )
    router.rules.append(
        Rule(
            PathMatches(r"/(manifest.json)"),
            UnauthenticatedFileHandler,
            dict(path=frontend_path, default_filename="manifest.json"),
        )
    )
    router.rules.append(
        Rule(
            PathMatches(r"/(favicon.ico)"),
            UnauthenticatedFileHandler,
            dict(path=frontend_path, default_filename="favicon.ico"),
        )
    )
    router.rules.append(
        Rule(
            PathMatches(r"/(.*)"),
            FrontendHandler,
            dict(path=frontend_path, default_filename="index.html"),
        ),
    )

    app = tornado.web.Application(
        router.rules,
        debug=config.get("_global_.tornado.debug", False),
        xsrf_cookies=config.get("_global_.tornado.xsrf", True),
        xsrf_cookie_kwargs=config.get("_global_.tornado.xsrf_cookie_kwargs", {}),
    )

    sentry_dsn = config.get("_global_.sentry.dsn")

    if sentry_dsn:
        sentry_sdk.init(
            dsn=sentry_dsn,
            before_send=before_send_event,
            traces_sample_rate=config.get("_global_.sentry.traces_sample_rate", 0.2),
            integrations=[
                TornadoIntegration(),
                AioHttpIntegration(),
                RedisIntegration(),
            ],
        )

    return app<|MERGE_RESOLUTION|>--- conflicted
+++ resolved
@@ -414,11 +414,8 @@
         (r"/api/v4/scim/v2/Users/(.*)", ScimV2UserHandler),
         (r"/api/v4/scim/v2/Groups/?", ScimV2GroupsHandler),
         (r"/api/v4/scim/v2/Group/(.*)", ScimV2GroupHandler),
-<<<<<<< HEAD
         (r"/api/v4/roles/access/?", ManageRoleAccessHandler),
-=======
         (r"/api/v4/roles", RolesHandlerV4),
->>>>>>> 6a8661cc
     ]
 
     router = RuleRouter(routes)
