import os

"""Web routes."""
import pkg_resources
import sentry_sdk
import tornado.autoreload
import tornado.web
from sentry_sdk.integrations.aiohttp import AioHttpIntegration
from sentry_sdk.integrations.redis import RedisIntegration
from sentry_sdk.integrations.tornado import TornadoIntegration
from tornado.routing import HostMatches, PathMatches, Rule, RuleRouter

from api.handlers.auth import AuthHandler
from api.handlers.v1.credentials import GetCredentialsHandler
from api.handlers.v1.health import HealthHandler
from api.handlers.v1.policies import (
    ApiResourceTypeAheadHandler,
    AutocompleteHandler,
    ResourceTypeAheadHandler,
)
from api.handlers.v1.roles import GetRolesHandler
from api.handlers.v1.saml import SamlHandler
from api.handlers.v2.audit import AuditRolesAccessHandler, AuditRolesHandler
from api.handlers.v2.aws_iam_users import UserDetailHandler
from api.handlers.v2.challenge import (
    ChallengeGeneratorHandler,
    ChallengePollerHandler,
    ChallengeValidatorHandler,
)
from api.handlers.v2.dynamic_config import DynamicConfigApiHandler
from api.handlers.v2.errors import NotFoundHandler as V2NotFoundHandler
from api.handlers.v2.generate_changes import GenerateChangesHandler
from api.handlers.v2.generate_policy import GeneratePolicyHandler
from api.handlers.v2.index import (
    EligibleRoleHandler,
    EligibleRolePageConfigHandler,
    EligibleRoleRefreshHandler,
    FrontendHandler,
)
from api.handlers.v2.logout import LogOutHandler
from api.handlers.v2.managed_policies import (
    ManagedPoliciesForAccountHandler,
    ManagedPoliciesHandler,
    ManagedPoliciesOnPrincipalHandler,
)
from api.handlers.v2.notifications import NotificationsHandler
from api.handlers.v2.policies import (
    CheckPoliciesHandler,
    PoliciesHandler,
    PoliciesPageConfigHandler,
)
from api.handlers.v2.requests import (
    RequestDetailHandler,
    RequestHandler,
    RequestsHandler,
    RequestsPageConfigHandler,
)
from api.handlers.v2.resources import GetResourceURLHandler, ResourceDetailHandler
from api.handlers.v2.roles import (
    AccountRolesHandler,
    GetRolesMTLSHandler,
    RoleCloneHandler,
    RoleConsoleLoginHandler,
    RoleDetailAppHandler,
    RoleDetailHandler,
    RolesHandler,
)
from api.handlers.v2.self_service import (
    PermissionTemplatesHandler,
    SelfServiceConfigHandler,
)
from api.handlers.v2.service_control_policy import ServiceControlPolicyHandler
from api.handlers.v2.templated_resources import TemplatedResourceDetailHandler
from api.handlers.v2.terraform_resources import TerraformResourceDetailHandler
from api.handlers.v2.typeahead import (
    ResourceTypeAheadHandlerV2,
    SelfServiceStep1ResourceTypeahead,
)
from api.handlers.v2.user import (
    LoginConfigurationHandler,
    LoginHandler,
    UserManagementHandler,
    UserRegistrationHandler,
)
from api.handlers.v2.user_profile import UserProfileHandler
from api.handlers.v3.downloads.weep import WeepDownloadHandler
from api.handlers.v3.integrations.aws import AwsIntegrationHandler
from api.handlers.v3.services.aws.account import (
    HubAccountHandler,
    OrgDeleteHandler,
    OrgHandler,
    SpokeDeleteHandler,
    SpokeHandler,
)
<<<<<<< HEAD
from api.handlers.v3.services.aws.role_access import (
    AuthorizedGroupsTagsDeleteHandler,
    AuthorizedGroupsTagsHandler,
    CredentialBrokeringCurrentStateHandler,
    CredentialBrokeringHandler,
)
from api.handlers.v3.tasks import TasksHandler
=======
>>>>>>> 97a67f7f
from api.handlers.v3.tenant_registration.tenant_registration import (
    TenantRegistrationAwsMarketplaceHandler,
    TenantRegistrationHandler,
)
from common.config import config
from common.lib.sentry import before_send_event

log = config.get_logger()


def make_app(jwt_validator=None):
    """make_app."""

    path = os.getenv("FRONTEND_PATH") or config.get(
        "_global_.web.path", pkg_resources.resource_filename("api", "templates")
    )

    routes = [
        (r"/auth", AuthHandler),  # /auth is still used by OIDC callback
        (r"/saml/(.*)", SamlHandler),
        (r"/healthcheck", HealthHandler),
        (r"/api/v1/auth", AuthHandler),
        (r"/api/v1/get_credentials", GetCredentialsHandler),
        (r"/api/v1/get_roles", GetRolesHandler),
        (r"/api/v2/get_roles", GetRolesMTLSHandler),
        (r"/api/v2/get_resource_url", GetResourceURLHandler),
        # Used to autocomplete AWS permissions
        (r"/api/v1/policyuniverse/autocomplete/?", AutocompleteHandler),
        (r"/api/v2/user_profile/?", UserProfileHandler),
        (r"/api/v2/self_service_config/?", SelfServiceConfigHandler),
        (r"/api/v2/permission_templates/?", PermissionTemplatesHandler),
        # (r"/api/v1/myheaders/?", ApiHeaderHandler),
        (r"/api/v1/policies/typeahead", ApiResourceTypeAheadHandler),
        (r"/api/v2/policies/check", CheckPoliciesHandler),
        (r"/api/v2/dynamic_config", DynamicConfigApiHandler),
        (r"/api/v2/eligible_roles", EligibleRoleHandler),
        (r"/api/v2/eligible_roles/refresh", EligibleRoleRefreshHandler),
        (r"/api/v2/eligible_roles_page_config", EligibleRolePageConfigHandler),
        (r"/api/v2/policies_page_config", PoliciesPageConfigHandler),
        (r"/api/v2/requests_page_config", RequestsPageConfigHandler),
        (r"/api/v2/generate_policy", GeneratePolicyHandler),
        (r"/api/v2/notifications/?", NotificationsHandler),
        (r"/api/v2/managed_policies/(\d{12})", ManagedPoliciesForAccountHandler),
        (r"/api/v2/managed_policies/(.*)", ManagedPoliciesHandler),
        (
            r"/api/v2/templated_resource/([a-zA-Z0-9_-]+)/(.*)",
            TemplatedResourceDetailHandler,
        ),
        (
            r"/api/v2/terraform_resource/([a-zA-Z0-9_-]+)/(.*)",
            TerraformResourceDetailHandler,
        ),
        (
            r"/api/v2/managed_policies_on_principal/(.*)",
            ManagedPoliciesOnPrincipalHandler,
        ),
        (r"/api/v2/login", LoginHandler),
        (r"/api/v2/login_configuration", LoginConfigurationHandler),
        (r"/api/v2/logout", LogOutHandler),
        (
            r"/api/v2/typeahead/self_service_resources",
            SelfServiceStep1ResourceTypeahead,
        ),
        (r"/api/v2/user", UserManagementHandler),
        (r"/api/v2/user_registration", UserRegistrationHandler),
        (r"/api/v2/policies", PoliciesHandler),
        (r"/api/v2/request", RequestHandler),
        (r"/api/v2/requests", RequestsHandler),
        (r"/api/v2/requests/([a-zA-Z0-9_-]+)", RequestDetailHandler),
        (r"/api/v2/roles/?", RolesHandler),
        (r"/api/v2/roles/(\d{12})", AccountRolesHandler),
        (r"/api/v2/roles/(\d{12})/(.*)", RoleDetailHandler),
        (r"/api/v2/users/(\d{12})/(.*)", UserDetailHandler),
        (
            r"/api/v2/resources/(\d{12})/(s3|sqs|sns|managed_policy)(?:/([a-z\-1-9]+))?/(.*)",
            ResourceDetailHandler,
        ),
        (r"/api/v2/service_control_policies/(.*)", ServiceControlPolicyHandler),
        (r"/api/v2/mtls/roles/(\d{12})/(.*)", RoleDetailAppHandler),
        (r"/api/v2/clone/role", RoleCloneHandler),
        (r"/api/v2/generate_changes/?", GenerateChangesHandler),
        (r"/api/v2/typeahead/resources", ResourceTypeAheadHandlerV2),
        (r"/api/v2/role_login/(.*)", RoleConsoleLoginHandler),
        # (r"/myheaders/?", HeaderHandler),
        (r"/api/v2/policies/typeahead/?", ResourceTypeAheadHandler),
        (
            r"/api/v2/challenge_validator/([a-zA-Z0-9_-]+)",
            ChallengeValidatorHandler,
        ),
        (r"/noauth/v1/challenge_generator/(.*)", ChallengeGeneratorHandler),
        (r"/noauth/v1/challenge_poller/([a-zA-Z0-9_-]+)", ChallengePollerHandler),
        (r"/api/v2/audit/roles", AuditRolesHandler),
        (r"/api/v2/audit/roles/(\d{12})/(.*)/access", AuditRolesAccessHandler),
        (r"/api/v3/services/aws/account/hub", HubAccountHandler),
        (
            # (?P<param1>[^\/]+)/?(?P<param2>[^\/]+)?/?(?P<param3>[^\/]+)?
            r"/api/v3/services/aws/account/spoke/(?P<_name>[^\/]+)/(?P<_account_id>[^\/]+)/?",
            SpokeDeleteHandler,
        ),
        (r"/api/v3/services/aws/account/spoke", SpokeHandler),
        (
            r"/api/v3/services/aws/account/org/(?P<_org_id>[a-zA-Z0-9_-]+)/?",
            OrgDeleteHandler,
        ),
        (r"/api/v3/services/aws/account/org", OrgHandler),
        (
            r"/api/v3/services/aws/role-access/credential-brokering",
            CredentialBrokeringCurrentStateHandler,
        ),
        (
            r"/api/v3/services/aws/role-access/credential-brokering/(?P<_enabled>enable|disable)/?",
            CredentialBrokeringHandler,
        ),
        (
            r"/api/v3/services/aws/role-access/credential-brokering/auth-tags/?",
            AuthorizedGroupsTagsHandler,
        ),
        (
            r"/api/v3/services/aws/role-access/credential-brokering/auth-tags/(?P<_tag_name>[^\/]+)/?",
            AuthorizedGroupsTagsDeleteHandler,
        ),
        (r"/api/v3/downloads/weep", WeepDownloadHandler),
        # (r"/api/v3/identities/groups_page_config", IdentityGroupPageConfigHandler),
        # (r"/api/v3/identities/groups", IdentityGroupsTableHandler),
        # (r"/api/v3/identities/users_page_config", IdentityUsersPageConfigHandler),
        # (r"/api/v3/identities/users", IdentityUsersTableHandler),
        # (r"/api/v3/identities/requests", IdentityRequestsTableHandler),
        # (r"/api/v3/identities/group/(.*?)/(.*)", IdentityGroupHandler),
        # (r"/api/v3/identities/user/(.*?)/(.*)", IdentityUserHandler),
        # (r"/api/v3/identities/group_requests/(.*)", IdentityGroupRequestReviewHandler),
        # (r"/api/v3/identities/requests/group/(.*?)/(.*)", IdentityRequestGroupHandler),
        # (r"/api/v3/identities/requests/groups", IdentityRequestGroupsHandler),
        # # (r"/api/v3/identities/requests/user/(.*?)/(.*)", IdentityRequestUserHandler),
        # (r"/api/v3/identities/requests_page_config", IdentityRequestsPageConfigHandler),
        (r"/api/v3/integrations/aws", AwsIntegrationHandler),
        # (r"/api/v3/tasks", TasksHandler),
        # (r"/api/v3/config", ConfigHandler),
        # (r"/api/v3/api_keys/add", AddApiKeyHandler),
        # (r"/api/v3/api_keys/remove", RemoveApiKeyHandler),
        # (r"/api/v3/api_keys/view", ViewApiKeysHandler),
        (r"/api/v2/.*", V2NotFoundHandler),
    ]

    router = RuleRouter(routes)
    for domain in config.get("_global_.landing_page_domains", []):
        router.rules.append(
            Rule(
                HostMatches(domain),
                [
                    (r"/api/v3/tenant_registration", TenantRegistrationHandler),
                    (
                        r"/api/v3/tenant_registration_aws_marketplace",
                        TenantRegistrationAwsMarketplaceHandler,
                    ),
                ],
            )
        )
    router.rules.append(
        Rule(
            PathMatches(r"/(.*)"),
            FrontendHandler,
            dict(path=path, default_filename="index.html"),
        ),
    )

    app = tornado.web.Application(
        router.rules,
        debug=config.get("_global_.tornado.debug", False),
        xsrf_cookies=config.get("_global_.tornado.xsrf", True),
        xsrf_cookie_kwargs=config.get("_global_.tornado.xsrf_cookie_kwargs", {}),
    )

    sentry_dsn = config.get("_global_.sentry.dsn")

    if sentry_dsn:
        sentry_sdk.init(
            dsn=sentry_dsn,
            before_send=before_send_event,
            traces_sample_rate=config.get("_global_.sentry.traces_sample_rate", 0.2),
            integrations=[
                TornadoIntegration(),
                AioHttpIntegration(),
                RedisIntegration(),
            ],
        )

    return app<|MERGE_RESOLUTION|>--- conflicted
+++ resolved
@@ -92,16 +92,12 @@
     SpokeDeleteHandler,
     SpokeHandler,
 )
-<<<<<<< HEAD
 from api.handlers.v3.services.aws.role_access import (
     AuthorizedGroupsTagsDeleteHandler,
     AuthorizedGroupsTagsHandler,
     CredentialBrokeringCurrentStateHandler,
     CredentialBrokeringHandler,
 )
-from api.handlers.v3.tasks import TasksHandler
-=======
->>>>>>> 97a67f7f
 from api.handlers.v3.tenant_registration.tenant_registration import (
     TenantRegistrationAwsMarketplaceHandler,
     TenantRegistrationHandler,
