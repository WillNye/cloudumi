import tornado.escape

from common.config import config
from common.config.models import ModelAdapter
from common.handlers.base import BaseHandler
from common.lib.auth import can_admin_all
from common.lib.plugins import get_plugin_by_name
from common.lib.web import handle_generic_error_response
from common.models import WebResponse

stats = get_plugin_by_name(config.get("_global_.plugins.metrics", "cmsaas_metrics"))()
log = config.get_logger()


class ConfigurationCrudHandler(BaseHandler):
    """
    Provides generic CRUD capabilities for configuration items that are specifically tied to a pydantic model
    """

    _model_class = None
    _config_key = None
<<<<<<< HEAD
    _triggers = list()
=======
>>>>>>> 7a97cff8

    @classmethod
    def __validate_class_vars(cls):
        if not cls._model_class or not cls._config_key:
            raise RuntimeError(f"{cls.__name__} is not properly configured")

    async def get(self):
        host = self.ctx.host
        self.__validate_class_vars()

        log_data = {
            "function": f"{type(self).__name__}.{__name__}",
            "user": self.user,
            "message": "Retrieving information",
            "user-agent": self.request.headers.get("User-Agent"),
            "request_id": self.request_uuid,
            "model_class": self._model_class,
            "config_key": self._config_key,
            "host": host,
        }
        log.debug(log_data)

        # Checks authz levels of current user
        generic_error_message = f"Cannot call GET on {type(self).__name__}"
        if not can_admin_all(self.user, self.groups, host):
            errors = ["User is not authorized to access this endpoint."]
            await handle_generic_error_response(
                self, generic_error_message, errors, 403, "unauthorized", log_data
            )
            return
        log.debug(log_data)

        get_data = (
            ModelAdapter(self._model_class).load_config(self._config_key, host).dict
        )
        # hub_account_data is a special structure, so we unroll it
        res = WebResponse(
            success="success" if get_data else "failure",
            status_code=200,
            message="Success" if get_data else "Unable to retrieve data",
            count=1 if get_data else 0,
        )
        if get_data:
            res.data = get_data

        for trigger in self._triggers:
            log.info(f"Applying trigger {trigger.name}")
            trigger.apply_async((self.ctx.__dict__,))

        self.write(res.json(exclude_unset=True, exclude_none=True))

    async def post(self):
        self.__validate_class_vars()
        host = self.ctx.host

        log_data = {
            "function": f"{type(self).__name__}.{__name__}",
            "user": self.user,
            "message": "Updating data",
            "user-agent": self.request.headers.get("User-Agent"),
            "request_id": self.request_uuid,
            "model_class": self._model_class,
            "config_key": self._config_key,
            "host": host,
        }

        # Checks authz levels of current user
        generic_error_message = f"Unable to call POST on {type(self).__name__}"
        if not can_admin_all(self.user, self.groups, host):
            errors = ["User is not authorized to access this endpoint."]
            await handle_generic_error_response(
                self, generic_error_message, errors, 403, "unauthorized", log_data
            )
            return
        log.debug(log_data)

        data = tornado.escape.json_decode(self.request.body)
        external_id = config.get_host_specific_key("tenant_details.external_id", host)
        data["external_id"] = external_id

        try:
            await ModelAdapter(self._model_class).load_config(
                self._config_key, host
            ).from_dict(data).store()
        except Exception as exc:
            log.error(exc)
            res = WebResponse(
                success="error",
                status_code=400,
                message="Invalid body data received",
            )
        else:
            res = WebResponse(
                status="success",
                status_code=200,
                message="Successfully updated",
            )

        for trigger in self._triggers:
            log.info(f"Applying trigger {trigger.name}")
            trigger.apply_async((self.ctx.__dict__,))

        self.write(res.json(exclude_unset=True, exclude_none=True))
        return

    async def delete(self):
        self.__validate_class_vars()
        host = self.ctx.host

        log_data = {
            "function": f"{type(self).__name__}.{__name__}",
            "user": self.user,
            "message": "Deleting data",
            "user-agent": self.request.headers.get("User-Agent"),
            "request_id": self.request_uuid,
            "model_class": self._model_class,
            "config_key": self._config_key,
            "host": host,
        }

        # Checks authz levels of current user
        generic_error_message = "Unable to delete data"
        if not can_admin_all(self.user, self.groups, host):
            errors = ["User is not authorized to access this endpoint."]
            await handle_generic_error_response(
                self, generic_error_message, errors, 403, "unauthorized", log_data
            )
            return
        log.debug(log_data)

        deleted = (
            await ModelAdapter(self._model_class)
            .load_config(self._config_key, host)
            .delete()
        )

        res = WebResponse(
            status="success" if deleted else "error",
            status_code=200 if deleted else 400,
            message="Successfully deleted data."
            if deleted
            else "Unable to delete data.",
        )

        for trigger in self._triggers:
            log.info(f"Applying trigger {trigger.name}")
            trigger.apply_async((self.ctx.__dict__,))

        self.write(res.json(exclude_unset=True, exclude_none=True))
        return


class MultiItemConfigurationCrudHandler(BaseHandler):
    """
    Provides generic CRUD capabilities for list-based configuration items that are specifically tied to a pydantic model

    The difference between the MultiItemConfigurationCrudHandler and the ConfigurationCrudHandler can be summarized as follows:

    ConfigurationCrudHandler: auth.sso.google - config key gets one config item at this key
    MultiItemConfigurationCrudHandler: aws.cognito.account.users - config key gets cruds ops operating on a list

    This means a few things:
    * each insertion checks first if an identical item exists
    * each deletion merely removes an items from the list, versus removing the key
    * each get call will *always* return a list
    """

    _model_class = None
    _config_key = None

    @classmethod
    def __validate_class_vars(cls):
        if not cls._model_class or not cls._config_key:
            raise RuntimeError(f"{cls.__name__} is not properly configured")

    async def get(self):
        host = self.ctx.host
        self.__validate_class_vars()

        log_data = {
            "function": f"{type(self).__name__}.{__name__}",
            "user": self.user,
            "message": "Retrieving information",
            "user-agent": self.request.headers.get("User-Agent"),
            "request_id": self.request_uuid,
            "model_class": self._model_class,
            "config_key": self._config_key,
            "host": host,
        }
        log.debug(log_data)

        # Checks authz levels of current user
        generic_error_message = f"Cannot call GET on {type(self).__name__}"
        if not can_admin_all(self.user, self.groups, host):
            errors = ["User is not authorized to access this endpoint."]
            await handle_generic_error_response(
                self, generic_error_message, errors, 403, "unauthorized", log_data
            )
            return
        log.debug(log_data)

        get_data = (
            ModelAdapter(self._model_class).load_config(self._config_key, host).list
        )
        # hub_account_data is a special structure, so we unroll it
        res = WebResponse(
            success="success" if get_data else "failure",
            status_code=200,
            message="Success" if get_data else "Unable to retrieve data",
            count=1 if get_data else 0,
        )
        if get_data:
            res.data = get_data

        self.write(res.json(exclude_unset=True, exclude_none=True))

    async def post(self):
        self.__validate_class_vars()
        host = self.ctx.host

        log_data = {
            "function": f"{type(self).__name__}.{__name__}",
            "user": self.user,
            "message": "Updating data",
            "user-agent": self.request.headers.get("User-Agent"),
            "request_id": self.request_uuid,
            "model_class": self._model_class,
            "config_key": self._config_key,
            "host": host,
        }

        # Checks authz levels of current user
        generic_error_message = f"Unable to call POST on {type(self).__name__}"
        if not can_admin_all(self.user, self.groups, host):
            errors = ["User is not authorized to access this endpoint."]
            await handle_generic_error_response(
                self, generic_error_message, errors, 403, "unauthorized", log_data
            )
            return
        log.debug(log_data)

        data = tornado.escape.json_decode(self.request.body)
        external_id = config.get_host_specific_key("tenant_details.external_id", host)
        data["external_id"] = external_id

        # Note: we are accepting one item posted at a time; in the future we might support
        # multiple items posted at a time
        try:
            await ModelAdapter(self._model_class).load_config(
                self._config_key, host
            ).from_dict(data).store_item_in_list()
        except Exception as exc:
            log.error(exc)
            res = WebResponse(
                success="error",
                status_code=400,
                message="Invalid body data received",
            )
        else:
            res = WebResponse(
                status="success",
                status_code=200,
                message="Successfully updated",
            )
        self.write(res.json(exclude_unset=True, exclude_none=True))
        return

    async def delete(self):
        self.__validate_class_vars()
        host = self.ctx.host

        log_data = {
            "function": f"{type(self).__name__}.{__name__}",
            "user": self.user,
            "message": "Deleting data",
            "user-agent": self.request.headers.get("User-Agent"),
            "request_id": self.request_uuid,
            "model_class": self._model_class,
            "config_key": self._config_key,
            "host": host,
        }

        # Checks authz levels of current user
        generic_error_message = "Unable to delete data"
        if not can_admin_all(self.user, self.groups, host):
            errors = ["User is not authorized to access this endpoint."]
            await handle_generic_error_response(
                self, generic_error_message, errors, 403, "unauthorized", log_data
            )
            return
        log.debug(log_data)

        data = tornado.escape.json_decode(self.request.body)
        external_id = config.get_host_specific_key("tenant_details.external_id", host)
        data["external_id"] = external_id

        # Note: we are accepting one item posted at a time; in the future we might support
        # multiple items posted at a time
        deleted = (
            await ModelAdapter(self._model_class)
            .load_config(self._config_key, host)
            .from_dict(data)
            .delete_list()
        )

        res = WebResponse(
            status="success" if deleted else "error",
            status_code=200 if deleted else 400,
            message="Successfully deleted data."
            if deleted
            else "Unable to delete data.",
        )
        self.write(res.json(exclude_unset=True, exclude_none=True))
        return<|MERGE_RESOLUTION|>--- conflicted
+++ resolved
@@ -19,10 +19,7 @@
 
     _model_class = None
     _config_key = None
-<<<<<<< HEAD
     _triggers = list()
-=======
->>>>>>> 7a97cff8
 
     @classmethod
     def __validate_class_vars(cls):
