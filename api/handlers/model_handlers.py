--- conflicted
+++ resolved
@@ -383,9 +383,6 @@
         # multiple items posted at a time
         deleted = False
         try:
-<<<<<<< HEAD
-            deleted = await self._delete(data)
-=======
             deleted = (
                 await ModelAdapter(self._model_class)
                 .load_config(self._config_key, host)
@@ -393,7 +390,6 @@
                 .with_object_key(self._identifying_keys)
                 .delete_item_from_list()
             )
->>>>>>> 311b7e19
         except KeyError as exc:
             log.error(exc, exc_info=True)
             res = WebResponse(
