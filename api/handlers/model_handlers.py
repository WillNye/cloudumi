--- conflicted
+++ resolved
@@ -401,16 +401,6 @@
                 if deleted
                 else "Unable to delete data.",
             )
-<<<<<<< HEAD
-            res = WebResponse(
-                status="success" if deleted else "error",
-                status_code=200 if deleted else 400,
-                message="Successfully deleted data."
-                if deleted
-                else "Unable to delete data.",
-            )
-=======
->>>>>>> de42449e
             if deleted:
                 for trigger in self._triggers:
                     log.info(f"Applying trigger {trigger.name}")
