from tornado.web import Finish

import common.lib.noq_json as json
from common.config import config
from common.exceptions.exceptions import NoMatchingRequest, Unauthorized
from common.handlers.base import BaseHandler
from common.iambic_request.request_crud import (
    approve_request,
    create_request,
    create_request_comment,
    delete_request_comment,
    list_requests,
    reject_request,
    request_dict,
    update_request,
    update_request_comment,
)
from common.models import IambicRequest, WebResponse

log = config.get_logger()


class IambicRequestHandler(BaseHandler):
    async def get(self, request_id: str = None):
        """
        GET /api/v4/self-service/request/{request_id} - Get a request by ID
<<<<<<< HEAD
        GET /api/v4/self-service/request - List all tenant requests with optional filters
=======
        GET /api/v4/self-service/requests - List all tenant requests with optional filters
>>>>>>> cf64c25d
        """
        tenant = self.ctx.tenant
        self.set_header("Content-Type", "application/json")

        if request_id:
            try:
                self.write(
                    WebResponse(
                        success="success",
                        status_code=200,
                        data=(await request_dict(tenant, request_id)),
                    ).json(exclude_unset=True, exclude_none=True)
                )
            except NoMatchingRequest as e:
                self.write(
                    WebResponse(
                        error=str(e),
                        status_code=404,
                    ).json(exclude_unset=True, exclude_none=True)
                )
                self.set_status(404, reason=str(e))
                raise Finish()
        else:
            arguments = {k: self.get_argument(k) for k in self.request.arguments}
            filters_url_param = arguments.get("filters", None)
            filters = json.loads(filters_url_param) if filters_url_param else {}
            self.write(
                WebResponse(
                    success="success",
                    status_code=200,
                    data=[
                        item.dict() for item in (await list_requests(tenant, **filters))
                    ],
                ).json(exclude_unset=True, exclude_none=True)
            )

    async def post(self):
        """
        POST /api/v4/self-service/requests - Create a new request
        """
        await self.fte_check()
        self.set_header("Content-Type", "application/json")

        db_tenant = self.ctx.db_tenant
        user = self.user
        request_data = IambicRequest(**json.loads(self.request.body))
        response = await create_request(
            tenant=db_tenant,
            created_by=user,
            justification=request_data.justification,
            changes=request_data.changes,
            request_method="WEB",
        )
        return self.write(
            WebResponse(
                success="success",
                status_code=200,
                data=response.get("friendly_request"),
            ).json(exclude_unset=True, exclude_none=True)
        )

    async def put(self, request_id: str):
        """
        PUT /api/v4/self-service/request/{request_id} - Update a request
        """
        await self.fte_check()
        self.set_header("Content-Type", "application/json")

        tenant = self.ctx.tenant
        user = self.user
        groups = self.groups
        request_data = IambicRequest(**json.loads(self.request.body))

        try:
            response = await update_request(
                tenant=tenant,
                request_id=request_id,
                updated_by=user,
                updater_groups=groups,
                justification=request_data.justification,
                changes=request_data.changes,
            )
            return self.write(
                WebResponse(
                    success="success",
                    status_code=200,
                    data=response,
                ).json(exclude_unset=True, exclude_none=True)
            )
        except Unauthorized as e:
            self.set_status(403, reason=str(e))
            return self.write(
                WebResponse(
                    error=str(e),
                    status_code=403,
                ).json(exclude_unset=True, exclude_none=True)
            )

    async def patch(self, request_id: str):
        """
        PATCH /api/v4/self-service/request/{request_id} - Update a request status
        """
        await self.fte_check()
        self.set_header("Content-Type", "application/json")

        tenant = self.ctx.tenant
        user = self.user
        groups = self.groups
        request_data = json.loads(self.request.body)
        status = request_data.get("status", None)
        if not status:
            err = "The field status must be provided for PATCH"
            self.set_status(400, reason=err)
            return self.write(
                WebResponse(
                    error=err,
                    status_code=400,
                ).json(exclude_unset=True, exclude_none=True)
            )

        try:
            if status.lower() == "approved":
                response = await approve_request(tenant, request_id, user, groups)
            elif status.lower() == "rejected":
                response = await reject_request(tenant, request_id, user, groups)
            else:
                err = "The status must be either approved or rejected"
                self.set_status(400, reason=err)
                return self.write(
                    WebResponse(
                        error=err,
                        status_code=400,
                    ).json(exclude_unset=True, exclude_none=True)
                )
        except Unauthorized as e:
            self.set_status(403, reason=str(e))
            return self.write(
                WebResponse(
                    error=str(e),
                    status_code=403,
                ).json(exclude_unset=True, exclude_none=True)
            )
        else:
            return self.write(
                WebResponse(
                    success="success",
                    status_code=200,
                    data=response,
                ).json(exclude_unset=True, exclude_none=True)
            )


class IambicRequestCommentHandler(BaseHandler):
    async def post(self, request_id: str):
        """
<<<<<<< HEAD
        POST /api/v4/self-service/request/{request_id}/comment - Create a new request
=======
        POST /api/v4/self-service/request/{request_id}/comments - Create a new request
>>>>>>> cf64c25d
        """
        self.set_header("Content-Type", "application/json")
        tenant = self.ctx.tenant
        user = self.user
        try:
            request_data = json.loads(self.request.body)
        except Exception as e:
            log.error(
                {
                    "message": "Error parsing request body",
                    "error": str(e),
                    "request_body": self.request.body,
                },
                exc_info=True,
            )
            self.write(
                WebResponse(
                    errors=["Error parsing request body"],
                    status_code=400,
                ).json(exclude_unset=True, exclude_none=True)
            )
            return
        await create_request_comment(tenant, request_id, user, request_data.get("body"))
        return self.write(
            WebResponse(
                success="success",
                status_code=200,
            ).json(exclude_unset=True, exclude_none=True)
        )

    async def patch(self, request_id: str, comment_id: str):
        """
<<<<<<< HEAD
        PUT /api/v4/self-service/request/{request_id}/comment/{comment_id} - Update a request
=======
        PUT /api/v4/self-service/request/{request_id}/comments/{comment_id} - Update a request
>>>>>>> cf64c25d
        """
        tenant = self.ctx.tenant
        self.set_header("Content-Type", "application/json")
        user = self.user
        request_data = json.loads(self.request.body)
        try:
            await update_request_comment(
                tenant, comment_id, user, request_data.get("body")
            )
        except Unauthorized as e:
            self.set_status(403, reason=str(e))
            return self.write(
                WebResponse(
                    error=str(e),
                    status_code=403,
                ).json(exclude_unset=True, exclude_none=True)
            )

    async def delete(self, request_id: str, comment_id: str):
        f"""
<<<<<<< HEAD
        DELETE /api/v4/self-service/request/{request_id}/comment/{comment_id} - Delete a request
=======
        DELETE /api/v4/self-service/request/{request_id}/comments/{comment_id} - Delete a request
>>>>>>> cf64c25d
        """
        self.set_header("Content-Type", "application/json")
        tenant = self.ctx.tenant
        user = self.user
        try:
            await delete_request_comment(tenant, comment_id, user)
        except Unauthorized as e:
            self.set_status(403, reason=str(e))
            return self.write(
                WebResponse(
                    error=str(e),
                    status_code=403,
                ).json(exclude_unset=True, exclude_none=True)
            )<|MERGE_RESOLUTION|>--- conflicted
+++ resolved
@@ -23,12 +23,8 @@
 class IambicRequestHandler(BaseHandler):
     async def get(self, request_id: str = None):
         """
-        GET /api/v4/self-service/request/{request_id} - Get a request by ID
-<<<<<<< HEAD
-        GET /api/v4/self-service/request - List all tenant requests with optional filters
-=======
+        GET /api/v4/self-service/requests/{request_id} - Get a request by ID
         GET /api/v4/self-service/requests - List all tenant requests with optional filters
->>>>>>> cf64c25d
         """
         tenant = self.ctx.tenant
         self.set_header("Content-Type", "application/json")
@@ -92,7 +88,7 @@
 
     async def put(self, request_id: str):
         """
-        PUT /api/v4/self-service/request/{request_id} - Update a request
+        PUT /api/v4/self-service/requests/{request_id} - Update a request
         """
         await self.fte_check()
         self.set_header("Content-Type", "application/json")
@@ -129,7 +125,7 @@
 
     async def patch(self, request_id: str):
         """
-        PATCH /api/v4/self-service/request/{request_id} - Update a request status
+        PATCH /api/v4/self-service/requests/{request_id} - Update a request status
         """
         await self.fte_check()
         self.set_header("Content-Type", "application/json")
@@ -184,11 +180,7 @@
 class IambicRequestCommentHandler(BaseHandler):
     async def post(self, request_id: str):
         """
-<<<<<<< HEAD
-        POST /api/v4/self-service/request/{request_id}/comment - Create a new request
-=======
-        POST /api/v4/self-service/request/{request_id}/comments - Create a new request
->>>>>>> cf64c25d
+        POST /api/v4/self-service/requests/{request_id}/comments - Create a new request
         """
         self.set_header("Content-Type", "application/json")
         tenant = self.ctx.tenant
@@ -221,11 +213,7 @@
 
     async def patch(self, request_id: str, comment_id: str):
         """
-<<<<<<< HEAD
-        PUT /api/v4/self-service/request/{request_id}/comment/{comment_id} - Update a request
-=======
-        PUT /api/v4/self-service/request/{request_id}/comments/{comment_id} - Update a request
->>>>>>> cf64c25d
+        PUT /api/v4/self-service/requests/{request_id}/comments/{comment_id} - Update a request
         """
         tenant = self.ctx.tenant
         self.set_header("Content-Type", "application/json")
@@ -246,11 +234,7 @@
 
     async def delete(self, request_id: str, comment_id: str):
         f"""
-<<<<<<< HEAD
-        DELETE /api/v4/self-service/request/{request_id}/comment/{comment_id} - Delete a request
-=======
-        DELETE /api/v4/self-service/request/{request_id}/comments/{comment_id} - Delete a request
->>>>>>> cf64c25d
+        DELETE /api/v4/self-service/requests/{request_id}/comments/{comment_id} - Delete a request
         """
         self.set_header("Content-Type", "application/json")
         tenant = self.ctx.tenant
