--- conflicted
+++ resolved
@@ -72,13 +72,12 @@
             users.append(user)
 
         try:
-<<<<<<< HEAD
             group = Group(
-                name=displayName, tenant=self.ctx.tenant, users=users, managed_by="SCIM"
+                name=displayName,
+                tenant=self.ctx.db_tenant,
+                users=users,
+                managed_by="SCIM",
             )
-=======
-            group = Group(name=displayName, tenant=self.ctx.db_tenant, users=users)
->>>>>>> 3726e885
             await group.write()
             group = await Group.get_by_id(self.ctx.db_tenant, group.id, get_users=True)
             serialized_group = await group.serialize_for_scim()
