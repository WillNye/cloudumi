import base64
import sys
import urllib.parse

import tornado.escape
import tornado.gen
import tornado.web
from email_validator import validate_email

from common.config.tenant_config import TenantConfig
from common.handlers.base import BaseAdminHandler, BaseHandler, TornadoRequestHandler
from common.lib.filter import PaginatedQueryResponse, filter_data_with_sqlalchemy
from common.lib.jwt import generate_jwt_token
from common.lib.password import check_password_strength, generate_random_password
from common.lib.tenant.models import TenantDetails
from common.lib.web import handle_generic_error_response
from common.models import WebResponse
from common.users.models import User


class ManageListUsersHandler(BaseAdminHandler):
    async def post(self):
        data = tornado.escape.json_decode(self.request.body)
        tenant = self.ctx.db_tenant

        _filter = data.get("filter", {})

        try:
            query_response: PaginatedQueryResponse = await filter_data_with_sqlalchemy(
                _filter, tenant, User
            )
        except Exception as exc:
            errors = [str(exc)]
            self.write(
                WebResponse(
                    errors=errors,
                    status_code=500,
                    count=len(errors),
                ).dict(exclude_unset=True, exclude_none=True)
            )
            self.set_status(500, reason=str(exc))
            raise tornado.web.Finish()

        res = [x.dict() for x in query_response.data]
        query_response.data = res

        self.write(
            WebResponse(
                success="success",
                status_code=200,
                data=query_response.dict(exclude_unset=True, exclude_none=True),
            ).dict(exclude_unset=True, exclude_none=True)
        )


# Define the handler for the create user route
class ManageUsersHandler(BaseAdminHandler):
    async def get(self):
        users = User()
        all_users = await users.get_all(self.ctx.db_tenant, get_groups=True)
        users = []
        for user in all_users:
            users.append(
                {
                    "id": str(user.id),
                    "email": user.email,
                    "groups": [group.name for group in user.groups],
                }
            )
        self.write(
            WebResponse(
                success="success",
                status_code=200,
                data={"users": users},
            ).dict(exclude_unset=True, exclude_none=True)
        )

    async def post(self):
        log_data = {
            "function": f"{__name__}.{self.__class__.__name__}.{sys._getframe().f_code.co_name}",
            "message": "Creating new user",
        }

        tenant_url = self.get_tenant_url()

        # Get the username and password from the request body
        data = tornado.escape.json_decode(self.request.body)
        email = data.get("email")
        username = (
            email  # We need to support separate username/email when we support SCIM
        )
        password_supplied = True
        password = data.get("password")
        if not password:
            password_supplied = False
            password = await generate_random_password()

        if not validate_email(email):
            self.set_status(403)
            self.write(
                WebResponse(
                    success="error",
                    status_code=403,
                    data={"message": "Invalid e-mail address"},
                ).dict(exclude_unset=True, exclude_none=True)
            )
            raise tornado.web.Finish()
        # Check if a user with the same username already exists
        existing_user = await User.get_by_email(self.ctx.db_tenant, username)
        if existing_user:
            self.set_status(400)
            self.write(
                WebResponse(
                    success="error",
                    status_code=403,
                    data={"message": "Username or email already taken"},
                ).dict(exclude_unset=True, exclude_none=True)
            )
            raise tornado.web.Finish()

        # TODO: Check password strength
        password_strength_errors = await check_password_strength(
            password, self.ctx.tenant
        )
        if password_strength_errors:
            await handle_generic_error_response(
                self,
                password_strength_errors["message"],
                password_strength_errors["errors"],
                403,
                "weak_password",
                log_data,
            )
            raise tornado.web.Finish()

        created_user = await User.create(
            self.ctx.db_tenant, username, email, password, managed_by="MANUAL"
        )

        if not password_supplied:
            await created_user.send_password_via_email(tenant_url, password)

        # Return a JSON object with the user's ID
        self.write({"user_id": created_user.id, "username": created_user.username})

    async def put(self):
        # Get the user id and security action from the request
        user_id = self.get_argument("user_id")
        action = self.get_argument("action")
        data = tornado.escape.json_decode(self.request.body or "{}")

        # Update the user's security in the database
<<<<<<< HEAD
        try:
            user = self.db.query(User).filter(User.id == user_id).one()
            if action == "reset_password":
                # Generate a new random password for the user
                new_password = await generate_random_password()
                user.set_password(new_password)
                self.write({"success": True, "new_password": new_password})
            elif action == "reset_mfa":
                user.mfa_secret = None
                self.write({"success": True})
            elif action == "update_user":
                if data.get("active"):
                    user.active = data.get("active")
                if data.get("username"):
                    user.username = data.get("username")
                if data.get("email"):
                    user.email = data.get("email")
                if data.get("display_name"):
                    user.display_name = data.get("display_name")
                if data.get("full_name"):
                    user.full_name = data.get("full_name")
                if data.get("given_name"):
                    user.given_name = data.get("given_name")
                if data.get("middle_name"):
                    user.middle_name = data.get("middle_name")
                if data.get("family_name"):
                    user.family_name = data.get("family_name")
            else:
                self.set_status(400)
                self.write({"error": "Invalid action"})
            self.db.commit()
        except Exception as e:
            self.db.rollback()
            self.set_status(500)
            self.write({"error": str(e)})
=======
        user = await User.get_by_id(self.ctx.db_tenant, user_id)

        if not user:
            self.set_status(400)
            self.write(
                WebResponse(
                    success="error",
                    status_code=400,
                    data={"message": "Invalid user"},
                ).dict(exclude_unset=True, exclude_none=True)
            )
            raise tornado.web.Finish()

        if action == "reset_password":
            # Generate a new random password for the user
            new_password = await generate_random_password()
            user.set_password(new_password)
            self.write({"success": True, "new_password": new_password})
        elif action == "reset_mfa":
            user.mfa_secret = None
            self.write({"success": True})
        elif action == "update_user":
            if data.get("active"):
                user.active = data.get("active")
            if data.get("username"):
                user.username = data.get("username")
            if data.get("email"):
                user.email = data.get("email")
            if data.get("display_name"):
                user.display_name = data.get("display_name")
            if data.get("full_name"):
                user.full_name = data.get("full_name")
            if data.get("given_name"):
                user.given_name = data.get("given_name")
            if data.get("middle_name"):
                user.middle_name = data.get("middle_name")
            if data.get("family_name"):
                user.family_name = data.get("family_name")
        else:
            self.set_status(400)
            self.write({"error": "Invalid action"})
        new_user = await user.update(
            user, id=user.id, username=user.username, email=user.email
        )

        self.write(
            WebResponse(
                success="success",
                status_code=200,
                data=new_user.dict(),
            ).dict(exclude_unset=True, exclude_none=True)
        )
>>>>>>> 06cffb00

    async def delete(self):
        data = tornado.escape.json_decode(self.request.body)
        email = data.get("email")

        user = await User.get_by_email(self.ctx.db_tenant, email)
        if not user:
            self.set_status(400)
            self.write(
                WebResponse(
                    success="error",
                    status_code=400,
                    data={"message": "Invalid user"},
                ).dict(exclude_unset=True, exclude_none=True)
            )
            raise tornado.web.Finish()

        res = await user.delete()
        if not res:
            self.set_status(400)
            self.write(
                WebResponse(
                    success="error",
                    status_code=400,
                    data={"message": "Unable to delete user"},
                ).dict(exclude_unset=True, exclude_none=True)
            )
            raise tornado.web.Finish()

        self.write(
            WebResponse(
                success="success",
                status_code=200,
                data={"message": "Successfully deleted user"},
            ).dict(exclude_unset=True, exclude_none=True)
        )


class PasswordResetSelfServiceHandler(BaseHandler):
    async def post(self):
        log_data = {
            "function": f"{__name__}.{self.__class__.__name__}.{sys._getframe().f_code.co_name}",
            "message": "Resetting User Password",
        }

        data = tornado.escape.json_decode(self.request.body)
        current_password = data.get("current_password")
        new_password = data.get("new_password")
        tenant = self.get_tenant_name()
        tenant_config = TenantConfig(tenant)
        db_user = await User.get_by_username(self.ctx.db_tenant, self.user)
        if not db_user:
            db_user = await User.get_by_email(self.ctx.db_tenant, self.user)

        if not db_user:
            await handle_generic_error_response(
                self,
                "User not found",
                [],
                403,
                "user_not_found",
                log_data,
            )
            raise tornado.web.Finish()

        if not current_password or not new_password:
            self.set_status(400)
            self.write(
                WebResponse(
                    success="error",
                    status_code=400,
                    data={"message": "Current password is required"},
                ).dict(exclude_unset=True, exclude_none=True)
            )
            raise tornado.web.Finish()

        if not db_user or not await db_user.check_password(current_password):
            self.set_status(400)
            self.write(
                WebResponse(
                    success="error",
                    status_code=403,
                    data={"message": "Invalid password"},
                ).dict(exclude_unset=True, exclude_none=True)
            )
            raise tornado.web.Finish()

        password_strength_errors = await check_password_strength(
            new_password, self.ctx.tenant
        )
        if password_strength_errors:
            await handle_generic_error_response(
                self,
                password_strength_errors["message"],
                password_strength_errors["errors"],
                403,
                "weak_password",
                log_data,
            )
            raise tornado.web.Finish()

        await db_user.user_initiated_password_reset(new_password)
        # Refresh DB User and set cookie
        db_user = await User.get_by_username(
            self.ctx.db_tenant, self.user, get_groups=True
        )
        if not db_user:
            db_user = await User.get_by_email(self.ctx.db_tenant, get_groups=True)
        groups = [group.name for group in db_user.groups]
        tenant_details = await TenantDetails.get(tenant)
        eula_signed = bool(tenant_details.eula_info)
        mfa_setup_required = not db_user.mfa_enabled
        encoded_cookie = await generate_jwt_token(
            self.user,
            self.groups,
            tenant,
            mfa_setup_required=mfa_setup_required,
            mfa_verification_required=self.mfa_verification_required,
            eula_signed=eula_signed,
            password_reset_required=db_user.password_reset_required,
        )

        self.set_cookie(
            tenant_config.auth_cookie_name,
            encoded_cookie,
            expires=tenant_config.auth_jwt_expiration_datetime,
            secure=tenant_config.auth_use_secure_cookies,
            httponly=tenant_config.auth_cookie_httponly,
            samesite=tenant_config.auth_cookie_samesite,
        )

        self.write(
            WebResponse(
                success="success",
                status_code=200,
                data={
                    "message": "Password successfully changed",
                    "user": db_user.email,
                    "groups": groups,
                    "mfa_setup_required": mfa_setup_required,
                    "eula_signed": eula_signed,
                    "password_reset_required": db_user.password_reset_required,
                },
            ).dict(exclude_unset=True, exclude_none=True)
        )


class UnauthenticatedPasswordResetSelfServiceHandler(TornadoRequestHandler):
    async def get(self):
        # The user clicked the link in the email, so we need to show them the reset form
        # extract the email and verification code from the request
        token = self.get_argument("token")

        try:
            password_reset_blob_j = base64.b64decode(token).decode("utf-8")
        except Exception:
            self.set_status(400)
            self.write(
                WebResponse(
                    success="error",
                    status_code=400,
                    data={"message": "Invalid token"},
                ).dict(exclude_unset=True, exclude_none=True)
            )
            raise tornado.web.Finish()

        try:
            password_reset_blob = tornado.escape.json_decode(password_reset_blob_j)
        except Exception:
            self.set_status(400)
            self.write(
                WebResponse(
                    success="error",
                    status_code=400,
                    data={"message": "Invalid token"},
                ).dict(exclude_unset=True, exclude_none=True)
            )
            raise tornado.web.Finish()

        email = password_reset_blob.get("email")
        if not email or not validate_email(email):
            self.set_status(400)
            self.write(
                WebResponse(
                    success="error",
                    status_code=400,
                    data={"message": "Invalid token"},
                ).dict(exclude_unset=True, exclude_none=True)
            )
            raise tornado.web.Finish()

        tenant = password_reset_blob.get("tenant")
        if not tenant:
            self.set_status(400)
            self.write(
                WebResponse(
                    success="error",
                    status_code=400,
                    data={"message": "Invalid token"},
                ).dict(exclude_unset=True, exclude_none=True)
            )
            raise tornado.web.Finish()

        user = await User.get_by_email(self.ctx.db_tenant, email)

        if not user:
            self.set_status(400)
            self.write(
                WebResponse(
                    success="error",
                    status_code=400,
                    data={"message": "Invalid token"},
                ).dict(exclude_unset=True, exclude_none=True)
            )
            raise tornado.web.Finish()

        password_reset_token = password_reset_blob.get("password_reset_token")
        if not password_reset_token:
            self.set_status(400)
            self.write(
                WebResponse(
                    success="error",
                    status_code=400,
                    data={"message": "Invalid token"},
                ).dict(exclude_unset=True, exclude_none=True)
            )
            raise tornado.web.Finish()

        verified = await user.verify_password_reset_token(password_reset_token)
        if not verified:
            self.set_status(400)
            self.write(
                WebResponse(
                    success="error",
                    status_code=400,
                    data={"message": "Invalid token"},
                ).dict(exclude_unset=True, exclude_none=True)
            )
            raise tornado.web.Finish()

        self.write(
            WebResponse(
                success="success",
                status_code=200,
                data={"message": "Password reset token is valid."},
            ).dict(exclude_unset=True, exclude_none=True)
        )

    async def post(self):
        # The user requested the reset, so we need to email them
        log_data = {}
        success_message = (
            "If your user exists, we have sent you an email with a password reset link "
            "that is valid for 15 minutes. "
            "Please check your email to reset your password."
        )
        success_response = WebResponse(
            success="success",
            status_code=200,
            data={"message": success_message},
        ).dict(exclude_unset=True, exclude_none=True)

        data = tornado.escape.json_decode(self.request.body)
        command = data.get("command")
        tenant = self.get_tenant_name()
        tenant_url = self.get_tenant_url()

        if command == "request":
            # Send the reset email
            email = data.get("email")
            user = await User.get_by_email(self.ctx.db_tenant, email)
            if not user:
                self.set_status(200)
                # We give an identical response to the user if the email is not found to prevent
                # enumeration attacks.
                self.write(success_response)
                raise tornado.web.Finish()
            await user.send_password_reset_email(tenant_url)
            self.write(success_response)
            raise tornado.web.Finish()
        elif command == "reset":
            # Reset the password
            password = data.get("password")
            token = data.get("token")

            parsed_token = urllib.parse.unquote(token)
            password_reset_blob_j = base64.urlsafe_b64decode(parsed_token).decode(
                "utf-8"
            )
            password_reset_blob = tornado.escape.json_decode(password_reset_blob_j)
            if not password_reset_blob:
                self.set_status(400)
                self.write(
                    WebResponse(
                        success="error",
                        status_code=400,
                        data={"message": "Invalid token"},
                    ).dict(exclude_unset=True, exclude_none=True)
                )
                raise tornado.web.Finish()

            email = password_reset_blob.get("email")
            if not email or not validate_email(email):
                self.set_status(400)
                self.write(
                    WebResponse(
                        success="error",
                        status_code=400,
                        data={"message": "Invalid email address"},
                    ).dict(exclude_unset=True, exclude_none=True)
                )
                raise tornado.web.Finish()

            tenant = password_reset_blob.get("tenant")
            if not tenant:
                self.set_status(400)
                self.write(
                    WebResponse(
                        success="error",
                        status_code=400,
                        data={"message": "Invalid tenant"},
                    ).dict(exclude_unset=True, exclude_none=True)
                )
                raise tornado.web.Finish()

            user = await User.get_by_email(self.ctx.db_tenant, email)

            if not user:
                self.set_status(400)
                self.write(
                    WebResponse(
                        success="error",
                        status_code=400,
                        data={"message": "Invalid user"},
                    ).dict(exclude_unset=True, exclude_none=True)
                )
                raise tornado.web.Finish()

            password_reset_token = password_reset_blob.get("password_reset_token")
            if not password_reset_token:
                self.set_status(400)
                self.write(
                    WebResponse(
                        success="error",
                        status_code=400,
                        data={"message": "Invalid token"},
                    ).dict(exclude_unset=True, exclude_none=True)
                )
                raise tornado.web.Finish()

            verified = await user.verify_password_reset_token(password_reset_token)
            if not verified:
                self.set_status(400)
                self.write(
                    WebResponse(
                        success="error",
                        status_code=400,
                        data={"message": "Invalid token"},
                    ).dict(exclude_unset=True, exclude_none=True)
                )
                raise tornado.web.Finish()

            # Check password strength
            password_strength_errors = await check_password_strength(password, tenant)
            if password_strength_errors:
                await handle_generic_error_response(
                    self,
                    password_strength_errors["message"],
                    password_strength_errors["errors"],
                    403,
                    "weak_password",
                    log_data,
                )
                raise tornado.web.Finish()
            if not await user.reset_password(
                tenant, email, password_reset_token, password
            ):
                self.set_status(400)
                self.write(
                    WebResponse(
                        success="error",
                        status_code=400,
                        data={"message": "Unable to reset password"},
                    ).dict(exclude_unset=True, exclude_none=True)
                )
                raise tornado.web.Finish()
            self.write(
                WebResponse(
                    success="success",
                    status_code=200,
                    data={"message": "Password reset successfully"},
                ).dict(exclude_unset=True, exclude_none=True)
            )
            raise tornado.web.Finish()


# TODO: Handle user MFA CRUD
class UserMFASelfServiceHandler(BaseHandler):
    async def post(self):
        data = tornado.escape.json_decode(self.request.body)
        command = data.get("command")
        if not command:
            self.set_status(400)
            self.write(
                WebResponse(
                    success="error",
                    status_code=400,
                    data={"message": "Invalid request"},
                ).dict(exclude_unset=True, exclude_none=True)
            )
            raise tornado.web.Finish()
        user = await User.get_by_email(self.ctx.db_tenant, self.user)
        if not user:
            self.set_status(400)
            self.write(
                WebResponse(
                    success="error",
                    status_code=400,
                    data={"message": "Invalid user"},
                ).dict(exclude_unset=True, exclude_none=True)
            )
            raise tornado.web.Finish()
        if command == "setup":
            # Set up MFA
            await user.set_mfa_secret_temp()
            totp_uri = await user.get_totp_uri(self.ctx.tenant)
            mfa_secret = user.mfa_secret_temp
            self.write(
                WebResponse(
                    success="success",
                    status_code=200,
                    data={
                        "message": "Please install and verify your MFA",
                        "totp_uri": totp_uri,
                        "mfa_secret": mfa_secret,
                    },
                ).dict(exclude_unset=True, exclude_none=True)
            )
            raise tornado.web.Finish()
        elif command == "verify":
            # Verify MFA
            mfa_token = data.get("mfa_token")
            if not mfa_token:
                self.set_status(400)
                self.write(
                    WebResponse(
                        success="error",
                        status_code=400,
                        data={"message": "Missing MFA token"},
                    ).dict(exclude_unset=True, exclude_none=True)
                )
                raise tornado.web.Finish()
            if not await user.enable_mfa(mfa_token):
                self.set_status(403)
                self.write(
                    WebResponse(
                        success="error",
                        status_code=400,
                        data={"message": "Invalid MFA token"},
                    ).dict(exclude_unset=True, exclude_none=True)
                )
                raise tornado.web.Finish()
            else:
                user = await User.get_by_email(self.ctx.db_tenant, self.user)
                tenant_config = TenantConfig(self.ctx.tenant)
                encoded_cookie = await generate_jwt_token(
                    self.user,
                    self.groups,
                    self.ctx.tenant,
                    mfa_setup_required=not user.mfa_enabled,
                    mfa_verification_required=False,
                    eula_signed=self.ctx.needs_to_sign_eula,
                    password_reset_required=user.password_reset_required,
                )
                self.set_cookie(
                    tenant_config.auth_cookie_name,
                    encoded_cookie,
                    expires=tenant_config.auth_jwt_expiration_datetime,
                    secure=tenant_config.auth_use_secure_cookies,
                    httponly=tenant_config.auth_cookie_httponly,
                    samesite=tenant_config.auth_cookie_samesite,
                )
                self.write(
                    WebResponse(
                        success="success",
                        status_code=200,
                        data={
                            "message": "MFA verified",
                        },
                    ).dict(exclude_unset=True, exclude_none=True)
                )
                raise tornado.web.Finish()


class UnauthenticatedEmailVerificationHandler(tornado.web.RequestHandler):
    async def get(self):
        # extract the email and verification code from the request
        token = self.get_argument("token")

        email_verify_blob_j = base64.b64decode(token).decode("utf-8")

        email_verify_blob = tornado.escape.json_decode(email_verify_blob_j)

        email = email_verify_blob.get("email")
        if not email or not validate_email(email):
            self.set_status(400)
            self.write(
                WebResponse(
                    success="error",
                    status_code=400,
                    data={"message": "Invalid email address"},
                ).dict(exclude_unset=True, exclude_none=True)
            )
            raise tornado.web.Finish()

        tenant = email_verify_blob.get("tenant")
        if not tenant:
            self.set_status(400)
            self.write(
                WebResponse(
                    success="error",
                    status_code=400,
                    data={"message": "Invalid tenant"},
                ).dict(exclude_unset=True, exclude_none=True)
            )
            raise tornado.web.Finish()

        email_verify_token = email_verify_blob.get("email_verify_token")
        if not email_verify_token:
            self.set_status(400)
            self.write(
                WebResponse(
                    success="error",
                    status_code=400,
                    data={"message": "Invalid token"},
                ).dict(exclude_unset=True, exclude_none=True)
            )
            raise tornado.web.Finish()

        verified = await User.verify_email(tenant, email, email_verify_token)

        if not verified:
            self.set_status(400)
            self.write(
                WebResponse(
                    success="error",
                    status_code=400,
                    data={"message": "failed to verify email"},
                ).dict(exclude_unset=True, exclude_none=True)
            )
            # TODO: Log here
            raise tornado.web.Finish()

        self.write(
            WebResponse(
                success="success",
                status_code=200,
                data={
                    "message": "Successfully verified e-mail",
                },
            ).dict(exclude_unset=True, exclude_none=True)
        )<|MERGE_RESOLUTION|>--- conflicted
+++ resolved
@@ -150,43 +150,6 @@
         data = tornado.escape.json_decode(self.request.body or "{}")
 
         # Update the user's security in the database
-<<<<<<< HEAD
-        try:
-            user = self.db.query(User).filter(User.id == user_id).one()
-            if action == "reset_password":
-                # Generate a new random password for the user
-                new_password = await generate_random_password()
-                user.set_password(new_password)
-                self.write({"success": True, "new_password": new_password})
-            elif action == "reset_mfa":
-                user.mfa_secret = None
-                self.write({"success": True})
-            elif action == "update_user":
-                if data.get("active"):
-                    user.active = data.get("active")
-                if data.get("username"):
-                    user.username = data.get("username")
-                if data.get("email"):
-                    user.email = data.get("email")
-                if data.get("display_name"):
-                    user.display_name = data.get("display_name")
-                if data.get("full_name"):
-                    user.full_name = data.get("full_name")
-                if data.get("given_name"):
-                    user.given_name = data.get("given_name")
-                if data.get("middle_name"):
-                    user.middle_name = data.get("middle_name")
-                if data.get("family_name"):
-                    user.family_name = data.get("family_name")
-            else:
-                self.set_status(400)
-                self.write({"error": "Invalid action"})
-            self.db.commit()
-        except Exception as e:
-            self.db.rollback()
-            self.set_status(500)
-            self.write({"error": str(e)})
-=======
         user = await User.get_by_id(self.ctx.db_tenant, user_id)
 
         if not user:
@@ -239,7 +202,6 @@
                 data=new_user.dict(),
             ).dict(exclude_unset=True, exclude_none=True)
         )
->>>>>>> 06cffb00
 
     async def delete(self):
         data = tornado.escape.json_decode(self.request.body)
