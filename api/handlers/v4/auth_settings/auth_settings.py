--- conflicted
+++ resolved
@@ -14,10 +14,7 @@
     async def get(self):
         """Retrieve AUTH settings for tenant."""
         tenant = TenantConfig.get_instance(self.ctx.tenant)
-<<<<<<< HEAD
-=======
 
->>>>>>> d0143247
         ddb = RestrictedDynamoHandler()
         dynamic_config = await aio_wrapper(
             ddb.get_static_config_for_tenant_sync,
@@ -26,15 +23,11 @@
             filter_secrets=True,
         )
         auth = AuthSettings(
-<<<<<<< HEAD
-            **dynamic_config.get("auth", {}),
-            scim_enabled=tenant.scim_enabled,
-=======
             **{
                 **dynamic_config.get("auth", {}),
                 "oidc_redirect_uri": tenant.oidc_redirect_url,
+                "scim_enabled": tenant.scim_enabled,
             }  # type: ignore
->>>>>>> d0143247
         )
 
         self.write(
