import sentry_sdk
import ujson as json

from common.handlers.base import BaseHandler
from common.lib.aws.unused_permissions_remover import (
    calculate_unused_policy_for_identity,
)
from common.models import Status2, WebResponse


<<<<<<< HEAD
class EffectiveUnusedRolePolicyHandler(BaseHandler):
    async def get(self, _account_id: str, _role_name: str) -> None:
        """Returns effective and unused policies for a given role, as well as
        AWS CLI and Python commands to remove excessive permissions.

        :param _account_id: AWS account ID
        :param _role_name: IAM role name
=======
class EffectiveRolePolicyHandler(BaseHandler):
    async def get(self, _account_id: str, _role_name: str):
        """Returns the effective policy for an AWS IAM role, which is a minimized and normalized version
        of the role's inline and managed policies. Also returns the effective policy of a role
        which excludes any unused services from the role's permissions, and shell/python commands
        for manually configuring the effective policy.

        :param _account_id: AWS Account ID
        :param _role_name: Role Name
>>>>>>> a52713fa
        """
        host = self.ctx.host

        try:
            effective_identity_permissions = await calculate_unused_policy_for_identity(
                host,
                _account_id,
                _role_name,
                identity_type="role",
            )
        except Exception as e:
            sentry_sdk.capture_exception()
            self.write(
                json.loads(
                    WebResponse(status=Status2.error, errors=[str(e)]).json(
                        exclude_unset=True, exclude_none=True
                    )
                )
            )
            return

        self.write(
            json.loads(
                WebResponse(
                    status=Status2.success,
                    status_code=200,
                    data=effective_identity_permissions,
                ).json(exclude_unset=True, exclude_none=True)
            )
        )<|MERGE_RESOLUTION|>--- conflicted
+++ resolved
@@ -8,25 +8,16 @@
 from common.models import Status2, WebResponse
 
 
-<<<<<<< HEAD
 class EffectiveUnusedRolePolicyHandler(BaseHandler):
     async def get(self, _account_id: str, _role_name: str) -> None:
-        """Returns effective and unused policies for a given role, as well as
-        AWS CLI and Python commands to remove excessive permissions.
+        """Returns the effective policy for an AWS IAM role, which is a minimized and normalized version
+        of the role's inline and managed policies.
+
+        Also returns an effective policy of a role that excludes any unused services from the role's
+        permissions, and shell/python commands for manually configuring the effective policy.
 
         :param _account_id: AWS account ID
         :param _role_name: IAM role name
-=======
-class EffectiveRolePolicyHandler(BaseHandler):
-    async def get(self, _account_id: str, _role_name: str):
-        """Returns the effective policy for an AWS IAM role, which is a minimized and normalized version
-        of the role's inline and managed policies. Also returns the effective policy of a role
-        which excludes any unused services from the role's permissions, and shell/python commands
-        for manually configuring the effective policy.
-
-        :param _account_id: AWS Account ID
-        :param _role_name: Role Name
->>>>>>> a52713fa
         """
         host = self.ctx.host
 
