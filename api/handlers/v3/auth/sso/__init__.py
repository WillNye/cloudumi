--- conflicted
+++ resolved
@@ -1,12 +1,8 @@
-<<<<<<< HEAD
-from api.handlers.model_handlers import ConfigurationCrudHandler
-from common.celery_tasks.settings import synchronize_cognito_sso
-=======
 from api.handlers.model_handlers import (
     ConfigurationCrudHandler,
     MultiItemConfigurationCrudHandler,
 )
->>>>>>> 7a97cff8
+from common.celery_tasks.settings import synchronize_cognito_sso
 from common.models import (
     CognitoGroup,
     CognitoUser,
