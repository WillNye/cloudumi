import hashlib
import sys
import time
from secrets import token_urlsafe
from urllib.parse import urlparse

import boto3
import furl
import sentry_sdk
import tornado.escape
import tornado.web
from email_validator import validate_email
from tornado.httputil import parse_qs_bytes

from api.handlers.v3.tenant_registration.models import NewTenantRegistration
from common.config import config
from common.config.globals import ASYNC_PG_ENGINE
from common.dns.utils import email_to_prioritized_subdomains
from common.group_memberships.models import GroupMembership
from common.groups.models import Group
from common.handlers.base import TornadoRequestHandler
from common.lib.cognito.identity import (
    ADMIN_GROUP_NAME,
    generate_dev_domain,
    get_external_id,
)
from common.lib.dynamo import RestrictedDynamoHandler
from common.lib.free_email_domains import is_email_free
from common.lib.password import generate_random_password
from common.lib.tenant.models import AWSMarketplaceTenantDetails, TenantDetails
from common.tenants.models import Tenant
from common.users.models import User

log = config.get_logger(__name__)


async def create_tenant(
    request,
    email: str,
    first_name: str,
    last_name: str,
    registration_code=None,
    registration_code_required=True,
):
    log_data = {"function": "create_tenant", "email": email}

    # Validate email
    try:
        valid = validate_email(email)
        if not valid:
            request.set_status(400)
            request.write(
                {
                    "error": "Invalid email",
                    "error_description": "The email is invalid",
                }
            )
            return
    except Exception:
        request.set_status(400)
        request.write(
            {
                "error": "Invalid email",
                "error_description": "The email is invalid",
            }
        )
        sentry_sdk.capture_exception()
        return

    # Check if e-mail is a free e-mail
    if await is_email_free(email):
        request.set_status(400)
        request.write(
            {
                "error": "Please enter a business e-mail address",
                "error_description": "Please enter a business e-mail address",
            }
        )
        return

    log_data["email"] = email
    dev_mode = config.get("_global_.development")

    # Validate registration code
    valid_registration_code = hashlib.sha256(
        "noq_tenant_{}".format(email).encode()
    ).hexdigest()[0:20]

    if registration_code_required and not dev_mode:
        if registration_code != valid_registration_code:
            request.set_status(400)
            request.write(
                {
                    "error": "Invalid registration code",
                    "error_description": "The registration code is invalid",
                }
            )
            return

    # Validate tenant
    try:
        tenant = NewTenantRegistration.parse_obj(
            {
                "first_name": first_name,
                "last_name": last_name,
                "email": email,
            }
        )
    except Exception as e:
        request.set_status(400)
        request.write(
            {
                "error": "Invalid data",
                "error_description": str(e),
            }
        )
        sentry_sdk.capture_exception(e)
        return
    dev_domain_candidates = email_to_prioritized_subdomains(email)
    dev_domain = None
    for dev_domain_candidate in dev_domain_candidates:
        dev_domain_temp = dev_domain_candidate + "_noq_dev"
        if not await TenantDetails.tenant_exists(dev_domain_temp):
            dev_domain = dev_domain_temp
            break
    if not dev_domain:
        dev_domain = await generate_dev_domain(dev_mode)
    if await TenantDetails.tenant_exists(dev_domain):
        request.set_status(400)
        request.write(
            {
                "error": "Unable to generate a suitable domain",
                "error_description": "Failed to generate a dev domain. Please try again.",
            }
        )
        return
<<<<<<< HEAD
=======
    # if "_" in dev_domain:
    #     request.set_status(400)
    #     request.write(
    #         {
    #             "error": "Invalid domain",
    #             "error_description": "The domain provided is invalid",
    #         }
    #     )
    #     raise tornado.web.Finish()
>>>>>>> 56cbc13d
    dev_domain_url = f'https://{dev_domain.replace("_", ".")}'

    log_data["dev_domain"] = dev_domain
    log_data["dev_domain_url"] = dev_domain_url

    async with ASYNC_PG_ENGINE.begin():
        tenant_db = await Tenant.create(
            name=dev_domain,
            organization_id=dev_domain,
        )
        email_domain = tenant.email.split("@")[1]
        password = await generate_random_password()
        user = await User.create(
            tenant_db,
            tenant.email,
            tenant.email,
            password,
            email_verified=True,
            managed_by="MANUAL",
        )
        group = await Group.create(
            tenant=tenant_db,
            name="noq_admins",
            email=f"noq_admins@{email_domain}",
            description="Noq Admins",
            managed_by="MANUAL",
        )
        await GroupMembership.create(user, group)

    external_id = await get_external_id(dev_domain, tenant.email)

    tenant_config = f"""
cloud_credential_authorization_mapping:
  role_tags:
    enabled: false
    authorized_groups_tags:
      - noq_authorized
    authorized_groups_cli_only_tags:
      - noq_authorized_cli
challenge_url:
  enabled: true
environment: prod
tenant_details:
  external_id: {external_id}
  creator: {tenant.email}
  creation_time: {int(time.time())}
site_config:
  landing_url: /
headers:
  identity:
    enabled: false
  role_login:
    enabled: true
url: {dev_domain_url}
application_admin:
  - {ADMIN_GROUP_NAME}
secrets:
  jwt_secret: {token_urlsafe(32)}
auth:
  extra_auth_cookies:
    - AWSELBAuthSessionCookie
  force_redirect_to_identity_provider: false
"""

    # Store tenant information in DynamoDB
    await TenantDetails.create(dev_domain, tenant.email)

    ddb = RestrictedDynamoHandler()
    await ddb.update_static_config_for_tenant(tenant_config, tenant.email, dev_domain)

    await user.send_password_via_email(dev_domain, furl.furl(dev_domain_url), password)
    return_data = {
        "success": True,
        "username": tenant.email,
        "domain": dev_domain_url,
        "tenant": dev_domain,
        "message": "An email has been sent to you with login information.",
    }

    # For our functional tests, we want to return the password
    if config.get("_global_.environment") in ["dev", "staging"]:
        # Make sure dev_domain_url starts with `test_`
        if dev_domain_url.startswith("https://test-") and (
            dev_domain_url.endswith(".staging.noq.dev")
            or dev_domain_url.endswith(".example.com")
        ):
            # Make sure self.request.host is localhost
            if request.request.host == "localhost:8092":
                # Make sure email starts with `cypress_ui_saas_functional_tests+` and ends in `@noq.dev`
                email_prefix = "cypress_ui_saas_functional_tests+"
                email_suffix = "@noq.dev"
                if tenant.email.startswith(email_prefix) and tenant.email.endswith(
                    email_suffix
                ):
                    return_data["password"] = password
    log.debug("Tenant registration POST request processed successfully", **log_data)
    return return_data


class TenantRegistrationAwsMarketplaceFormSubmissionHandler(TornadoRequestHandler):
    async def post(self):
        body = self.request.body
        data = parse_qs_bytes(body)
        company_name = data.get("companyName", [b""])[0].decode("utf-8")
        contact_person_first_name = data.get("contactPersonFirstName", [b""])[0].decode(
            "utf-8"
        )
        contact_person_last_name = data.get("contactPersonLastName", [b""])[0].decode(
            "utf-8"
        )
        contact_phone = data.get("contactPhone", [b""])[0].decode("utf-8")
        contact_email = data.get("contactEmail", [b""])[0].decode("utf-8")
        registration_token = data.get("registration_token", [b""])[0].decode("utf-8")
        log_data = {
            "company_name": company_name,
            "contact_person_first_name": contact_person_first_name,
            "contact_person_last_name": contact_person_last_name,
            "contact_phone": contact_phone,
            "contact_email": contact_email,
            "registration_token": registration_token,
        }
        log.debug("AWS Marketplace Registration Request Received", **log_data)
        if not (
            registration_token
            and contact_email
            and company_name
            and contact_person_first_name
            and contact_person_last_name
            and contact_phone
        ):
            log.error("Invalid AWS Marketplace Registration Request", **log_data)
            self.set_status(400)
            self.write(
                {
                    "error": "Invalid AWS Marketplace Registration Request",
                    "error_description": "Missing required fields",
                }
            )
            return
        marketplace_client = boto3.client("meteringmarketplace")
        # TODO: For development purposes, you can use the following code to test the registration token
        # Note: It will affect live production.
        # if config.get("_global_.development"):
        #     prod = boto3.session.Session(
        #         profile_name="prod/prod_admin", region_name="us-west-2"
        #     )
        #     marketplace_client = prod.client("meteringmarketplace")

        customer_data = marketplace_client.resolve_customer(
            RegistrationToken=registration_token
        )
        # Example Response: {'CustomerIdentifier': '12345', 'ProductCode': '12345', 'CustomerAWSAccountId': '12345'}
        log_data["customer_data"] = customer_data
        customer_id = customer_data.get("CustomerIdentifier")
        if not customer_id:
            log.error(
                "Customer ID doesn't exist",
                **log_data,
            )
            self.set_status(400)
            self.write(
                {
                    "error": "Invalid registration token",
                    "error_description": "The registration token provided is invalid.",
                }
            )
            return
        try:
            customer_awsmp_data = await AWSMarketplaceTenantDetails.get(customer_id)
        except AWSMarketplaceTenantDetails.DoesNotExist:
            log.error(
                "Customer ID doesn't exist in our database",
                **log_data,
            )
            self.set_status(400)
            self.write(
                {
                    "error": "Customer ID doesn't exist in our database",
                    "error_description": (
                        "Customer ID doesn't exist in our database. "
                        "Please click on the Registration icon for Noq Software in the Amazon Marketplace"
                    ),
                }
            )
            return
        if domain := customer_awsmp_data.domain:
            log_data["domain"] = domain
            log.error(
                "Customer already has a registered domain",
                **log_data,
            )
            self.set_status(400)
            self.write(
                {
                    "error": "Customer already has a registered domain",
                    "error_description": f"You've already been registered. Please visit {domain} to login",
                }
            )
            return
        customer_awsmp_data.company_name = company_name
        customer_awsmp_data.contact_person = (
            contact_person_first_name + " " + contact_person_last_name
        )
        customer_awsmp_data.contact_person_first_name = contact_person_first_name
        customer_awsmp_data.contact_person_last_name = contact_person_last_name
        customer_awsmp_data.contact_phone = contact_phone
        customer_awsmp_data.contact_email = contact_email
        customer_awsmp_data.subscription_expired = False
        customer_awsmp_data.successfully_subscribed = True
        await customer_awsmp_data.save()
        return_data = await create_tenant(
            self,
            contact_email,
            contact_person_first_name,
            contact_person_last_name,
            registration_code_required=False,
        )

        if domain := return_data.get("domain"):
            customer_awsmp_data.domain = domain
            await customer_awsmp_data.save()
        if tenant := return_data.get("tenant"):
            customer_awsmp_data.tenant = tenant
            await customer_awsmp_data.save()
        log_data["domain"] = domain
        log_data["tenant"] = tenant
        log.info(
            "Tenant successfully created through AWS Marketplace",
            **log_data,
        )
        self.write(return_data)


class TenantRegistrationAwsMarketplaceHandler(TornadoRequestHandler):
    def check_xsrf_cookie(self):
        pass

    async def handle_aws_marketplace_request(self, registration_token):
        # TODO: Configurable Region
        marketplace_client = boto3.client("meteringmarketplace")
        # TODO: For development purposes, you can use the following code to test the registration token
        # Note: It will affect live production.
        # if config.get("_global_.development"):
        #     prod = boto3.session.Session(
        #         profile_name="prod/prod_admin", region_name="us-west-2"
        #     )
        #     marketplace_client = prod.client("meteringmarketplace")
        # For testing in Postman, ensure that the registration token is URL encoded
        log.debug(
            "AWS Marketplace Registration Request Received",
            registration_token=registration_token,
        )
        customer_data = marketplace_client.resolve_customer(
            RegistrationToken=registration_token
        )
        # Example Response: {'CustomerIdentifier': '123456', 'ProductCode': '123456', 'CustomerAWSAccountId': '123456'}
        product_code = customer_data.get("ProductCode")
        customer_id = customer_data.get("CustomerIdentifier")
        customer_account_id = customer_data.get("CustomerAWSAccountId", "")

        try:
            customer_awsmp_data = await AWSMarketplaceTenantDetails.get(customer_id)
        except AWSMarketplaceTenantDetails.DoesNotExist:
            customer_awsmp_data = None
        if not customer_awsmp_data:
            customer_awsmp_data = await AWSMarketplaceTenantDetails.create(
                customer_id,
                registration_token,
                product_code,
                customer_account_id,
            )
        # Render registration page
        self.render(
            "templates/aws_marketplace_registration/index.html",
            registration_token=registration_token,
        )

    async def get(self):
        # Debugging endpoint for development only
        if not config.get("_global_.development"):
            self.set_status(404)
            self.write({"error": "Not Found"})
            return

        # parse query string for registration token
        registration_token = self.get_argument("registration_token")
        await self.handle_aws_marketplace_request(registration_token)

    async def post(self):
        body = self.request.body
        data = parse_qs_bytes(body)
        registration_token = data.get("x-amzn-marketplace-token", [""])[0].decode()

        if not registration_token:
            self.set_status(400)
            self.write({"error": "x-amzn-marketplace-token is required"})
            return
        await self.handle_aws_marketplace_request(registration_token)


class TenantRegistrationHandler(TornadoRequestHandler):
    def set_default_headers(self):
        valid_referrers = ["localhost", "noq.dev", "www.noq.dev", "127.0.0.1"]
        referrer = self.request.headers.get("Referer")
        if referrer is not None:
            referrer_host = urlparse(referrer).hostname
            if referrer_host in valid_referrers:
                self.set_header("Access-Control-Allow-Origin", "*")
                self.set_header(
                    "Access-Control-Allow-Headers",
                    "content-type, x-requested-with, x-forwarded-host",
                )
                self.set_header("Access-Control-Allow-Methods", "POST, GET, OPTIONS")

    async def options(self, *args):
        pass

    def check_xsrf_cookie(self) -> None:
        pass

    async def post(self):
        log_data = {
            "function": f"{__name__}.{self.__class__.__name__}.{sys._getframe().f_code.co_name}",
            "message": "Tenant registration POST request received",
        }
        log.debug(log_data)
        # Get the data from the request
        data = tornado.escape.json_decode(self.request.body)

        # Check if the data is valid
        if not data:
            self.set_status(400)
            self.write(
                {
                    "error": "Invalid data",
                    "error_description": "The data sent to the server is invalid",
                }
            )
            return

        email = data.get("email")
        registration_code = data.get("registration_code")
        first_name = data.get("first_name")
        last_name = data.get("last_name")

        return_data = await create_tenant(
            self, email, first_name, last_name, registration_code=registration_code
        )

        log_data["email"] = data["email"]
        dev_mode = config.get("_global_.development")

        # Validate registration code
        valid_registration_code = hashlib.sha256(
            "noq_tenant_{}".format(data.get("email")).encode()
        ).hexdigest()[0:20]

        if not dev_mode:
            if data.get("registration_code") != valid_registration_code:
                self.set_status(400)
                self.write(
                    {
                        "error": "Invalid registration code",
                        "error_description": "The registration code is invalid",
                    }
                )
                return

        # Validate tenant
        try:
            tenant = NewTenantRegistration.parse_obj(data)
        except Exception as e:
            self.set_status(400)
            self.write(
                {
                    "error": "Invalid data",
                    "error_description": str(e),
                }
            )
            sentry_sdk.capture_exception(e)
            return

        dev_domain = data.get("domain", "").replace(".", "_")

        if dev_domain:
            if await TenantDetails.tenant_exists(dev_domain):
                self.set_status(400)
                self.write(
                    {
                        "error": f"The provided domain has already been registered ({dev_domain}). "
                        f"Please specify a different domain or contact your admin for next steps.",
                    }
                )
                return
        elif not dev_mode:  # Don't generate domains on prod
            self.set_status(400)
            self.write(
                {
                    "error": "A valid domain that has not already been registered must be provided."
                }
            )
            return
        else:
            # Generate a valid dev domain
            dev_domain = await generate_dev_domain(dev_mode)
            if not dev_domain:
                self.set_status(400)
                self.write(
                    {
                        "error": "Unable to generate a suitable domain",
                        "error_description": "Failed to generate a dev domain. Please try again.",
                    }
                )
                return

        # TODO: Validate domain ends in a valid suffix / or just the prefix, just get the subdomain
<<<<<<< HEAD

=======
        # if "_" in dev_domain:
        #     self.set_status(400)
        #     self.write(
        #         {
        #             "error": "Invalid domain",
        #             "error_description": "The domain provided is invalid",
        #         }
        #     )
        #     raise tornado.web.Finish()
>>>>>>> 56cbc13d
        dev_domain_url = f'https://{dev_domain.replace("_", ".")}'
        log_data["dev_domain"] = dev_domain
        log_data["dev_domain_url"] = dev_domain_url

        async with ASYNC_PG_ENGINE.begin():
            tenant_db = await Tenant.create(
                name=dev_domain,
                organization_id=dev_domain,
            )
            email_domain = tenant.email.split("@")[1]
            password = await generate_random_password()
            user = await User.create(
                tenant_db,
                tenant.email,
                tenant.email,
                password,
                email_verified=True,
                managed_by="MANUAL",
            )
            group = await Group.create(
                tenant=tenant_db,
                name="noq_admins",
                email=f"noq_admins@{email_domain}",
                description="Noq Admins",
                managed_by="MANUAL",
            )
            await GroupMembership.create(user, group)

        external_id = await get_external_id(dev_domain, tenant.email)

        tenant_config = f"""
cloud_credential_authorization_mapping:
  role_tags:
    enabled: false
    authorized_groups_tags:
      - noq_authorized
    authorized_groups_cli_only_tags:
      - noq_authorized_cli
challenge_url:
  enabled: true
environment: prod
tenant_details:
  external_id: {external_id}
  creator: {tenant.email}
  creation_time: {int(time.time())}
site_config:
  landing_url: /
headers:
  identity:
    enabled: false
  role_login:
    enabled: true
url: {dev_domain_url}
application_admin:
  - {ADMIN_GROUP_NAME}
secrets:
  jwt_secret: {token_urlsafe(32)}
auth:
  extra_auth_cookies:
    - AWSELBAuthSessionCookie
  force_redirect_to_identity_provider: false
"""

        # Store tenant information in DynamoDB
        await TenantDetails.create(dev_domain, tenant.email)

        ddb = RestrictedDynamoHandler()
        await ddb.update_static_config_for_tenant(
            tenant_config, tenant.email, dev_domain
        )

        await user.send_password_via_email(
            dev_domain,
            furl.furl(dev_domain_url),
            password,
        )
        return_data = {
            "success": True,
            "username": tenant.email,
            "domain": dev_domain_url,
        }

        # For our functional tests, we want to return the password
        if config.get("_global_.environment") in ["dev", "staging"]:
            # Make sure dev_domain_url starts with `test_`
            if dev_domain_url.startswith("https://test-") and (
                dev_domain_url.endswith(".staging.noq.dev")
                or dev_domain_url.endswith(".example.com")
            ):
                # Make sure self.request.host is localhost
                if self.request.host == "localhost:8092":
                    # Make sure email starts with `cypress_ui_saas_functional_tests+` and ends in `@noq.dev`
                    email_prefix = "cypress_ui_saas_functional_tests+"
                    email_suffix = "@noq.dev"
                    if tenant.email.startswith(email_prefix) and tenant.email.endswith(
                        email_suffix
                    ):
                        return_data["password"] = password
        log_data["message"] = "Tenant registration POST request processed successfully"
        log.debug(log_data)
        self.write(return_data)

    async def delete(self):
        log_data = {
            "function": f"{__name__}.{self.__class__.__name__}.{sys._getframe().f_code.co_name}",
            "message": "Tenant registration DELETE request received",
        }
        log.debug(log_data)
        environment = config.get("_global_.environment")
        if environment not in ["dev", "staging"]:
            self.set_status(403)
            self.write(
                {
                    "error": "This endpoint is only allowed in dev and staging environments."
                }
            )
            return

        data = tornado.escape.json_decode(self.request.body)
        email = data.get("email")

        if email is None:
            self.set_status(400)
            self.write({"error": "Email is required."})
            return

        email_prefix = "cypress_ui_saas_functional_tests+"
        email_suffix = "@noq.dev"

        if not (email.startswith(email_prefix) and email.endswith(email_suffix)):
            self.set_status(403)
            self.write(
                {
                    "error": "This endpoint only allows deletion of tenants used for functional tests."
                }
            )
            return

        dev_domain_url = data.get("domain", "")

        dev_domain = dev_domain_url.replace(".", "_")

        if not dev_domain:
            self.set_status(400)
            self.write({"error": "A valid domain must be provided."})
            return

        if not (
            dev_domain_url.startswith("test-")
            and (
                dev_domain_url.endswith(".staging.noq.dev")
                or dev_domain_url.endswith(".example.com")
            )
        ):
            self.set_status(403)
            self.write(
                {
                    "error": "This endpoint only allows deletion of tenants used for functional tests."
                }
            )
            return

        async with ASYNC_PG_ENGINE.begin():
            tenant = await Tenant.get_by_name(dev_domain)
            if tenant is not None:
                await tenant.delete()

        ddb = RestrictedDynamoHandler()
        await ddb.delete_static_config_for_tenant(dev_domain)

        tenant_details = await TenantDetails.get(dev_domain)

        await TenantDetails.delete(tenant_details)

        self.write({"success": True, "message": f"Tenant {dev_domain} deleted."})
        log_data[
            "message"
        ] = "Tenant registration DELETE request processed successfully"
        log.debug(log_data)<|MERGE_RESOLUTION|>--- conflicted
+++ resolved
@@ -134,8 +134,6 @@
             }
         )
         return
-<<<<<<< HEAD
-=======
     # if "_" in dev_domain:
     #     request.set_status(400)
     #     request.write(
@@ -145,7 +143,6 @@
     #         }
     #     )
     #     raise tornado.web.Finish()
->>>>>>> 56cbc13d
     dev_domain_url = f'https://{dev_domain.replace("_", ".")}'
 
     log_data["dev_domain"] = dev_domain
@@ -562,9 +559,6 @@
                 return
 
         # TODO: Validate domain ends in a valid suffix / or just the prefix, just get the subdomain
-<<<<<<< HEAD
-
-=======
         # if "_" in dev_domain:
         #     self.set_status(400)
         #     self.write(
@@ -574,7 +568,6 @@
         #         }
         #     )
         #     raise tornado.web.Finish()
->>>>>>> 56cbc13d
         dev_domain_url = f'https://{dev_domain.replace("_", ".")}'
         log_data["dev_domain"] = dev_domain
         log_data["dev_domain_url"] = dev_domain_url
