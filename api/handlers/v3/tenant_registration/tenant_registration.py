--- conflicted
+++ resolved
@@ -139,16 +139,8 @@
             )
             return
 
-<<<<<<< HEAD
     log_data["dev_domain"] = dev_domain
     log_data["dev_domain_url"] = dev_domain_url
-=======
-        # TODO: Validate domain ends in a valid suffix / or just the prefix, just get the subdomain
-
-        dev_domain_url = f'https://{dev_domain.replace("_", ".")}'
-        log_data["dev_domain"] = dev_domain
-        log_data["dev_domain_url"] = dev_domain_url
->>>>>>> 964241e0
 
     async with ASYNC_PG_ENGINE.begin():
         tenant_db = await Tenant.create(
@@ -299,7 +291,6 @@
         customer_id = customer_data.get("CustomerIdentifier")
         customer_account_id = customer_data.get("CustomerAWSAccountId", "")
 
-<<<<<<< HEAD
         try:
             customer_awsmp_data = await AWSMarketplaceTenantDetails.get(customer_id)
         except AWSMarketplaceTenantDetails.DoesNotExist:
@@ -319,18 +310,6 @@
             registration_token=registration_token,
             customer_account_id=customer_account_id,
         )
-=======
-        await user.send_password_via_email(
-            dev_domain,
-            furl.furl(dev_domain_url),
-            password,
-        )
-        return_data = {
-            "success": True,
-            "username": tenant.email,
-            "domain": dev_domain_url,
-        }
->>>>>>> 964241e0
 
     async def get(self):
         # Debugging endpoint for development only
@@ -402,6 +381,174 @@
 
         return_data = await create_tenant(self, email, registration_code)
 
+        log_data["email"] = data["email"]
+        dev_mode = config.get("_global_.development")
+
+        # Validate registration code
+        valid_registration_code = hashlib.sha256(
+            "noq_tenant_{}".format(data.get("email")).encode()
+        ).hexdigest()[0:20]
+
+        if not dev_mode:
+            if data.get("registration_code") != valid_registration_code:
+                self.set_status(400)
+                self.write(
+                    {
+                        "error": "Invalid registration code",
+                        "error_description": "The registration code is invalid",
+                    }
+                )
+                return
+
+        # Validate tenant
+        try:
+            tenant = NewTenantRegistration.parse_obj(data)
+        except Exception as e:
+            self.set_status(400)
+            self.write(
+                {
+                    "error": "Invalid data",
+                    "error_description": str(e),
+                }
+            )
+            sentry_sdk.capture_exception(e)
+            return
+
+        dev_domain = data.get("domain", "").replace(".", "_")
+
+        if dev_domain:
+            if await TenantDetails.tenant_exists(dev_domain):
+                self.set_status(400)
+                self.write(
+                    {
+                        "error": f"The provided domain has already been registered ({dev_domain}). "
+                        f"Please specify a different domain or contact your admin for next steps.",
+                    }
+                )
+                return
+        elif not dev_mode:  # Don't generate domains on prod
+            self.set_status(400)
+            self.write(
+                {
+                    "error": "A valid domain that has not already been registered must be provided."
+                }
+            )
+            return
+        else:
+            # Generate a valid dev domain
+            dev_domain = await generate_dev_domain(dev_mode)
+            if not dev_domain:
+                self.set_status(400)
+                self.write(
+                    {
+                        "error": "Unable to generate a suitable domain",
+                        "error_description": "Failed to generate a dev domain. Please try again.",
+                    }
+                )
+                return
+
+        # TODO: Validate domain ends in a valid suffix / or just the prefix, just get the subdomain
+
+        dev_domain_url = f'https://{dev_domain.replace("_", ".")}'
+        log_data["dev_domain"] = dev_domain
+        log_data["dev_domain_url"] = dev_domain_url
+
+        async with ASYNC_PG_ENGINE.begin():
+            tenant_db = await Tenant.create(
+                name=dev_domain,
+                organization_id=dev_domain,
+            )
+            email_domain = tenant.email.split("@")[1]
+            password = generate_password()
+            user = await User.create(
+                tenant_db,
+                tenant.email,
+                tenant.email,
+                password,
+                email_verified=True,
+                managed_by="MANUAL",
+            )
+            group = await Group.create(
+                tenant=tenant_db,
+                name="noq_admins",
+                email=f"noq_admins@{email_domain}",
+                description="Noq Admins",
+                managed_by="MANUAL",
+            )
+            await GroupMembership.create(user, group)
+
+        external_id = await get_external_id(dev_domain, tenant.email)
+
+        tenant_config = f"""
+cloud_credential_authorization_mapping:
+  role_tags:
+    enabled: false
+    authorized_groups_tags:
+      - noq_authorized
+    authorized_groups_cli_only_tags:
+      - noq_authorized_cli
+challenge_url:
+  enabled: true
+environment: prod
+tenant_details:
+  external_id: {external_id}
+  creator: {tenant.email}
+  creation_time: {int(time.time())}
+site_config:
+  landing_url: /
+headers:
+  identity:
+    enabled: false
+  role_login:
+    enabled: true
+url: {dev_domain_url}
+application_admin:
+  - {ADMIN_GROUP_NAME}
+secrets:
+  jwt_secret: {token_urlsafe(32)}
+auth:
+  extra_auth_cookies:
+    - AWSELBAuthSessionCookie
+  force_redirect_to_identity_provider: false
+"""
+
+        # Store tenant information in DynamoDB
+        await TenantDetails.create(dev_domain, tenant.email)
+
+        ddb = RestrictedDynamoHandler()
+        await ddb.update_static_config_for_tenant(
+            tenant_config, tenant.email, dev_domain
+        )
+
+        await user.send_password_via_email(
+            dev_domain,
+            furl.furl(dev_domain_url),
+            password,
+        )
+        return_data = {
+            "success": True,
+            "username": tenant.email,
+            "domain": dev_domain_url,
+        }
+
+        # For our functional tests, we want to return the password
+        if config.get("_global_.environment") in ["dev", "staging"]:
+            # Make sure dev_domain_url starts with `test_`
+            if dev_domain_url.startswith("https://test-") and (
+                dev_domain_url.endswith(".staging.noq.dev")
+                or dev_domain_url.endswith(".example.com")
+            ):
+                # Make sure self.request.host is localhost
+                if self.request.host == "localhost:8092":
+                    # Make sure email starts with `cypress_ui_saas_functional_tests+` and ends in `@noq.dev`
+                    email_prefix = "cypress_ui_saas_functional_tests+"
+                    email_suffix = "@noq.dev"
+                    if tenant.email.startswith(email_prefix) and tenant.email.endswith(
+                        email_suffix
+                    ):
+                        return_data["password"] = password
+        log_data["message"] = "Tenant registration POST request processed successfully"
+        log.debug(log_data)
         self.write(return_data)
 
     async def delete(self):
