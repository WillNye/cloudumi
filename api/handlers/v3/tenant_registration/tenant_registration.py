--- conflicted
+++ resolved
@@ -134,17 +134,6 @@
             }
         )
         return
-<<<<<<< HEAD
-    if not dev_mode and "_" in dev_domain:
-        request.set_status(400)
-        request.write(
-            {
-                "error": "Invalid domain",
-                "error_description": "The domain provided is invalid",
-            }
-        )
-        raise tornado.web.Finish()
-=======
     # if "_" in dev_domain:
     #     request.set_status(400)
     #     request.write(
@@ -154,7 +143,6 @@
     #         }
     #     )
     #     raise tornado.web.Finish()
->>>>>>> 5d9f94a2
     dev_domain_url = f'https://{dev_domain.replace("_", ".")}'
 
     log_data["dev_domain"] = dev_domain
@@ -571,17 +559,6 @@
                 return
 
         # TODO: Validate domain ends in a valid suffix / or just the prefix, just get the subdomain
-<<<<<<< HEAD
-        if not dev_mode and "_" in dev_domain:
-            self.set_status(400)
-            self.write(
-                {
-                    "error": "Invalid domain",
-                    "error_description": "The domain provided is invalid",
-                }
-            )
-            raise tornado.web.Finish()
-=======
         # if "_" in dev_domain:
         #     self.set_status(400)
         #     self.write(
@@ -591,7 +568,6 @@
         #         }
         #     )
         #     raise tornado.web.Finish()
->>>>>>> 5d9f94a2
         dev_domain_url = f'https://{dev_domain.replace("_", ".")}'
         log_data["dev_domain"] = dev_domain
         log_data["dev_domain_url"] = dev_domain_url
