--- conflicted
+++ resolved
@@ -172,11 +172,7 @@
         }
 
         hub_account = (
-<<<<<<< HEAD
-            models.ModelAdapter(HubAccount).load_config("hub_account", host).model
-=======
             await models.ModelAdapter(HubAccount).load_config("hub_account", host).model
->>>>>>> 822a6346
         )
         if hub_account:
             config_to_return["aws"]["central_role_arn"] = hub_account.role_arn
