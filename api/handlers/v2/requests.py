import asyncio
import sys
import time
import uuid

import sentry_sdk
from policy_sentry.util.arns import parse_arn
from pydantic import ValidationError

import common.lib.noq_json as json
from common.aws.iam.role.models import IAMRole
from common.aws.utils import ResourceAccountCache, ResourceSummary, get_url_for_resource
from common.config import config
from common.exceptions.exceptions import (
    InvalidRequestParameter,
    MustBeFte,
    NoMatchingRequest,
    ResourceNotFound,
    Unauthorized,
)
from common.handlers.base import BaseAPIV2Handler, BaseHandler
from common.lib.auth import (
    can_admin_policies,
    get_extended_request_account_ids,
    populate_approve_reject_policy,
)
from common.lib.aws.cached_resources.iam import get_tra_supported_roles_by_tag
from common.lib.generic import filter_table, write_json_error
from common.lib.mfa import mfa_verify
from common.lib.plugins import get_plugin_by_name
from common.lib.policies import (
    can_move_back_to_pending_v2,
    can_update_cancel_requests_v2,
    should_auto_approve_policy_v2,
)
from common.lib.slack import send_slack_notification_new_request
from common.lib.timeout import Timeout
from common.lib.v2.requests import (
    generate_request_from_change_model_array,
    get_request_url,
    is_request_eligible_for_auto_approval,
    parse_and_apply_policy_request_modification,
    populate_cross_account_resource_policies,
    populate_old_managed_policies,
    populate_old_policies,
    update_changes_meta_data,
)
from common.models import (
    Command,
    CommentModel,
    DataTableResponse,
    ExtendedRequestModel,
    PolicyRequestModificationRequestModel,
    RequestCreationModel,
    RequestCreationResponse,
    RequestStatus,
)
from common.models import Status2 as WebStatus
from common.models import WebResponse
from common.user_request.models import IAMRequest
<<<<<<< HEAD
from common.user_request.utils import get_tear_config, normalize_expiration_date
=======
from common.user_request.utils import TRA_CONFIG_BASE_KEY, get_tra_config
>>>>>>> 040876c8

stats = get_plugin_by_name(config.get("_global_.plugins.metrics", "cmsaas_metrics"))()
log = config.get_logger()


async def validate_request_creation(
    handler, request: RequestCreationModel
) -> RequestCreationModel:
    err = ""
    request = normalize_expiration_date(request)

    if tra_change := next(
        (c for c in request.changes.changes if c.change_type == "tra_can_assume_role"),
        None,
    ):
        tenant = handler.ctx.tenant
        role_arn = tra_change.principal.principal_arn
        tra_supported_roles = await get_tra_supported_roles_by_tag(
            handler.eligible_roles, handler.groups, tenant
        )
        tra_supported_role = [
            role["arn"] for role in tra_supported_roles if role["arn"] == role_arn
        ]

        if not tra_supported_role:
            err += f"No TRA support for {tra_change.principal.principal_arn} or access already exists. "

<<<<<<< HEAD
        if not request.expiration_date and not request.ttl:
            err += "expiration_date or ttl is required for temporary elevated access requests. "
=======
        if not request.expiration_date:
            err += "expiration_date is a required field for temporary role access requests. "
>>>>>>> 040876c8

        if err:
            handler.set_status(400)
            handler.write(
                WebResponse(staus=WebStatus.error, errors=[err]).json(
                    exclude_unset=True, exclude_none=True
                )
            )
            return await handler.finish()

        resource_summary = await ResourceSummary.set(tenant, role_arn)
        tra_config = await get_tra_config(resource_summary)
        if tra_config.mfa.enabled:
            is_authenticated, err = await mfa_verify(handler.ctx.tenant, handler.user)
            if not is_authenticated:
                handler.set_status(403)
                handler.write(
                    WebResponse(staus=WebStatus.error, errors=[err]).json(
                        exclude_unset=True, exclude_none=True
                    )
                )
                return await handler.finish()

        request.admin_auto_approve = False

    return request


class RequestHandler(BaseAPIV2Handler):
    """Handler for /api/v2/request

    Allows for creation of a request.
    """

    allowed_methods = ["POST"]

    def on_finish(self) -> None:
        if self.request.method != "POST":
            return
        from common.celery_tasks.celery_tasks import app as celery_app

        tenant = self.ctx.tenant
        try:
            with Timeout(
                seconds=5, error_message="Timeout: Are you sure Celery is running?"
            ):
                celery_app.send_task(
                    "common.celery_tasks.celery_tasks.cache_credential_authorization_mapping",
                    kwargs={"tenant": tenant},
                )
        except TimeoutError:
            sentry_sdk.capture_exception()

    async def post(self):
        """
        POST /api/v2/request

        Request example JSON: (Request Schema is RequestCreationModel in models.py)

        {
          "changes": {
            "changes": [
              {
                "principal": {
                    "principal_arn": "arn:aws:iam::123456789012:role/curtisTestRole1",
                    "principal_type": "AwsResource"
                },
                "change_type": "inline_policy",
                "action": "attach",
                "policy": {
                  "policy_document": {
                    "Version": "2012-10-17",
                    "Statement": [
                      {
                        "Action": [
                          "s3:ListMultipartUploadParts*",
                          "s3:ListBucket"
                        ],
                        "Effect": "Allow",
                        "Resource": [
                          "arn:aws:s3:::curtis-nflx-test/*",
                          "arn:aws:s3:::curtis-nflx-test"
                        ],
                        "Sid": "cmccastrapel159494014dsd1shak"
                      },
                      {
                        "Action": [
                          "ec2:describevolumes",
                          "ec2:detachvolume",
                          "ec2:describelicenses",
                          "ec2:AssignIpv6Addresses",
                          "ec2:reportinstancestatus"
                        ],
                        "Effect": "Allow",
                        "Resource": [
                          "*"
                        ],
                        "Sid": "cmccastrapel1594940141hlvvv"
                      },
                      {
                        "Action": [
                          "sts:AssumeRole"
                        ],
                        "Effect": "Allow",
                        "Resource": [
                          "arn:aws:iam::123456789012:role/curtisTestInstanceProfile"
                        ],
                        "Sid": "cmccastrapel1596483596easdits"
                      }
                    ]
                  }
                }
              },
              {
                "principal": {
                    "principal_arn": "arn:aws:iam::123456789012:role/curtisTestRole1",
                    "principal_type": "AwsResource"
                },
                "change_type": "assume_role_policy",
                "policy": {
                  "policy_document": {
                    "Statement": [
                      {
                        "Action": "sts:AssumeRole",
                        "Effect": "Allow",
                        "Principal": {
                          "AWS": "arn:aws:iam::123456789012:role/testInstanceProfile"
                        },
                        "Sid": "AllowNoqProdAssumeRoles"
                      }
                    ],
                    "Version": "2012-10-17"
                  }
                }
              },
              {
                "principal": {
                    "principal_arn": "arn:aws:iam::123456789012:role/curtisTestRole1",
                    "principal_type": "AwsResource"
                },
                "change_type": "managed_policy",
                "policy_name": "ApiProtect",
                "action": "attach",
                "arn": "arn:aws:iam::123456789012:policy/ApiProtect"
              },
              {
                "principal": {
                    "principal_arn": "arn:aws:iam::123456789012:role/curtisTestRole1",
                    "principal_type": "AwsResource"
                },
                "change_type": "managed_policy",
                "policy_name": "TagProtect",
                "action": "detach",
                "arn": "arn:aws:iam::123456789012:policy/TagProtect"
              },
              {
                "principal": {
                    "principal_arn": "arn:aws:iam::123456789012:role/curtisTestRole1",
                    "principal_type": "AwsResource"
                },
                "change_type": "inline_policy",
                "policy_name": "random_policy254",
                "action": "attach",
                "policy": {
                  "policy_document": {
                    "Version": "2012-10-17",
                    "Statement": [
                      {
                        "Action": [
                          "ec2:AssignIpv6Addresses"
                        ],
                        "Effect": "Allow",
                        "Resource": [
                          "*"
                        ],
                        "Sid": "cmccastrapel1594940141shakabcd"
                      }
                    ]
                  }
                }
              }
            ]
          },
          "justification": "testing this out.",
          "admin_auto_approve": false
        }

        Response example JSON: (Response Schema is RequestCreationResponse in models.py)

        {
            "errors": 1,
            "request_created": true,
            "request_id": "0c9fb298-c8ea-4d50-917c-3212da07b3ad",
            "action_results": [
                {
                    "status": "success",
                    "message": "Success description"
                },
                {
                    "status": "error",
                    "message": "Error description"
                }
            ]
        }


        """
        tenant = self.ctx.tenant
        if (
            config.get_tenant_specific_key(
                "policy_editor.disallow_contractors", tenant, True
            )
            and self.contractor
        ):
            if self.user not in config.get_tenant_specific_key(
                "groups.can_bypass_contractor_restrictions",
                tenant,
                [],
            ):
                raise MustBeFte("Only FTEs are authorized to view this page.")

        tags = {
            "user": self.user,
            "tenant": tenant,
        }
        stats.count("RequestHandler.post", tags=tags)
        log_data = {
            "function": f"{__name__}.{self.__class__.__name__}.{sys._getframe().f_code.co_name}",
            "user": self.user,
            "message": "Create request initialization",
            "user-agent": self.request.headers.get("User-Agent"),
            "request_id": self.request_uuid,
            "ip": self.ip,
            "admin_auto_approved": False,
            "rule_auto_approved": False,
            "tenant": tenant,
        }
        aws = get_plugin_by_name(
            config.get_tenant_specific_key("plugins.aws", tenant, "cmsaas_aws")
        )()
        log.debug(log_data)
        try:
            # Validate the model
            changes = RequestCreationModel.parse_raw(self.request.body)
            if not changes.dry_run:
                changes = await validate_request_creation(self, changes)

            extended_request = await generate_request_from_change_model_array(
                changes, self.user, tenant
            )
        except Exception as err:
            extended_request = None
            log_data["error"] = str(err)
            log.error(log_data, exc_info=True)
            stats.count(
                f"{log_data['function']}.exception",
                tags={
                    "user": self.user,
                    "tenant": tenant,
                },
            )
            sentry_sdk.capture_exception(tags={"user": self.user})

        if not extended_request:
            response = RequestCreationResponse(
                errors=1, request_created=False, action_results=[]
            )
            self.write(response.json())
            await self.finish()
            return

        try:
            log_data["request"] = extended_request.dict()
            log.debug(log_data)

            await update_changes_meta_data(extended_request, tenant)

            if changes.dry_run:
                response = RequestCreationResponse(
                    errors=0, request_created=False, extended_request=extended_request
                )
                self.write(response.json())
                await self.finish()
                return

            admin_approved = False
            approval_rule_approved = False
            auto_approved = False

            if extended_request.principal.principal_type == "AwsResource":
                # TODO: Provide a note to the requester that admin_auto_approve will apply the requested policies only.
                # It will not automatically apply generated policies. The administrative user will need to visit
                # the policy request page to do this manually.
                if changes.admin_auto_approve:
                    # make sure user is allowed to use admin_auto_approve
                    account_ids = await get_extended_request_account_ids(
                        extended_request, tenant
                    )
                    can_manage_policy_request = (
                        await can_admin_policies(
                            self.user, self.groups, tenant, account_ids
                        ),
                    )
                    if can_manage_policy_request:
                        extended_request.request_status = RequestStatus.approved
                        admin_approved = True
                        extended_request.reviewer = self.user
                        self_approval_comment = CommentModel(
                            id=str(uuid.uuid4()),
                            timestamp=int(time.time()),
                            user_email=self.user,
                            user=extended_request.requester_info,
                            last_modified=int(time.time()),
                            text=f"Self-approved by admin: {self.user}",
                        )
                        extended_request.comments.append(self_approval_comment)
                        log_data["admin_auto_approved"] = True
                        log_data["request"] = extended_request.dict()
                        log.debug(log_data)
                        stats.count(
                            f"{log_data['function']}.post.admin_auto_approved",
                            tags={
                                "user": self.user,
                                "tenant": tenant,
                            },
                        )
                    else:
                        # someone is trying to use admin bypass without being an admin, don't allow request to proceed
                        stats.count(
                            f"{log_data['function']}.post.unauthorized_admin_bypass",
                            tags={
                                "user": self.user,
                                "tenant": tenant,
                            },
                        )
                        log_data[
                            "message"
                        ] = "Unauthorized user trying to use admin bypass"
                        log.error(log_data)
                        await write_json_error("Unauthorized", obj=self)
                        return
                else:
                    # If admin auto approve is false, check for auto-approve rule eligibility
                    is_eligible_for_auto_approve = (
                        await is_request_eligible_for_auto_approval(
                            tenant, extended_request, self.user, self.groups
                        )
                    )
                    is_tra_request = bool(
                        len(extended_request.changes.changes) == 1
                        and extended_request.changes.changes[0].change_type
                        == "tra_can_assume_role"
                    )
                    if is_eligible_for_auto_approve and is_tra_request:
                        extended_request.request_status = RequestStatus.approved
                        stats.count(
                            f"{log_data['function']}.tra_auto_approved",
                            tags={
                                "user": self.user,
                                "tenant": tenant,
                            },
                        )
                        tra_approval_comment = CommentModel(
                            id=str(uuid.uuid4()),
                            timestamp=int(time.time()),
                            user_email="NOQ",
                            last_modified=int(time.time()),
                            text="Temporary role access auto-approved based on config",
                        )
                        extended_request.comments.append(tra_approval_comment)
                        extended_request.reviewer = f"Auto-Approved as determined by your {TRA_CONFIG_BASE_KEY} config"
                        log_data["tra_auto_approved"] = True
                        log_data["request"] = extended_request.dict()
                        log.debug(log_data)
                        auto_approved = True

                    elif is_eligible_for_auto_approve:
                        # If we have only made requests that are eligible for auto-approval rule, check against them
                        should_auto_approve_request = (
                            await should_auto_approve_policy_v2(
                                extended_request, self.user, self.groups, tenant
                            )
                        )
                        if should_auto_approve_request["approved"]:
                            extended_request.request_status = RequestStatus.approved
                            approval_rule_approved = True
                            stats.count(
                                f"{log_data['function']}.rule_auto_approved",
                                tags={
                                    "user": self.user,
                                    "tenant": tenant,
                                },
                            )
                            approving_rules = []
                            for approving_rule in should_auto_approve_request.get(
                                "approving_rules", []
                            ):
                                approving_rule_comment = CommentModel(
                                    id=str(uuid.uuid4()),
                                    timestamp=int(time.time()),
                                    user_email=f"Auto-Approve Rule: {approving_rule['name']}",
                                    last_modified=int(time.time()),
                                    text=(
                                        f"Policy {approving_rule['policy']} auto-approved by rule: "
                                        f"{approving_rule['name']}"
                                    ),
                                )
                                extended_request.comments.append(approving_rule_comment)
                                approving_rules.append(approving_rule["name"])
                            extended_request.reviewer = (
                                f"Auto-Approve Rule: {','.join(approving_rules)}"
                            )
                            log_data["rule_auto_approved"] = True
                            log_data["request"] = extended_request.dict()
                            log.debug(log_data)

            request = await IAMRequest.write_v2(extended_request, tenant)
            log_data["message"] = "New request created in Dynamo"
            log_data["request"] = extended_request.dict()
            log_data["dynamo_request"] = request.dict()
            log.debug(log_data)
        except (InvalidRequestParameter, ValidationError):
            log_data["message"] = "Validation Exception"
            log.error(log_data, exc_info=True)
            stats.count(
                f"{log_data['function']}.validation_exception",
                tags={
                    "user": self.user,
                    "tenant": tenant,
                },
            )
            request_url = await get_request_url(extended_request)
            res = RequestCreationResponse(
                errors=1,
                request_created=True,
                request_id=extended_request.id,
                request_url=request_url,
                action_results=[],
                extended_request=extended_request,
            )

            self.write(res.json(exclude_unset=True, exclude_none=True))
            if config.get("_global_.development"):
                raise
            return
        except Exception:
            log_data["message"] = "Unknown Exception occurred while parsing request"
            log.error(log_data, exc_info=True)
            stats.count(
                f"{log_data['function']}.exception",
                tags={
                    "user": self.user,
                    "tenant": tenant,
                },
            )
            sentry_sdk.capture_exception(tags={"user": self.user})
            request_url = await get_request_url(extended_request)
            res = RequestCreationResponse(
                errors=1,
                request_created=True,
                request_id=extended_request.id,
                request_url=request_url,
                action_results=[],
                extended_request=extended_request,
            )

            self.write(res.json(exclude_unset=True, exclude_none=True))
            if config.get("_global_.development"):
                raise
            return

        request_url = await get_request_url(extended_request)

        # If here, request has been successfully created
        response = RequestCreationResponse(
            errors=0,
            request_created=True,
            request_id=extended_request.id,
            request_url=request_url,
            action_results=[],
            extended_request=extended_request,
        )

        # If approved is true due to an auto-approval rule or admin auto-approval, apply the non-autogenerated changes
        if extended_request.request_status == RequestStatus.approved:
            for change in extended_request.changes.changes:
                if change.autogenerated:
                    continue
                policy_request_modification_model = (
                    PolicyRequestModificationRequestModel.parse_obj(
                        {
                            "modification_model": {
                                "command": "apply_change",
                                "change_id": change.id,
                            }
                        }
                    )
                )

                log.warning(
                    {
                        "message": f"Calling parse_and_apply_policy_request_modification with {auto_approved}"
                    }
                )

                policy_apply_response = (
                    await parse_and_apply_policy_request_modification(
                        extended_request,
                        policy_request_modification_model,
                        self.user,
                        self.groups,
                        int(time.time()),
                        tenant,
                        approval_rule_approved=approval_rule_approved,
                        cloud_credentials=changes.credentials,
                        auto_approved=auto_approved,
                    )
                )
                response.errors = policy_apply_response.errors
                response.action_results = policy_apply_response.action_results

            # Update in dynamo
            await IAMRequest.write_v2(extended_request, tenant)
            account_id = await ResourceAccountCache.get(
                tenant, extended_request.principal.principal_arn
            )

            # Force a refresh of the role in Redis/DDB
            arn_parsed = parse_arn(extended_request.principal.principal_arn)
            if arn_parsed["service"] == "iam" and arn_parsed["resource"] == "role":
                await IAMRole.get(
                    tenant,
                    account_id,
                    extended_request.principal.principal_arn,
                    force_refresh=True,
                )
            log_data["request"] = extended_request.dict()
            log_data["message"] = "Applied changes based on approved request"
            log_data["response"] = response.dict()
            log.debug(log_data)

        if not auto_approved:
            await aws.send_communications_new_policy_request(
                extended_request, admin_approved, approval_rule_approved, tenant
            )

        await send_slack_notification_new_request(
            extended_request, admin_approved, approval_rule_approved, tenant
        )
        self.write(response.json())
        await self.finish()
        return


class RequestsHandler(BaseAPIV2Handler):
    """Handler for /api/v2/requests

    Api endpoint to list and filter policy requests.
    """

    allowed_methods = ["POST"]

    async def post(self):
        """
        POST /api/v2/requests
        """
        tenant = self.ctx.tenant
        arguments = {k: self.get_argument(k) for k in self.request.arguments}
        markdown = arguments.get("markdown")
        arguments = json.loads(self.request.body)
        filters = arguments.get("filters")
        # TODO: Add server-side sorting
        # sort = arguments.get("sort")
        limit = arguments.get("limit", 1000)
        tags = {
            "user": self.user,
            "tenant": tenant,
        }
        stats.count("RequestsHandler.post", tags=tags)
        log_data = {
            "function": "RequestsHandler.post",
            "user": self.user,
            "message": "Writing requests",
            "limit": limit,
            "filters": filters,
            "user-agent": self.request.headers.get("User-Agent"),
            "request_id": self.request_uuid,
            "tenant": tenant,
        }
        log.debug(log_data)
        requests = [request.dict() for request in await IAMRequest.query(tenant)]

        total_count = len(requests)

        if filters:
            try:
                with Timeout(seconds=5):
                    for filter_key, filter_value in filters.items():
                        requests = await filter_table(
                            filter_key, filter_value, requests
                        )
            except TimeoutError:
                self.write("Query took too long to run. Check your filter.")
                await self.finish()
                raise

        if markdown:
            requests_to_write = []
            for request in requests[:limit]:
                principal_arn = request.get("principal", {}).get("principal_arn", "")
                url = request.get("principal", {}).get("resource_url", "")
                resource_name = principal_arn
                if "/" in resource_name:
                    resource_name = resource_name.split("/")[-1]
                if not resource_name:
                    resource_name = request.get("principal", {}).get(
                        "resource_identifier"
                    )

                if principal_arn and principal_arn.count(":") == 5 and not url:
                    resource_summary = await ResourceSummary.set(
                        tenant, principal_arn, account_required=False
                    )
                    if resource_summary.account and request.get("principal", {}).get(
                        "principal_arn"
                    ):
                        try:
                            url = await get_url_for_resource(resource_summary)
                        except ResourceNotFound:
                            pass
                # Convert request_id and role ARN to link
                request_url = request.get("extended_request", {}).get("request_url")
                if not request_url:
                    request_url = f"/policies/request/{request['request_id']}"
                request["request_id"] = f"[{request['request_id']}]({request_url})"
                if url:
                    request["arn"] = f"[{principal_arn or resource_name}]({url})"
                requests_to_write.append(request)
        else:
            requests_to_write = requests[0:limit]

        requests_to_write = sorted(
            requests_to_write, key=lambda d: d["request_time"], reverse=True
        )
        filtered_count = len(requests_to_write)
        res = DataTableResponse(
            totalCount=total_count, filteredCount=filtered_count, data=requests_to_write
        )
        self.write(res.json())
        return


class RequestDetailHandler(BaseAPIV2Handler):
    """Handler for /api/v2/requests/{request_id}

    Allows read and update access to a specific request.
    """

    allowed_methods = ["GET", "PUT"]

    def on_finish(self) -> None:
        if self.request.method != "PUT":
            return
        from common.celery_tasks.celery_tasks import app as celery_app

        tenant = self.ctx.tenant
        celery_app.send_task(
            "common.celery_tasks.celery_tasks.cache_credential_authorization_mapping",
            kwargs={"tenant": tenant},
        )

    async def _get_extended_request(self, request_id, log_data, tenant):
        request: IAMRequest = await IAMRequest.get(tenant, request_id=request_id)
        if not request:
            log_data["message"] = "Request with that ID not found"
            log.warning(log_data)
            stats.count(
                f"{log_data['function']}.not_found",
                tags={
                    "user": self.user,
                    "tenant": tenant,
                },
            )
            raise NoMatchingRequest(log_data["message"])

        if request.version != "2":
            # Request format is not compatible with this endpoint version
            raise InvalidRequestParameter("Request with that ID is not a v2 request")

        await request.set_change_metadata()
        extended_request = ExtendedRequestModel.parse_obj(
            await request.get_extended_request_dict()
        )
        return extended_request, request.last_updated

    async def get(self, request_id):
        """
        GET /api/v2/requests/{request_id}
        """
        tenant = self.ctx.tenant
        tags = {
            "user": self.user,
            "tenant": tenant,
        }
        stats.count("RequestDetailHandler.get", tags=tags)
        log_data = {
            "function": f"{__name__}.{self.__class__.__name__}.{sys._getframe().f_code.co_name}",
            "user": self.user,
            "message": "Get request details",
            "user-agent": self.request.headers.get("User-Agent"),
            "request_id": self.request_uuid,
            "policy_request_id": request_id,
            "tenant": tenant,
        }
        log.debug(log_data)
        if (
            config.get_tenant_specific_key(
                "policy_editor.disallow_contractors", tenant, True
            )
            and self.contractor
        ):
            if self.user not in config.get_tenant_specific_key(
                "groups.can_bypass_contractor_restrictions",
                tenant,
                [],
            ):
                self.write_error(
                    403, message="Only FTEs are authorized to view this page."
                )
                return

        try:
            extended_request, last_updated = await self._get_extended_request(
                request_id, log_data, tenant
            )
        except InvalidRequestParameter as e:
            sentry_sdk.capture_exception(tags={"user": self.user})
            self.write_error(400, message="Error validating input: " + str(e))
            return
        except NoMatchingRequest as e:
            sentry_sdk.capture_exception(tags={"user": self.user})
            self.write_error(404, message="Error getting request:" + str(e))
            return
        # Run these tasks concurrently.
        concurrent_results = await asyncio.gather(
            populate_old_policies(extended_request, self.user, tenant),
            populate_cross_account_resource_policies(
                extended_request, self.user, tenant
            ),
            populate_old_managed_policies(extended_request, self.user, tenant),
        )
        extended_request = concurrent_results[0]

        populate_cross_account_resource_policies_result = concurrent_results[1]

        if populate_cross_account_resource_policies_result["changed"]:
            extended_request = populate_cross_account_resource_policies_result[
                "extended_request"
            ]
            # Update in dynamo with the latest resource policy changes
            updated_request = await IAMRequest.write_v2(extended_request, tenant)
            last_updated = updated_request.last_updated

            # Refresh the commands now that the policies in the script have changed
            await updated_request.set_change_metadata()
            extended_request = ExtendedRequestModel.parse_obj(
                await updated_request.get_extended_request_dict()
            )

        populate_old_managed_policies_result = concurrent_results[2]
        if populate_old_managed_policies_result["changed"]:
            extended_request = populate_old_managed_policies_result["extended_request"]
            # Update in dynamo with the latest resource policy changes
            updated_request = await IAMRequest.write_v2(extended_request, tenant)
            last_updated = updated_request.last_updated

            # Refresh the commands now that the policies in the script have changed
            await updated_request.set_change_metadata()
            extended_request = ExtendedRequestModel.parse_obj(
                await updated_request.get_extended_request_dict()
            )

        accounts_ids = await get_extended_request_account_ids(extended_request, tenant)
        can_approve_reject = await can_admin_policies(
            self.user, self.groups, tenant, accounts_ids
        )

        can_update_cancel = await can_update_cancel_requests_v2(
            extended_request, self.user, self.groups, tenant
        )
        can_move_back_to_pending = await can_move_back_to_pending_v2(
            extended_request, last_updated, self.user, self.groups, tenant
        )

        # In the future request_specific_config will have specific approvers for specific changes based on ABAC
        request_specific_config = {
            "can_approve_reject": can_approve_reject,
            "can_update_cancel": can_update_cancel,
            "can_move_back_to_pending": can_move_back_to_pending,
        }

        template = None
        arn_parsed = parse_arn(extended_request.principal.principal_arn)
        if arn_parsed["service"] == "iam" and arn_parsed["resource"] == "role":
            iam_role = await IAMRole.get(
                tenant, arn_parsed["account"], extended_request.principal.principal_arn
            )
            template = iam_role.templated

        changes_config = await populate_approve_reject_policy(
            extended_request, self.groups, tenant, self.user
        )

        response = {
            "request": extended_request.json(),
            "last_updated": last_updated,
            "request_config": request_specific_config,
            "changes_config": changes_config,
            "template": template,
        }

        self.write(response)

    async def put(self, request_id):
        """
        PUT /api/v2/requests/{request_id}
        """
        tenant = self.ctx.tenant
        tags = {
            "user": self.user,
            "tenant": tenant,
        }
        stats.count("RequestDetailHandler.put", tags=tags)
        log_data = {
            "function": "RequestDetailHandler.put",
            "user": self.user,
            "message": "Incoming request",
            "user-agent": self.request.headers.get("User-Agent"),
            "request_id": self.request_uuid,
            "policy_request_id": request_id,
            "tenant": tenant,
        }
        log.debug(log_data)

        if (
            config.get_tenant_specific_key(
                "policy_editor.disallow_contractors", tenant, True
            )
            and self.contractor
        ):
            if self.user not in config.get_tenant_specific_key(
                "groups.can_bypass_contractor_restrictions",
                tenant,
                [],
            ):
                raise MustBeFte("Only FTEs are authorized to view this page.")

        try:
            # Validate the request body
            request_changes = PolicyRequestModificationRequestModel.parse_raw(
                self.request.body
            )
            log_data["message"] = "Parsed request body"
            log_data["request"] = request_changes.dict()
            log.debug(log_data)

            extended_request, last_updated = await self._get_extended_request(
                request_id, log_data, tenant
            )
            change_info = request_changes.modification_model
            is_expiry_update = bool(
                change_info.command
                in [Command.update_expiration_date, Command.update_ttl]
            )
            has_expiry_info = bool(
                getattr(
                    change_info, "expiration_date", getattr(change_info, "ttl", None)
                )
            )

<<<<<<< HEAD
            if is_expiry_update and any(
                change.change_type == "tear_can_assume_role"
=======
            if any(
                change.change_type == "tra_can_assume_role"
>>>>>>> 040876c8
                for change in extended_request.changes.changes
            ):
                if not has_expiry_info:
                    raise ValueError(
<<<<<<< HEAD
                        "An expiration date or ttl must be provided for elevated access requests."
=======
                        "An expiration date must be provided for temporary role access requests."
>>>>>>> 040876c8
                    )
            if (
                is_expiry_update
                and extended_request.request_status == RequestStatus.approved
            ):
                raise ValueError(
                    "The TTL and expiration date cannot be updated on approved requests."
                )
            if (
                any(
                    change.change_type == "policy_condenser"
                    for change in extended_request.changes.changes
                )
                and has_expiry_info
            ):
                raise ValueError(
                    "Expiration dates and TTLs are not supported for policy condenser requests."
                )

            response = await parse_and_apply_policy_request_modification(
                extended_request,
                request_changes,
                self.user,
                self.groups,
                last_updated,
                tenant,
                cloud_credentials=getattr(
                    request_changes.modification_model, "credentials", None
                ),
            )

        except (
            NoMatchingRequest,
            InvalidRequestParameter,
            ValidationError,
            ValueError,
        ) as e:
            log_data["message"] = "Validation Exception"
            log.error(log_data, exc_info=True)
            sentry_sdk.capture_exception(tags={"user": self.user})
            stats.count(
                f"{log_data['function']}.validation_exception",
                tags={
                    "user": self.user,
                    "tenant": tenant,
                },
            )
            self.write_error(400, message="Error validating input: " + str(e))
            if config.get("_global_.development"):
                raise
            return
        except Unauthorized as e:
            log_data["message"] = "Unauthorized"
            log.error(log_data, exc_info=True)
            sentry_sdk.capture_exception(tags={"user": self.user})
            stats.count(
                f"{log_data['function']}.unauthorized",
                tags={
                    "user": self.user,
                    "tenant": tenant,
                },
            )
            self.write_error(403, message=str(e))
            if config.get("_global_.development"):
                raise
            return
        self.write(response.json())
        await self.finish()
        return


class RequestsPageConfigHandler(BaseHandler):
    async def get(self):
        """
        /requests_page_config
        ---
        get:
            description: Retrieve Requests Page Configuration
            responses:
                200:
                    description: Returns Requests Page Configuration
        """
        tenant = self.ctx.tenant
        default_configuration = {
            "pageName": "Requests",
            "pageDescription": "View all IAM policy requests created through Noq",
            "tableConfig": {
                "expandableRows": True,
                "dataEndpoint": "/api/v2/requests?markdown=true",
                "sortable": False,
                "totalRows": 200,
                "rowsPerPage": 50,
                "serverSideFiltering": True,
                "allowCsvExport": True,
                "allowJsonExport": True,
                "columns": [
                    {
                        "placeholder": "Request ID",
                        "key": "request_id",
                        "type": "link",
                        "style": {"whiteSpace": "normal", "wordBreak": "break-all"},
                        "width": 4,
                    },
                    {
                        "placeholder": "Username",
                        "key": "username",
                        "type": "input",
                        "width": 3,
                    },
                    {
                        "placeholder": "Arn",
                        "key": "arn",
                        "type": "link",
                        "style": {"whiteSpace": "normal", "wordBreak": "break-all"},
                        "width": 5,
                    },
                    {
                        "placeholder": "Request Time",
                        "key": "request_time",
                        "type": "daterange",
                        "width": 2,
                    },
                    {
                        "placeholder": "Status",
                        "key": "status",
                        "type": "dropdown",
                        "width": 1,
                    },
                ],
            },
        }

        table_configuration = config.get_tenant_specific_key(
            "RequestsTableConfigHandler.configuration",
            tenant,
            default_configuration,
        )

        self.write(table_configuration)<|MERGE_RESOLUTION|>--- conflicted
+++ resolved
@@ -58,11 +58,11 @@
 from common.models import Status2 as WebStatus
 from common.models import WebResponse
 from common.user_request.models import IAMRequest
-<<<<<<< HEAD
-from common.user_request.utils import get_tear_config, normalize_expiration_date
-=======
-from common.user_request.utils import TRA_CONFIG_BASE_KEY, get_tra_config
->>>>>>> 040876c8
+from common.user_request.utils import (
+    TRA_CONFIG_BASE_KEY,
+    get_tra_config,
+    normalize_expiration_date,
+)
 
 stats = get_plugin_by_name(config.get("_global_.plugins.metrics", "cmsaas_metrics"))()
 log = config.get_logger()
@@ -90,13 +90,8 @@
         if not tra_supported_role:
             err += f"No TRA support for {tra_change.principal.principal_arn} or access already exists. "
 
-<<<<<<< HEAD
         if not request.expiration_date and not request.ttl:
-            err += "expiration_date or ttl is required for temporary elevated access requests. "
-=======
-        if not request.expiration_date:
-            err += "expiration_date is a required field for temporary role access requests. "
->>>>>>> 040876c8
+            err += "expiration_date or ttl is a required field for temporary role access requests. "
 
         if err:
             handler.set_status(400)
@@ -977,22 +972,13 @@
                 )
             )
 
-<<<<<<< HEAD
             if is_expiry_update and any(
-                change.change_type == "tear_can_assume_role"
-=======
-            if any(
                 change.change_type == "tra_can_assume_role"
->>>>>>> 040876c8
                 for change in extended_request.changes.changes
             ):
                 if not has_expiry_info:
                     raise ValueError(
-<<<<<<< HEAD
-                        "An expiration date or ttl must be provided for elevated access requests."
-=======
-                        "An expiration date must be provided for temporary role access requests."
->>>>>>> 040876c8
+                        "An expiration date or ttl must be provided for temporary role access requests."
                     )
             if (
                 is_expiry_update
