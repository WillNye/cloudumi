import json
import os
<<<<<<< HEAD
from pathlib import Path
import stat
=======
>>>>>>> 610baf2b
import sys
from distutils.command.config import config
from pathlib import Path

__package__ = "terraform_config_parser"
import boto3
from jinja2 import Environment, PackageLoader, select_autoescape

env = Environment(loader=PackageLoader(__package__), autoescape=select_autoescape())


def simple_logger(msg: str):
    msg.replace(msg[0], msg[0].upper(), 1)
    print(f">> {msg}")


def __add_ecr_registry_aws_link(terraform_config: dict) -> dict:
    """Extract the ECR AWS link from the config output by removing the repository name from any registry URL."""
    terraform_config["registry_repository_url"] = terraform_config[
        "registry_repository_url_api"
    ].split("/")[0]
    return terraform_config


def __set_aws_profile(terraform_config: dict) -> dict:
    """Set the aws_profile from configuration hints (noq_dev or noq_prod)."""
    terraform_config["aws_profile"] = (
        "noq_dev" if terraform_config["stage"] == "staging" else "noq_prod"
    )
    return terraform_config


def __tf_tuple_strings() -> list:
    return ["tuple", ["string", "string"]]


def __tf_is_list_object(config: dict, attribute: str) -> bool:
    attr_type = config.get(attribute, {}).get("type", [])
    return type(attr_type) == list and "list" in attr_type


def parse_terraform_output():
    output_tf_json = json.loads("".join([line for line in sys.stdin]))
    parsed_output = {
        x: y.get("value")
        for x, y in output_tf_json.items()
        if y.get("type") == "string"
        or y.get("type") == "number"
        or y.get("type") == __tf_tuple_strings()
        or __tf_is_list_object(output_tf_json, x)
    }
    return parsed_output


def __get_nested_attr_from_terraform_config_list_of_dicts(
    terraform_config: dict, from_attr: str, nested_attr: str
) -> list:
    return [x.get(nested_attr) for x in terraform_config.get(from_attr, [])]


def __get_key_name_from_config(terraform_config: dict) -> str:
    namespace = terraform_config.get("namespace")
    stage = terraform_config.get("stage")
    attributes = terraform_config.get("attributes")
    if None in [namespace, stage, attributes]:
        raise RuntimeError("Missing required configuration")
    return f"{namespace}/{stage}.{attributes}.config.yaml"


def upload_configuration_to_s3(terraform_config: dict):
    my_path = Path(__file__).parent
    boto3.setup_default_session(profile_name=terraform_config["aws_profile"])
    s3 = boto3.client("s3")
    bucket_name = terraform_config["tenant_configuration_bucket_name"]
    # avoiding response
    _ = s3.put_object(
        Body=open(my_path.joinpath("configuration.yaml")).read(),
        Bucket=bucket_name,
        Key=__get_key_name_from_config(terraform_config),
    )
    simple_logger(
        f"Uploaded configuration.yaml to s3://{bucket_name}/{__get_key_name_from_config(terraform_config)}"
    )
    terraform_config["config_bucket_name"] = bucket_name
    terraform_config[
        "config_path_with_bucket"
    ] = f"s3://{bucket_name}/{__get_key_name_from_config(terraform_config)}"
    return terraform_config


def write_file(
    template_name: str,
    output_filename: str,
    terraform_config: dict,
    config_output_path: str,
):
    simple_logger(f"Writing build file to {config_output_path}/{output_filename}")
    output_path = Path(config_output_path).joinpath(output_filename)
    template = env.get_template(template_name)
    output = template.render(**terraform_config)
    with open(output_path, "w") as fp:
        fp.write(output)


def make_file_executable(config_output_path: str, output_filename: str):
    file_path = Path(config_output_path).joinpath(output_filename)
    st = os.stat(file_path)
    os.chmod(file_path, st.st_mode | stat.S_IEXEC)


def replace_str_in_attribute(
    terraform_config: dict, source: str, target: str, replace_from: str, replace_to: str
) -> dict:
    terraform_config[target] = terraform_config[source].replace(
        replace_from, replace_to
    )
    return terraform_config


def join_strings_in_attribute(
    terraform_config: dict, target: str, replace_from: list, join_char: str = ""
) -> dict:
    terraform_config[target] = join_char.join(
        [str(terraform_config.get(x, "")) for x in replace_from]
    )
    return terraform_config


def flatten_attr_from_nested_attribute(
    terraform_config: dict, from_attr: str, nested_attr: str, to_attr: str, index: int
) -> dict:
    """Extract a nested attribute from a list of dicts.

    Example:
    [
        {
            "key": "value",
        },
        {
            "key2": "value2",
        }
    ]

    Extract key/value and create a root-level entry in the terraform_config object, essentially flattening the nested struct
    Obviously pretty locked into the config output from the elasticache_nodes object, but may have other applications
    """
    elastic_cache_output = __get_nested_attr_from_terraform_config_list_of_dicts(
        terraform_config, from_attr, nested_attr
    )
    if len(elastic_cache_output) > index:
        terraform_config[to_attr] = elastic_cache_output[index]
    else:
        simple_logger(
            f"Non-existent index {index} in elastic_cache_output: {elastic_cache_output}"
        )
    return terraform_config


def is_aws_profile_present() -> bool:
    return "AWS_PROFILE" in os.environ


if __name__ == "__main__":
    terraform_config = parse_terraform_output()
    if not len(sys.argv) == 2:
        simple_logger(
            "Run as follows: terraform output -json | bazel run //util/terraform_config_parser <config output folder>"
        )
        sys.exit(1)
    config_output_path = sys.argv[1].rstrip("/")
    if not Path(config_output_path).is_absolute():
        simple_logger("Require an absolute output path")
        sys.exit(1)
    if not is_aws_profile_present():
        simple_logger("AWS_PROFILE is not set, cannot upload to S3; exiting")
        sys.exit(1)
    if terraform_config == {}:
        simple_logger(
            "No output from terraform, are you in the deploy/infrastructure directory?"
        )
        sys.exit(1)
    terraform_config = __add_ecr_registry_aws_link(terraform_config)
    terraform_config = __set_aws_profile(terraform_config)
    terraform_config = replace_str_in_attribute(
        terraform_config, "zone", "zone_safed", ".", "-"
    )
    terraform_config = join_strings_in_attribute(
        terraform_config,
        "cluster_id",
        ["zone", "namespace", "stage", "attributes"],
        "-",
    )
    terraform_config = join_strings_in_attribute(
        terraform_config,
        "cluster_id_safed",
        ["zone_safed", "namespace", "stage", "attributes"],
        "-",
    )
    terraform_config = join_strings_in_attribute(
        terraform_config,
        "cluster_id_safed_no_sep",
        ["zone_safed", "namespace", "stage", "attributes"],
    )
    terraform_config = flatten_attr_from_nested_attribute(
        terraform_config, "elasticache_nodes", "address", "elasticache_address", 0
    )
    terraform_config = flatten_attr_from_nested_attribute(
        terraform_config, "elasticache_nodes", "port", "elasticache_port", 0
    )
    write_file(
        "noq-product-configuration.yaml.jinja2",
        "configuration.yaml",
        terraform_config,
        str(Path(__file__).parent),
    )
    terraform_config = upload_configuration_to_s3(terraform_config)
    write_file(
        "noq-product-configuration.yaml.jinja2",
        "configuration.yaml",
        terraform_config,
        config_output_path,
    )
    write_file("build_file.jinja2", "BUILD", terraform_config, config_output_path)
    write_file(
        "compose.yaml.jinja2", "compose.yaml", terraform_config, config_output_path
    )
    write_file("ecs.yaml.jinja2", "ecs.yaml", terraform_config, config_output_path)
<<<<<<< HEAD
    write_file("test.tfvars.jinja2", "test.tfvars", terraform_config, config_output_path)
    write_file("push_all_the_things.sh.jinja2", "push_all_the_things.sh", terraform_config, config_output_path)
    make_file_executable(config_output_path, "push_all_the_things.sh")
=======
    write_file(
        "test.tfvars.jinja2", "test.tfvars", terraform_config, config_output_path
    )
>>>>>>> 610baf2b
    # Write configuration locally for upload to S3<|MERGE_RESOLUTION|>--- conflicted
+++ resolved
@@ -1,10 +1,7 @@
 import json
 import os
-<<<<<<< HEAD
 from pathlib import Path
 import stat
-=======
->>>>>>> 610baf2b
 import sys
 from distutils.command.config import config
 from pathlib import Path
@@ -232,13 +229,7 @@
         "compose.yaml.jinja2", "compose.yaml", terraform_config, config_output_path
     )
     write_file("ecs.yaml.jinja2", "ecs.yaml", terraform_config, config_output_path)
-<<<<<<< HEAD
     write_file("test.tfvars.jinja2", "test.tfvars", terraform_config, config_output_path)
     write_file("push_all_the_things.sh.jinja2", "push_all_the_things.sh", terraform_config, config_output_path)
     make_file_executable(config_output_path, "push_all_the_things.sh")
-=======
-    write_file(
-        "test.tfvars.jinja2", "test.tfvars", terraform_config, config_output_path
-    )
->>>>>>> 610baf2b
     # Write configuration locally for upload to S3