--- conflicted
+++ resolved
@@ -84,18 +84,13 @@
 echo
 
 # Upload frontend files that we just built in the container to S3
-<<<<<<< HEAD
-docker run -v "$HOME/.aws:/root/.aws" \
-    -e "AWS_PROFILE=$PROD_ROLE_ARN" {{ registry_repository_url_api }}:latest \
-=======
 if [ -z "$AWS_ACCESS_KEY_ID" ]
 then
   # Get production creds
   export PROD_ROLE_ARN=arn:aws:iam::940552945933:role/prod_admin
   noq file -p $PROD_ROLE_ARN $PROD_ROLE_ARN -f
   docker run -v "$HOME/.aws:/root/.aws" \
-    -e "AWS_PROFILE=$PROD_ROLE_ARN" $ECR_IMAGE_TAG_LATEST \
->>>>>>> c1d06f1e
+    -e "AWS_PROFILE=$PROD_ROLE_ARN" {{ registry_repository_url_api }}:latest \
     bash -c "aws s3 sync /app/frontend/dist/ $UPLOAD_DIRECTORY"
 else
   docker run -v "$HOME/.aws:/root/.aws" \
