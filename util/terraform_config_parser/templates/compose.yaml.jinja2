--- conflicted
+++ resolved
@@ -4,29 +4,11 @@
     image: "259868150464.dkr.ecr.{{ region }}.amazonaws.com/{{ stage }}-registry-api:{{ stage }}"
     ports:
       - "8092:8092"
-<<<<<<< HEAD
-      - "22:22"
-    environment:
-      - SETUPTOOLS_USE_DISTUTILS=stdlib
-      - CONFIG_LOCATION={{ config_path_with_bucket }}
-      - NOQ_CONTAINER=1
-    command: >
-      bash -c '
-      mkdir ~/.ssh;
-      echo "ssh-rsa AAAAB3NzaC1yc2EAAAADAQABAAABAQClHPc54DoYiOy/0IMoDte+aYKF5vSF6DK1miSUVfbkaUd7MiRIDLPvOyIBEOk9AfHnkah2ka6gyGl7pSkyrMLqcbfnHWb/0q3nWg/InqXl0c/aqgkZoaN4VJi4ejoBj7jnWFbS7EJLaPJlGIWh1HKxHbswjuxiEDImytojAKpwfgD6qK6J8hb6XZyiyS0nv61g8w+4H71WoxjArgTUxzdmAFubyU0SP7EG4GkESCcDzs/JhO74tNAY8cZbmp2XENvbWGXwgOUrfn2RoWMFZE/9a8k/hGkmrujzA1UPk+os8NcjR1oN+/kPUzn1N0xmS+UYUChYAIirnD2NMMppQfKJ" > ~/.ssh/authorized_keys;
-      apt-get install -y openssh-server cron;
-      mkdir -p /var/run/sshd;
-      service ssh restart;
-      echo "export $$(strings /proc/1/environ | grep AWS_CONTAINER_CREDENTIALS_RELATIVE_URI)" >> /root/.profile;
-      pip install awscli;
-      python api/__main__.py'
-=======
       - "2222:2222"
     environment:
       - SETUPTOOLS_USE_DISTUTILS=stdlib
       - CONFIG_LOCATION={{ config_path_with_bucket }}
     command: python api/__main__.py
->>>>>>> f88770a6
     logging:
       driver: awslogs
       options:
@@ -41,21 +23,7 @@
     environment:
       - SETUPTOOLS_USE_DISTUTILS=stdlib
       - CONFIG_LOCATION={{ config_path_with_bucket }}
-<<<<<<< HEAD
-      - NOQ_CONTAINER=1
-    command: >
-      bash -c '
-      mkdir ~/.ssh;
-      echo "ssh-rsa AAAAB3NzaC1yc2EAAAADAQABAAABAQClHPc54DoYiOy/0IMoDte+aYKF5vSF6DK1miSUVfbkaUd7MiRIDLPvOyIBEOk9AfHnkah2ka6gyGl7pSkyrMLqcbfnHWb/0q3nWg/InqXl0c/aqgkZoaN4VJi4ejoBj7jnWFbS7EJLaPJlGIWh1HKxHbswjuxiEDImytojAKpwfgD6qK6J8hb6XZyiyS0nv61g8w+4H71WoxjArgTUxzdmAFubyU0SP7EG4GkESCcDzs/JhO74tNAY8cZbmp2XENvbWGXwgOUrfn2RoWMFZE/9a8k/hGkmrujzA1UPk+os8NcjR1oN+/kPUzn1N0xmS+UYUChYAIirnD2NMMppQfKJ" > ~/.ssh/authorized_keys;
-      apt-get install -y openssh-server cron;
-      mkdir -p /var/run/sshd;
-      service ssh restart;
-      echo "export $$(strings /proc/1/environ | grep AWS_CONTAINER_CREDENTIALS_RELATIVE_URI)" >> /root/.profile;
-      pip install awscli;
-      celery -A common.celery_tasks.celery_tasks worker -l DEBUG -B -E --concurrency=8'
-=======
     command: celery -A common.celery_tasks.celery_tasks worker -l DEBUG -B -E --concurrency=8
->>>>>>> f88770a6
     logging:
       driver: awslogs
       options:
