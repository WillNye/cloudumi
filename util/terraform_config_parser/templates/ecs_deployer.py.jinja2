--- conflicted
+++ resolved
@@ -46,10 +46,7 @@
 account_id = "{{ account_id}}"
 kms_key_arn = "{{ kms_key_id }}"
 noq_ecs_log_group_name = "{{ ecs_awslogs_group }}"
-<<<<<<< HEAD
-=======
 version = os.getenv("VERSION")
->>>>>>> 06b82a87
 
 ecr_client = boto3.client("ecr", region_name=region)
 response = ecr_client.get_authorization_token(
@@ -100,12 +97,9 @@
     with open(service["task_definition"], "r") as f:
         task_definition = yaml.load(f, Loader=yaml.FullLoader)
 
-<<<<<<< HEAD
-=======
         for task in task_definition.get("containerDefinitions", []):
             task["image"] = task["image"].split(":")[0] + f":{version}"
 
->>>>>>> 06b82a87
         registered_task_definition = ecs_client.register_task_definition(
             **task_definition
         )
